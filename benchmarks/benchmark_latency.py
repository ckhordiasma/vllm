"""Benchmark the latency of processing a single batch of requests."""
import argparse
import json
import time
from pathlib import Path
from typing import List, Optional

import numpy as np
import torch
from tqdm import tqdm

from vllm import LLM, SamplingParams
from vllm.engine.arg_utils import EngineArgs
from vllm.inputs import PromptInputs
from vllm.model_executor.layers.quantization import QUANTIZATION_METHODS
from vllm.utils import FlexibleArgumentParser


def main(args: argparse.Namespace):
    print(args)

    # NOTE(woosuk): If the request cannot be processed in a single batch,
    # the engine will automatically process the request in multiple batches.
    llm = LLM(
        model=args.model,
        speculative_model=args.speculative_model,
        num_speculative_tokens=args.num_speculative_tokens,
<<<<<<< HEAD
        tokenizer=args.tokenizer,
        quantization=args.quantization,
        quantized_weights_path=args.quantized_weights_path,
        tensor_parallel_size=args.tensor_parallel_size,
        trust_remote_code=args.trust_remote_code,
        dtype=args.dtype,
=======
        speculative_draft_tensor_parallel_size=\
            args.speculative_draft_tensor_parallel_size,
        tokenizer=args.tokenizer,
        quantization=args.quantization,
        tensor_parallel_size=args.tensor_parallel_size,
        trust_remote_code=args.trust_remote_code,
        dtype=args.dtype,
        max_model_len=args.max_model_len,
>>>>>>> b98cc28f
        enforce_eager=args.enforce_eager,
        kv_cache_dtype=args.kv_cache_dtype,
        quantization_param_path=args.quantization_param_path,
        device=args.device,
        ray_workers_use_nsight=args.ray_workers_use_nsight,
<<<<<<< HEAD
        worker_use_ray=args.worker_use_ray,
=======
>>>>>>> b98cc28f
        use_v2_block_manager=args.use_v2_block_manager,
        enable_chunked_prefill=args.enable_chunked_prefill,
        download_dir=args.download_dir,
        block_size=args.block_size,
<<<<<<< HEAD
        disable_custom_all_reduce=args.disable_custom_all_reduce,
        gpu_memory_utilization=args.gpu_memory_utilization,
        distributed_executor_backend=args.distributed_executor_backend,
=======
        gpu_memory_utilization=args.gpu_memory_utilization,
        load_format=args.load_format,
        distributed_executor_backend=args.distributed_executor_backend,
        otlp_traces_endpoint=args.otlp_traces_endpoint,
        enable_prefix_caching=args.enable_prefix_caching,
>>>>>>> b98cc28f
    )

    sampling_params = SamplingParams(
        n=args.n,
        temperature=0.0 if args.use_beam_search else 1.0,
        top_p=1.0,
        use_beam_search=args.use_beam_search,
        ignore_eos=True,
        max_tokens=args.output_len,
    )
    print(sampling_params)
    dummy_prompt_token_ids = np.random.randint(10000,
                                               size=(args.batch_size,
                                                     args.input_len))
    dummy_inputs: List[PromptInputs] = [{
        "prompt_token_ids": batch
    } for batch in dummy_prompt_token_ids.tolist()]

    def run_to_completion(profile_dir: Optional[str] = None):
        if profile_dir:
            with torch.profiler.profile(
                    activities=[
                        torch.profiler.ProfilerActivity.CPU,
                        torch.profiler.ProfilerActivity.CUDA,
                    ],
                    on_trace_ready=torch.profiler.tensorboard_trace_handler(
                        str(profile_dir))) as p:
                llm.generate(dummy_inputs,
                             sampling_params=sampling_params,
                             use_tqdm=False)
            print(p.key_averages())
        else:
            start_time = time.perf_counter()
            llm.generate(dummy_inputs,
                         sampling_params=sampling_params,
                         use_tqdm=False)
            end_time = time.perf_counter()
            latency = end_time - start_time
            return latency

    print("Warming up...")
    for _ in tqdm(range(args.num_iters_warmup), desc="Warmup iterations"):
        run_to_completion(profile_dir=None)

    if args.profile:
        profile_dir = args.profile_result_dir
        if not profile_dir:
            profile_dir = Path(
                "."
            ) / "vllm_benchmark_result" / f"latency_result_{time.time()}"
        print(f"Profiling (results will be saved to '{profile_dir}')...")
        run_to_completion(profile_dir=profile_dir)
        return

    # Benchmark.
    latencies = []
    for _ in tqdm(range(args.num_iters), desc="Profiling iterations"):
        latencies.append(run_to_completion(profile_dir=None))
    latencies = np.array(latencies)
    percentages = [10, 25, 50, 75, 90, 99]
    percentiles = np.percentile(latencies, percentages)
    print(f'Avg latency: {np.mean(latencies)} seconds')
    for percentage, percentile in zip(percentages, percentiles):
        print(f'{percentage}% percentile latency: {percentile} seconds')

    # Output JSON results if specified
    if args.output_json:
        results = {
            "avg_latency": np.mean(latencies),
            "latencies": latencies.tolist(),
            "percentiles": dict(zip(percentages, percentiles.tolist())),
        }
        with open(args.output_json, "w") as f:
            json.dump(results, f, indent=4)


if __name__ == '__main__':
    parser = FlexibleArgumentParser(
        description='Benchmark the latency of processing a single batch of '
        'requests till completion.')
    parser.add_argument('--model', type=str, default='facebook/opt-125m')
    parser.add_argument('--speculative-model', type=str, default=None)
    parser.add_argument('--num-speculative-tokens', type=int, default=None)
    parser.add_argument('--speculative-draft-tensor-parallel-size',
                        '-spec-draft-tp',
                        type=int,
                        default=None)
    parser.add_argument('--tokenizer', type=str, default=None)
    parser.add_argument('--quantization',
                        '-q',
                        choices=[*QUANTIZATION_METHODS, None],
                        default=None)
    parser.add_argument('--tensor-parallel-size', '-tp', type=int, default=1)
    parser.add_argument('--input-len', type=int, default=32)
    parser.add_argument('--output-len', type=int, default=128)
    parser.add_argument('--batch-size', type=int, default=8)
    parser.add_argument('--n',
                        type=int,
                        default=1,
                        help='Number of generated sequences per prompt.')
    parser.add_argument('--use-beam-search', action='store_true')
    parser.add_argument('--num-iters-warmup',
                        type=int,
                        default=10,
                        help='Number of iterations to run for warmup.')
    parser.add_argument('--num-iters',
                        type=int,
                        default=30,
                        help='Number of iterations to run.')
    parser.add_argument('--trust-remote-code',
                        action='store_true',
                        help='trust remote code from huggingface')
    parser.add_argument(
        '--max-model-len',
        type=int,
        default=None,
        help='Maximum length of a sequence (including prompt and output). '
        'If None, will be derived from the model.')
    parser.add_argument(
        '--dtype',
        type=str,
        default='auto',
        choices=['auto', 'half', 'float16', 'bfloat16', 'float', 'float32'],
        help='data type for model weights and activations. '
        'The "auto" option will use FP16 precision '
        'for FP32 and FP16 models, and BF16 precision '
        'for BF16 models.')
    parser.add_argument('--enforce-eager',
                        action='store_true',
                        help='enforce eager mode and disable CUDA graph')
    parser.add_argument(
        '--kv-cache-dtype',
        type=str,
        choices=['auto', 'fp8', 'fp8_e5m2', 'fp8_e4m3'],
        default="auto",
        help='Data type for kv cache storage. If "auto", will use model '
        'data type. CUDA 11.8+ supports fp8 (=fp8_e4m3) and fp8_e5m2. '
        'ROCm (AMD GPU) supports fp8 (=fp8_e4m3)')
    parser.add_argument(
        '--quantization-param-path',
        type=str,
        default=None,
        help='Path to the JSON file containing the KV cache scaling factors. '
        'This should generally be supplied, when KV cache dtype is FP8. '
        'Otherwise, KV cache scaling factors default to 1.0, which may cause '
        'accuracy issues. FP8_E5M2 (without scaling) is only supported on '
        'cuda version greater than 11.8. On ROCm (AMD GPU), FP8_E4M3 is '
        'instead supported for common inference criteria.')
    parser.add_argument(
        '--quantized-weights-path',
        type=str,
        default=None,
        help='Path to the safetensor file containing the quantized weights '
        'and scaling factors. This should generally be supplied, when '
        'quantization is FP8.')
    parser.add_argument(
        '--profile',
        action='store_true',
        help='profile the generation process of a single batch')
    parser.add_argument(
        '--profile-result-dir',
        type=str,
        default=None,
        help=('path to save the pytorch profiler output. Can be visualized '
              'with ui.perfetto.dev or Tensorboard.'))
    parser.add_argument(
        "--device",
        type=str,
        default="auto",
        choices=["auto", "cuda", "cpu", "openvino", "tpu", "xpu"],
        help='device type for vLLM execution, supporting CUDA, OpenVINO and '
        'CPU.')
    parser.add_argument('--block-size',
                        type=int,
                        default=16,
                        help='block size of key/value cache')
    parser.add_argument(
        '--enable-chunked-prefill',
        action='store_true',
        help='If True, the prefill requests can be chunked based on the '
        'max_num_batched_tokens')
    parser.add_argument("--enable-prefix-caching",
                        action='store_true',
                        help="Enable automatic prefix caching")
    parser.add_argument('--use-v2-block-manager', action='store_true')
    parser.add_argument(
        "--ray-workers-use-nsight",
        action='store_true',
        help="If specified, use nsight to profile ray workers",
    )
    parser.add_argument('--worker-use-ray',
                        action='store_true',
                        help='use Ray for distributed serving, will be '
                        'automatically set when using more than 1 GPU '
                        'unless on ROCm where the default is torchrun')
    parser.add_argument('--download-dir',
                        type=str,
                        default=None,
                        help='directory to download and load the weights, '
                        'default to the default cache dir of huggingface')
    parser.add_argument(
        '--output-json',
        type=str,
        default=None,
        help='Path to save the latency results in JSON format.')
    parser.add_argument('--disable_custom_all_reduce', action='store_true')
    parser.add_argument('--gpu-memory-utilization',
                        type=float,
                        default=0.9,
                        help='the fraction of GPU memory to be used for '
                        'the model executor, which can range from 0 to 1.'
                        'If unspecified, will use the default value of 0.9.')
    parser.add_argument(
<<<<<<< HEAD
        '--distributed-executor-backend',
        choices=['ray', 'mp', 'torchrun'],
        default=None,
        help='Backend to use for distributed serving. When more than 1 GPU '
        'is used, on CUDA this will be automatically set to "ray" if '
        'installed or "mp" (multiprocessing) otherwise. On ROCm, this is '
        'instead set to torchrun by default.')
=======
        '--load-format',
        type=str,
        default=EngineArgs.load_format,
        choices=[
            'auto', 'pt', 'safetensors', 'npcache', 'dummy', 'tensorizer',
            'bitsandbytes'
        ],
        help='The format of the model weights to load.\n\n'
        '* "auto" will try to load the weights in the safetensors format '
        'and fall back to the pytorch bin format if safetensors format '
        'is not available.\n'
        '* "pt" will load the weights in the pytorch bin format.\n'
        '* "safetensors" will load the weights in the safetensors format.\n'
        '* "npcache" will load the weights in pytorch format and store '
        'a numpy cache to speed up the loading.\n'
        '* "dummy" will initialize the weights with random values, '
        'which is mainly for profiling.\n'
        '* "tensorizer" will load the weights using tensorizer from '
        'CoreWeave. See the Tensorize vLLM Model script in the Examples'
        'section for more information.\n'
        '* "bitsandbytes" will load the weights using bitsandbytes '
        'quantization.\n')
    parser.add_argument(
        '--distributed-executor-backend',
        choices=['ray', 'mp'],
        default=None,
        help='Backend to use for distributed serving. When more than 1 GPU '
        'is used, will be automatically set to "ray" if installed '
        'or "mp" (multiprocessing) otherwise.')
    parser.add_argument(
        '--otlp-traces-endpoint',
        type=str,
        default=None,
        help='Target URL to which OpenTelemetry traces will be sent.')
>>>>>>> b98cc28f
    args = parser.parse_args()
    main(args)<|MERGE_RESOLUTION|>--- conflicted
+++ resolved
@@ -25,14 +25,6 @@
         model=args.model,
         speculative_model=args.speculative_model,
         num_speculative_tokens=args.num_speculative_tokens,
-<<<<<<< HEAD
-        tokenizer=args.tokenizer,
-        quantization=args.quantization,
-        quantized_weights_path=args.quantized_weights_path,
-        tensor_parallel_size=args.tensor_parallel_size,
-        trust_remote_code=args.trust_remote_code,
-        dtype=args.dtype,
-=======
         speculative_draft_tensor_parallel_size=\
             args.speculative_draft_tensor_parallel_size,
         tokenizer=args.tokenizer,
@@ -41,31 +33,20 @@
         trust_remote_code=args.trust_remote_code,
         dtype=args.dtype,
         max_model_len=args.max_model_len,
->>>>>>> b98cc28f
         enforce_eager=args.enforce_eager,
         kv_cache_dtype=args.kv_cache_dtype,
         quantization_param_path=args.quantization_param_path,
         device=args.device,
         ray_workers_use_nsight=args.ray_workers_use_nsight,
-<<<<<<< HEAD
-        worker_use_ray=args.worker_use_ray,
-=======
->>>>>>> b98cc28f
         use_v2_block_manager=args.use_v2_block_manager,
         enable_chunked_prefill=args.enable_chunked_prefill,
         download_dir=args.download_dir,
         block_size=args.block_size,
-<<<<<<< HEAD
-        disable_custom_all_reduce=args.disable_custom_all_reduce,
-        gpu_memory_utilization=args.gpu_memory_utilization,
-        distributed_executor_backend=args.distributed_executor_backend,
-=======
         gpu_memory_utilization=args.gpu_memory_utilization,
         load_format=args.load_format,
         distributed_executor_backend=args.distributed_executor_backend,
         otlp_traces_endpoint=args.otlp_traces_endpoint,
         enable_prefix_caching=args.enable_prefix_caching,
->>>>>>> b98cc28f
     )
 
     sampling_params = SamplingParams(
@@ -215,13 +196,6 @@
         'cuda version greater than 11.8. On ROCm (AMD GPU), FP8_E4M3 is '
         'instead supported for common inference criteria.')
     parser.add_argument(
-        '--quantized-weights-path',
-        type=str,
-        default=None,
-        help='Path to the safetensor file containing the quantized weights '
-        'and scaling factors. This should generally be supplied, when '
-        'quantization is FP8.')
-    parser.add_argument(
         '--profile',
         action='store_true',
         help='profile the generation process of a single batch')
@@ -256,11 +230,6 @@
         action='store_true',
         help="If specified, use nsight to profile ray workers",
     )
-    parser.add_argument('--worker-use-ray',
-                        action='store_true',
-                        help='use Ray for distributed serving, will be '
-                        'automatically set when using more than 1 GPU '
-                        'unless on ROCm where the default is torchrun')
     parser.add_argument('--download-dir',
                         type=str,
                         default=None,
@@ -271,7 +240,6 @@
         type=str,
         default=None,
         help='Path to save the latency results in JSON format.')
-    parser.add_argument('--disable_custom_all_reduce', action='store_true')
     parser.add_argument('--gpu-memory-utilization',
                         type=float,
                         default=0.9,
@@ -279,15 +247,6 @@
                         'the model executor, which can range from 0 to 1.'
                         'If unspecified, will use the default value of 0.9.')
     parser.add_argument(
-<<<<<<< HEAD
-        '--distributed-executor-backend',
-        choices=['ray', 'mp', 'torchrun'],
-        default=None,
-        help='Backend to use for distributed serving. When more than 1 GPU '
-        'is used, on CUDA this will be automatically set to "ray" if '
-        'installed or "mp" (multiprocessing) otherwise. On ROCm, this is '
-        'instead set to torchrun by default.')
-=======
         '--load-format',
         type=str,
         default=EngineArgs.load_format,
@@ -322,6 +281,5 @@
         type=str,
         default=None,
         help='Target URL to which OpenTelemetry traces will be sent.')
->>>>>>> b98cc28f
     args = parser.parse_args()
     main(args)