--- conflicted
+++ resolved
@@ -6,15 +6,9 @@
 #include "dispatch_utils.h"
 
 #ifdef USE_ROCM
-<<<<<<< HEAD
-#include "quantization/fp8/amd/quant_utils.cuh"
-#else
-#include "quantization/fp8/nvidia/quant_utils.cuh"
-=======
   #include "quantization/fp8/amd/quant_utils.cuh"
 #else
   #include "quantization/fp8/nvidia/quant_utils.cuh"
->>>>>>> 8720c92e
 #endif
 
 #include <algorithm>
@@ -27,15 +21,8 @@
 typedef __hip_bfloat16 __nv_bfloat16;
 #endif
 
-<<<<<<< HEAD
-void swap_blocks(
-  torch::Tensor& src,
-  torch::Tensor& dst,
-  const torch::Tensor& block_mapping) {
-=======
 void swap_blocks(torch::Tensor& src, torch::Tensor& dst,
                  const torch::Tensor& block_mapping) {
->>>>>>> 8720c92e
   torch::Device src_device = src.device();
   torch::Device dst_device = dst.device();
   cudaMemcpyKind memcpy_type;
@@ -51,22 +38,13 @@
     TORCH_CHECK(false, "Invalid device combination");
   }
 
-<<<<<<< HEAD
-  // NOTE(youkaichao): keep in mind that `block_mapping` should be 
-=======
   // NOTE(youkaichao): keep in mind that `block_mapping` should be
->>>>>>> 8720c92e
   // a cpu tensor, otherwise every `item` call will require a gpu-cpu
   // synchronization.
   TORCH_CHECK(block_mapping.device().is_cpu(), "block_mapping must be on CPU");
 
-<<<<<<< HEAD
-  char *src_ptr = static_cast<char*>(src.data_ptr());
-  char *dst_ptr = static_cast<char*>(dst.data_ptr());
-=======
   char* src_ptr = static_cast<char*>(src.data_ptr());
   char* dst_ptr = static_cast<char*>(dst.data_ptr());
->>>>>>> 8720c92e
 
   const int64_t block_size_in_bytes = src.element_size() * src[0].numel();
   const at::cuda::OptionalCUDAGuard device_guard(
@@ -117,19 +95,12 @@
 
 }  // namespace vllm
 
-<<<<<<< HEAD
-void copy_blocks(
-  std::vector<torch::Tensor>& key_caches,
-  std::vector<torch::Tensor>& value_caches,
-  const torch::Tensor& block_mapping) {
-=======
 // Note: the key_caches and value_caches vectors are constant but
 // not the Tensors they contain. The vectors need to be const refs
 // in order to satisfy pytorch's C++ operator registration code.
 void copy_blocks(std::vector<torch::Tensor> const& key_caches,
                  std::vector<torch::Tensor> const& value_caches,
                  const torch::Tensor& block_mapping) {
->>>>>>> 8720c92e
   int num_layers = key_caches.size();
   TORCH_CHECK(num_layers == value_caches.size());
   if (num_layers == 0) {
@@ -154,19 +125,12 @@
 
   // Move the data structures to the GPU.
   // NOTE: This synchronizes the CPU and GPU.
-<<<<<<< HEAD
-  torch::Tensor key_cache_ptrs_tensor = torch::from_blob(
-    key_cache_ptrs, {num_layers}, torch::kInt64).to(cache_device);
-  torch::Tensor value_cache_ptrs_tensor = torch::from_blob(
-    value_cache_ptrs, {num_layers}, torch::kInt64).to(cache_device);
-=======
   torch::Tensor key_cache_ptrs_tensor =
       torch::from_blob(key_cache_ptrs, {num_layers}, torch::kInt64)
           .to(cache_device);
   torch::Tensor value_cache_ptrs_tensor =
       torch::from_blob(value_cache_ptrs, {num_layers}, torch::kInt64)
           .to(cache_device);
->>>>>>> 8720c92e
 
   // Launch the kernel.
   const int numel_per_block = key_caches[0][0].numel();
@@ -175,42 +139,16 @@
   const at::cuda::OptionalCUDAGuard device_guard(cache_device);
   const cudaStream_t stream = at::cuda::getCurrentCUDAStream();
   VLLM_DISPATCH_FLOATING_AND_BYTE_TYPES(
-<<<<<<< HEAD
-    key_caches[0].scalar_type(), "copy_blocks_kernel", ([&] {
-      vllm::copy_blocks_kernel<scalar_t><<<grid, block, 0, stream>>>(
-        key_cache_ptrs_tensor.data_ptr<int64_t>(),
-        value_cache_ptrs_tensor.data_ptr<int64_t>(),
-        block_mapping.data_ptr<int64_t>(),
-        numel_per_block);
-    }));
-=======
       key_caches[0].scalar_type(), "copy_blocks_kernel", ([&] {
         vllm::copy_blocks_kernel<scalar_t><<<grid, block, 0, stream>>>(
             key_cache_ptrs_tensor.data_ptr<int64_t>(),
             value_cache_ptrs_tensor.data_ptr<int64_t>(),
             block_mapping.data_ptr<int64_t>(), numel_per_block);
       }));
->>>>>>> 8720c92e
 }
 
 namespace vllm {
 
-<<<<<<< HEAD
-template<typename scalar_t, typename cache_t, Fp8KVCacheDataType kv_dt>
-__global__ void reshape_and_cache_kernel(
-  const scalar_t* __restrict__ key,           // [num_tokens, num_heads, head_size]
-  const scalar_t* __restrict__ value,         // [num_tokens, num_heads, head_size]
-  cache_t* __restrict__ key_cache,            // [num_blocks, num_heads, head_size/x, block_size, x]
-  cache_t* __restrict__ value_cache,          // [num_blocks, num_heads, head_size, block_size]
-  const int64_t* __restrict__ slot_mapping,   // [num_tokens]
-  const int key_stride,
-  const int value_stride,
-  const int num_heads,
-  const int head_size,
-  const int block_size,
-  const int x,
-  const float kv_scale) {
-=======
 template <typename scalar_t, typename cache_t, Fp8KVCacheDataType kv_dt>
 __global__ void reshape_and_cache_kernel(
     const scalar_t* __restrict__ key,    // [num_tokens, num_heads, head_size]
@@ -223,7 +161,6 @@
     const int key_stride, const int value_stride, const int num_heads,
     const int head_size, const int block_size, const int x,
     const float kv_scale) {
->>>>>>> 8720c92e
   const int64_t token_idx = blockIdx.x;
   const int64_t slot_idx = slot_mapping[token_idx];
   if (slot_idx < 0) {
@@ -258,27 +195,6 @@
       key_cache[tgt_key_idx] = tgt_key;
       value_cache[tgt_value_idx] = tgt_value;
     } else {
-<<<<<<< HEAD
-      key_cache[tgt_key_idx] = fp8::scaled_convert<cache_t, scalar_t, kv_dt>(tgt_key, kv_scale);
-      value_cache[tgt_value_idx] = fp8::scaled_convert<cache_t, scalar_t, kv_dt>(tgt_value, kv_scale);
-    }
-  }
-}
-
-template<typename scalar_t>
-__global__ void reshape_and_cache_flash_kernel(
-  const scalar_t* __restrict__ key,           // [num_tokens, num_heads, head_size]
-  const scalar_t* __restrict__ value,         // [num_tokens, num_heads, head_size]
-  scalar_t* __restrict__ k_cache,             // [num_blocks, block_size, num_heads, head_size]
-  scalar_t* __restrict__ v_cache,             // [num_blocks, block_size, num_heads, head_size]
-  const int64_t* __restrict__ slot_mapping,   // [num_tokens]
-  const int block_stride,
-  const int key_stride,
-  const int value_stride,
-  const int num_heads,
-  const int head_size,
-  const int block_size) {
-=======
       key_cache[tgt_key_idx] =
           fp8::scaled_convert<cache_t, scalar_t, kv_dt>(tgt_key, kv_scale);
       value_cache[tgt_value_idx] =
@@ -298,7 +214,6 @@
     const int64_t* __restrict__ slot_mapping,  // [num_tokens]
     const int block_stride, const int key_stride, const int value_stride,
     const int num_heads, const int head_size, const int block_size) {
->>>>>>> 8720c92e
   const int64_t token_idx = blockIdx.x;
   const int64_t slot_idx = slot_mapping[token_idx];
   // NOTE: slot_idx can be -1 if the token is padded
@@ -313,55 +228,18 @@
     const int64_t src_value_idx = token_idx * value_stride + i;
     const int head_idx = i / head_size;
     const int head_offset = i % head_size;
-<<<<<<< HEAD
-    const int64_t tgt_value_idx = block_idx * block_stride
-                              + block_offset * num_heads * head_size
-                              + head_idx * head_size
-                              + head_offset;
-=======
     const int64_t tgt_value_idx = block_idx * block_stride +
                                   block_offset * num_heads * head_size +
                                   head_idx * head_size + head_offset;
->>>>>>> 8720c92e
     k_cache[tgt_value_idx] = key[src_key_idx];
     v_cache[tgt_value_idx] = value[src_value_idx];
   }
 }
-<<<<<<< HEAD
-} // namespace vllm
-=======
 }  // namespace vllm
->>>>>>> 8720c92e
 
 // KV_T is the stored data type of kv-cache.
 // CACHE_T is the data type of key and value tensors.
 // KV_DTYPE is the real data type of kv-cache.
-<<<<<<< HEAD
-#define CALL_RESHAPE_AND_CACHE(KV_T, CACHE_T, KV_DTYPE)                                     \
-  vllm::reshape_and_cache_kernel<KV_T, CACHE_T, KV_DTYPE><<<grid, block, 0, stream>>>(      \
-    reinterpret_cast<KV_T*>(key.data_ptr()),                                                \
-    reinterpret_cast<KV_T*>(value.data_ptr()),                                              \
-    reinterpret_cast<CACHE_T*>(key_cache.data_ptr()),                                       \
-    reinterpret_cast<CACHE_T*>(value_cache.data_ptr()),                                     \
-    slot_mapping.data_ptr<int64_t>(),                                                       \
-    key_stride,                                                                             \
-    value_stride,                                                                           \
-    num_heads,                                                                              \
-    head_size,                                                                              \
-    block_size,                                                                             \
-    x,                                                                                      \
-    kv_scale);
-
-void reshape_and_cache(
-  torch::Tensor& key,           // [num_tokens, num_heads, head_size]
-  torch::Tensor& value,         // [num_tokens, num_heads, head_size]
-  torch::Tensor& key_cache,     // [num_blocks, num_heads, head_size/x, block_size, x]
-  torch::Tensor& value_cache,   // [num_blocks, num_heads, head_size, block_size]
-  torch::Tensor& slot_mapping,  // [num_tokens]
-  const std::string& kv_cache_dtype,
-  const float kv_scale)
-{
-=======
 #define CALL_RESHAPE_AND_CACHE(KV_T, CACHE_T, KV_DTYPE)               \
   vllm::reshape_and_cache_kernel<KV_T, CACHE_T, KV_DTYPE>             \
       <<<grid, block, 0, stream>>>(                                   \
@@ -381,7 +259,6 @@
         value_cache,  // [num_blocks, num_heads, head_size, block_size]
     torch::Tensor& slot_mapping,  // [num_tokens]
     const std::string& kv_cache_dtype, const double kv_scale) {
->>>>>>> 8720c92e
   int num_tokens = key.size(0);
   int num_heads = key.size(1);
   int head_size = key.size(2);
@@ -396,19 +273,6 @@
   const at::cuda::OptionalCUDAGuard device_guard(device_of(key));
   const cudaStream_t stream = at::cuda::getCurrentCUDAStream();
 
-<<<<<<< HEAD
-  DISPATCH_BY_KV_CACHE_DTYPE(key.dtype(), kv_cache_dtype, CALL_RESHAPE_AND_CACHE)
-}
-
-void reshape_and_cache_flash(
-  torch::Tensor& key,           // [num_tokens, num_heads, head_size]
-  torch::Tensor& value,         // [num_tokens, num_heads, head_size]
-  torch::Tensor& k_cache,       // [num_blocks, block_size, num_heads, head_size]
-  torch::Tensor& v_cache,       // [num_blocks, block_size, num_heads, head_size]
-  torch::Tensor& slot_mapping,  // [num_tokens]
-  const std::string& kv_cache_dtype)
-{
-=======
   DISPATCH_BY_KV_CACHE_DTYPE(key.dtype(), kv_cache_dtype,
                              CALL_RESHAPE_AND_CACHE)
 }
@@ -420,7 +284,6 @@
     torch::Tensor& v_cache,  // [num_blocks, block_size, num_heads, head_size]
     torch::Tensor& slot_mapping,  // [num_tokens]
     const std::string& kv_cache_dtype) {
->>>>>>> 8720c92e
   // FIXME: only support auto datatype, does not support fp8
   if (kv_cache_dtype != "auto") {
     TORCH_CHECK(false, "Unsupported data type of kv cache: ", kv_cache_dtype);
@@ -440,24 +303,6 @@
   const at::cuda::OptionalCUDAGuard device_guard(device_of(key));
   const cudaStream_t stream = at::cuda::getCurrentCUDAStream();
   VLLM_DISPATCH_FLOATING_TYPES(
-<<<<<<< HEAD
-    key.scalar_type(),
-    "reshape_and_cache_flash",
-    [&] {
-      vllm::reshape_and_cache_flash_kernel<scalar_t><<<grid, block, 0, stream>>>(
-        key.data_ptr<scalar_t>(),
-        value.data_ptr<scalar_t>(),
-        k_cache.data_ptr<scalar_t>(),
-        v_cache.data_ptr<scalar_t>(),
-        slot_mapping.data_ptr<int64_t>(),
-        block_stride,
-        key_stride,
-        value_stride,
-        num_heads,
-        head_size,
-        block_size);
-    });
-=======
       key.scalar_type(), "reshape_and_cache_flash", [&] {
         vllm::reshape_and_cache_flash_kernel<scalar_t>
             <<<grid, block, 0, stream>>>(
@@ -466,23 +311,10 @@
                 slot_mapping.data_ptr<int64_t>(), block_stride, key_stride,
                 value_stride, num_heads, head_size, block_size);
       });
->>>>>>> 8720c92e
 }
 
 namespace vllm {
 
-<<<<<<< HEAD
-template<typename Tout, typename Tin, Fp8KVCacheDataType kv_dt>
-__global__ void convert_fp8_kernel(
-  const Tin* __restrict__ src_cache,
-  Tout* __restrict__ dst_cache,
-  const float kv_scale,
-  const int64_t block_stride) {
-  const int64_t block_idx = blockIdx.x;
-  for (int i = threadIdx.x; i < block_stride; i += blockDim.x) {
-    int64_t idx = block_idx * block_stride + i;
-    dst_cache[idx] = fp8::scaled_convert<Tout, Tin, kv_dt>(src_cache[idx], kv_scale);
-=======
 template <typename Tout, typename Tin, Fp8KVCacheDataType kv_dt>
 __global__ void convert_fp8_kernel(const Tin* __restrict__ src_cache,
                                    Tout* __restrict__ dst_cache,
@@ -493,7 +325,6 @@
     int64_t idx = block_idx * block_stride + i;
     dst_cache[idx] =
         fp8::scaled_convert<Tout, Tin, kv_dt>(src_cache[idx], kv_scale);
->>>>>>> 8720c92e
   }
 }
 
@@ -504,31 +335,6 @@
       reinterpret_cast<Tin*>(src_cache.data_ptr()),                          \
       reinterpret_cast<Tout*>(dst_cache.data_ptr()), kv_scale, block_stride);
 
-<<<<<<< HEAD
-#define CALL_CONVERT_FP8(Tout, Tin, KV_DTYPE)                                 \
-  vllm::convert_fp8_kernel<Tout, Tin, KV_DTYPE><<<grid, block, 0, stream>>>(  \
-    reinterpret_cast<Tin*>(src_cache.data_ptr()),                             \
-    reinterpret_cast<Tout*>(dst_cache.data_ptr()),                            \
-    kv_scale, \
-    block_stride);
-
-// Only for testing.
-void convert_fp8(
-  torch::Tensor& dst_cache,
-  torch::Tensor& src_cache,
-  const float kv_scale,
-  const std::string& kv_cache_dtype)
-{
-  torch::Device src_device = src_cache.device();
-  torch::Device dst_device = dst_cache.device();
-  TORCH_CHECK(src_device.is_cuda(), "src must be on a GPU")
-  TORCH_CHECK(dst_device.is_cuda(), "dst must be on a GPU")
-  TORCH_CHECK(
-    src_device.index() == dst_device.index(),
-    "src and dst must be on the same GPU");
-  at::cuda::OptionalCUDAGuard device_guard(src_device);
-
-=======
 // Only for testing.
 void convert_fp8(torch::Tensor& dst_cache, torch::Tensor& src_cache,
                  const double kv_scale, const std::string& kv_cache_dtype) {
@@ -540,7 +346,6 @@
               "src and dst must be on the same GPU");
   at::cuda::OptionalCUDAGuard device_guard(src_device);
 
->>>>>>> 8720c92e
   int64_t num_blocks = src_cache.size(0);
   int64_t block_stride = src_cache.stride(0);
 
@@ -568,23 +373,15 @@
     } else if (src_cache.dtype() == at::ScalarType::Half) {
       CALL_CONVERT_FP8(uint8_t, uint16_t, vllm::Fp8KVCacheDataType::kFp8E4M3);
     } else if (src_cache.dtype() == at::ScalarType::BFloat16) {
-<<<<<<< HEAD
-      CALL_CONVERT_FP8(uint8_t, __nv_bfloat16, vllm::Fp8KVCacheDataType::kFp8E4M3);
-=======
       CALL_CONVERT_FP8(uint8_t, __nv_bfloat16,
                        vllm::Fp8KVCacheDataType::kFp8E4M3);
->>>>>>> 8720c92e
     } else if (dst_cache.dtype() == at::ScalarType::Float) {
       CALL_CONVERT_FP8(float, uint8_t, vllm::Fp8KVCacheDataType::kFp8E4M3);
     } else if (dst_cache.dtype() == at::ScalarType::Half) {
       CALL_CONVERT_FP8(uint16_t, uint8_t, vllm::Fp8KVCacheDataType::kFp8E4M3);
     } else if (dst_cache.dtype() == at::ScalarType::BFloat16) {
-<<<<<<< HEAD
-      CALL_CONVERT_FP8(__nv_bfloat16, uint8_t, vllm::Fp8KVCacheDataType::kFp8E4M3);
-=======
       CALL_CONVERT_FP8(__nv_bfloat16, uint8_t,
                        vllm::Fp8KVCacheDataType::kFp8E4M3);
->>>>>>> 8720c92e
     }
   } else {
     TORCH_CHECK(false, "Unsupported data type: ", kv_cache_dtype);
