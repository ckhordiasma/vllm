--- conflicted
+++ resolved
@@ -29,11 +29,7 @@
     std::memcpy(&ipc_handles[i], handles[i].data(), sizeof(cudaIpcMemHandle_t));
   }
   return (fptr_t) new vllm::CustomAllreduce(
-<<<<<<< HEAD
-      reinterpret_cast<vllm::Signal *>(meta.data_ptr()), rank_data.data_ptr(),
-=======
       reinterpret_cast<vllm::Signal*>(meta.data_ptr()), rank_data.data_ptr(),
->>>>>>> 8720c92e
       rank_data.numel(), ipc_handles, offsets, rank, full_nvlink);
 }
 
@@ -129,11 +125,7 @@
   delete fa;
 }
 
-<<<<<<< HEAD
-int meta_size() { return sizeof(vllm::Signal); }
-=======
 int64_t meta_size() { return sizeof(vllm::Signal); }
->>>>>>> 8720c92e
 
 void register_buffer(fptr_t _fa, torch::Tensor& t,
                      const std::vector<std::string>& handles,
