#pragma once

#include <torch/library.h>

void paged_attention_v1(
<<<<<<< HEAD
  torch::Tensor& out,
  torch::Tensor& query,
  torch::Tensor& key_cache,
  torch::Tensor& value_cache,
  int num_kv_heads,
  float scale,
  torch::Tensor& block_tables,
  torch::Tensor& seq_lens,
  int block_size,
  int max_seq_len,
  const c10::optional<torch::Tensor>& alibi_slopes,
  const std::string& kv_cache_dtype,
  float kv_scale);

void paged_attention_v2(
  torch::Tensor& out,
  torch::Tensor& exp_sums,
  torch::Tensor& max_logits,
  torch::Tensor& tmp_out,
  torch::Tensor& query,
  torch::Tensor& key_cache,
  torch::Tensor& value_cache,
  int num_kv_heads,
  float scale,
  torch::Tensor& block_tables,
  torch::Tensor& seq_lens,
  int block_size,
  int max_seq_len,
  const c10::optional<torch::Tensor>& alibi_slopes,
  const std::string& kv_cache_dtype,
  float kv_scale);

void rms_norm(
  torch::Tensor& out,
  torch::Tensor& input,
  torch::Tensor& weight,
  float epsilon);

void fused_add_rms_norm(
  torch::Tensor& input,
  torch::Tensor& residual,
  torch::Tensor& weight,
  float epsilon);

void rotary_embedding(
  torch::Tensor& positions,
  torch::Tensor& query,
  torch::Tensor& key,
  int head_size,
  torch::Tensor& cos_sin_cache,
  bool is_neox);

void batched_rotary_embedding(
  torch::Tensor& positions,
  torch::Tensor& query,
  torch::Tensor& key,
  int head_size,
  torch::Tensor& cos_sin_cache,
  bool is_neox,
  int rot_dim,
  torch::Tensor& cos_sin_cache_offsets);

void silu_and_mul(
  torch::Tensor& out,
  torch::Tensor& input);

void gelu_and_mul(
  torch::Tensor& out,
  torch::Tensor& input);

void gelu_tanh_and_mul(
  torch::Tensor& out,
  torch::Tensor& input);

void gelu_new(
  torch::Tensor& out,
  torch::Tensor& input);

void gelu_fast(
  torch::Tensor& out,
  torch::Tensor& input);

#ifndef USE_ROCM
torch::Tensor aqlm_gemm(
  const torch::Tensor& input,
  const torch::Tensor& codes,
  const torch::Tensor& codebooks,
  const torch::Tensor& scales,
  const torch::Tensor& codebook_partition_sizes,
  const std::optional<torch::Tensor>& bias
);

torch::Tensor aqlm_dequant(
  const torch::Tensor& codes,
  const torch::Tensor& codebooks,
  const torch::Tensor& codebook_partition_sizes
);

torch::Tensor awq_gemm(
  torch::Tensor _in_feats,
  torch::Tensor _kernel,
  torch::Tensor _scaling_factors,
  torch::Tensor _zeros,
  int split_k_iters);

torch::Tensor awq_dequantize(
    torch::Tensor _kernel,
    torch::Tensor _scaling_factors,
    torch::Tensor _zeros,
    int split_k_iters,
    int thx,
    int thy);

torch::Tensor marlin_gemm(
    torch::Tensor& a, 
    torch::Tensor& b_q_weight,
    torch::Tensor& b_scales, 
    torch::Tensor& workspace,
    int64_t size_m, 
    int64_t size_n, 
    int64_t size_k);

torch::Tensor gptq_marlin_24_gemm(
    torch::Tensor &a, 
    torch::Tensor &b_q_weight,
    torch::Tensor &b_meta, 
    torch::Tensor &b_scales,
    torch::Tensor &workspace, 
    int64_t num_bits,
    int64_t size_m,
    int64_t size_n, 
    int64_t size_k);

torch::Tensor gptq_marlin_gemm(
  torch::Tensor &a,
  torch::Tensor &b_q_weight,
  torch::Tensor &b_scales,
  torch::Tensor &g_idx,
  torch::Tensor &perm,
  torch::Tensor &workspace,
  int64_t num_bits,
  int64_t size_m,
  int64_t size_n,
  int64_t size_k,
  bool is_k_full);

torch::Tensor gptq_marlin_repack(
  torch::Tensor &b_q_weight,
  torch::Tensor &perm,
  int64_t size_k,
  int64_t size_n,
  int64_t num_bits);

int cutlass_scaled_mm_dq(
    torch::Tensor& out, 
    torch::Tensor const &a, 
    torch::Tensor const &b,
    torch::Tensor const &a_scales,
    torch::Tensor const &b_scales);

#endif

void squeezellm_gemm(
  torch::Tensor vec,
  torch::Tensor mat,
  torch::Tensor mul,
  torch::Tensor lookup_table);

torch::Tensor gptq_gemm(
  torch::Tensor a,
  torch::Tensor b_q_weight,
  torch::Tensor b_gptq_qzeros,
  torch::Tensor b_gptq_scales,
  torch::Tensor b_g_idx,
  bool use_exllama,
  int bit);

void gptq_shuffle(
  torch::Tensor q_weight,
  torch::Tensor q_perm,
  int bit);

void static_scaled_fp8_quant(
  torch::Tensor& out,
  torch::Tensor& input,
  torch::Tensor& scale);

void dynamic_scaled_fp8_quant(
  torch::Tensor& out,
  torch::Tensor& input,
  torch::Tensor& scale);

void moe_align_block_size(
  torch::Tensor topk_ids,
  int num_experts,
  int block_size,
  torch::Tensor sorted_token_ids,
  torch::Tensor experts_ids,
  torch::Tensor num_tokens_post_pad);
=======
    torch::Tensor& out, torch::Tensor& query, torch::Tensor& key_cache,
    torch::Tensor& value_cache, int64_t num_kv_heads, double scale,
    torch::Tensor& block_tables, torch::Tensor& seq_lens, int64_t block_size,
    int64_t max_seq_len, const c10::optional<torch::Tensor>& alibi_slopes,
    const std::string& kv_cache_dtype, double kv_scale, const int64_t tp_rank,
    const int64_t blocksparse_local_blocks,
    const int64_t blocksparse_vert_stride, const int64_t blocksparse_block_size,
    const int64_t blocksparse_head_sliding_step);

void paged_attention_v2(
    torch::Tensor& out, torch::Tensor& exp_sums, torch::Tensor& max_logits,
    torch::Tensor& tmp_out, torch::Tensor& query, torch::Tensor& key_cache,
    torch::Tensor& value_cache, int64_t num_kv_heads, double scale,
    torch::Tensor& block_tables, torch::Tensor& seq_lens, int64_t block_size,
    int64_t max_seq_len, const c10::optional<torch::Tensor>& alibi_slopes,
    const std::string& kv_cache_dtype, double kv_scale, const int64_t tp_rank,
    const int64_t blocksparse_local_blocks,
    const int64_t blocksparse_vert_stride, const int64_t blocksparse_block_size,
    const int64_t blocksparse_head_sliding_step);

void rms_norm(torch::Tensor& out, torch::Tensor& input, torch::Tensor& weight,
              double epsilon);

void fused_add_rms_norm(torch::Tensor& input, torch::Tensor& residual,
                        torch::Tensor& weight, double epsilon);

void rotary_embedding(torch::Tensor& positions, torch::Tensor& query,
                      torch::Tensor& key, int64_t head_size,
                      torch::Tensor& cos_sin_cache, bool is_neox);

void batched_rotary_embedding(torch::Tensor& positions, torch::Tensor& query,
                              torch::Tensor& key, int64_t head_size,
                              torch::Tensor& cos_sin_cache, bool is_neox,
                              int64_t rot_dim,
                              torch::Tensor& cos_sin_cache_offsets);

void silu_and_mul(torch::Tensor& out, torch::Tensor& input);

void gelu_and_mul(torch::Tensor& out, torch::Tensor& input);

void gelu_tanh_and_mul(torch::Tensor& out, torch::Tensor& input);

void gelu_new(torch::Tensor& out, torch::Tensor& input);

void gelu_fast(torch::Tensor& out, torch::Tensor& input);

void gelu_quick(torch::Tensor& out, torch::Tensor& input);

#ifndef USE_ROCM
torch::Tensor aqlm_gemm(const torch::Tensor& input, const torch::Tensor& codes,
                        const torch::Tensor& codebooks,
                        const torch::Tensor& scales,
                        const torch::Tensor& codebook_partition_sizes,
                        const std::optional<torch::Tensor>& bias);

torch::Tensor aqlm_dequant(const torch::Tensor& codes,
                           const torch::Tensor& codebooks,
                           const torch::Tensor& codebook_partition_sizes);

torch::Tensor awq_gemm(torch::Tensor _in_feats, torch::Tensor _kernel,
                       torch::Tensor _scaling_factors, torch::Tensor _zeros,
                       int64_t split_k_iters);

torch::Tensor awq_dequantize(torch::Tensor _kernel,
                             torch::Tensor _scaling_factors,
                             torch::Tensor _zeros, int64_t split_k_iters,
                             int64_t thx, int64_t thy);

torch::Tensor marlin_gemm(torch::Tensor& a, torch::Tensor& b_q_weight,
                          torch::Tensor& b_scales, torch::Tensor& workspace,
                          int64_t size_m, int64_t size_n, int64_t size_k);

torch::Tensor gptq_marlin_24_gemm(torch::Tensor& a, torch::Tensor& b_q_weight,
                                  torch::Tensor& b_meta,
                                  torch::Tensor& b_scales,
                                  torch::Tensor& workspace, int64_t num_bits,
                                  int64_t size_m, int64_t size_n,
                                  int64_t size_k);

torch::Tensor gptq_marlin_gemm(torch::Tensor& a, torch::Tensor& b_q_weight,
                               torch::Tensor& b_scales, torch::Tensor& g_idx,
                               torch::Tensor& perm, torch::Tensor& workspace,
                               int64_t num_bits, int64_t size_m, int64_t size_n,
                               int64_t size_k, bool is_k_full);

torch::Tensor gptq_marlin_repack(torch::Tensor& b_q_weight, torch::Tensor& perm,
                                 int64_t size_k, int64_t size_n,
                                 int64_t num_bits);

bool cutlass_scaled_mm_supports_fp8(int64_t cuda_device_capability);

void cutlass_scaled_mm(torch::Tensor& out, torch::Tensor const& a,
                       torch::Tensor const& b, torch::Tensor const& a_scales,
                       torch::Tensor const& b_scales);

#endif

void static_scaled_int8_quant(torch::Tensor& out, torch::Tensor const& input,
                              torch::Tensor const& scale);

void dynamic_scaled_int8_quant(torch::Tensor& out, torch::Tensor const& input,
                               torch::Tensor& scales);

void squeezellm_gemm(torch::Tensor vec, torch::Tensor mat, torch::Tensor mul,
                     torch::Tensor lookup_table);

torch::Tensor gptq_gemm(torch::Tensor a, torch::Tensor b_q_weight,
                        torch::Tensor b_gptq_qzeros,
                        torch::Tensor b_gptq_scales, torch::Tensor b_g_idx,
                        bool use_exllama, int64_t bit);

void gptq_shuffle(torch::Tensor q_weight, torch::Tensor q_perm, int64_t bit);

void static_scaled_fp8_quant(torch::Tensor& out, torch::Tensor& input,
                             torch::Tensor& scale);

void dynamic_scaled_fp8_quant(torch::Tensor& out, torch::Tensor& input,
                              torch::Tensor& scale);

void moe_align_block_size(torch::Tensor topk_ids, int64_t num_experts,
                          int64_t block_size, torch::Tensor sorted_token_ids,
                          torch::Tensor experts_ids,
                          torch::Tensor num_tokens_post_pad);
>>>>>>> 8720c92e

#ifndef USE_ROCM
using fptr_t = int64_t;
fptr_t init_custom_ar(torch::Tensor& meta, torch::Tensor& rank_data,
                      const std::vector<std::string>& handles,
                      const std::vector<int64_t>& offsets, int64_t rank,
                      bool full_nvlink);
bool should_custom_ar(torch::Tensor& inp, int64_t max_size, int64_t world_size,
                      bool full_nvlink);
void all_reduce_reg(fptr_t _fa, torch::Tensor& inp, torch::Tensor& out);
void all_reduce_unreg(fptr_t _fa, torch::Tensor& inp, torch::Tensor& reg_buffer,
                      torch::Tensor& out);
void dispose(fptr_t _fa);
int64_t meta_size();
void register_buffer(fptr_t _fa, torch::Tensor& t,
                     const std::vector<std::string>& handles,
                     const std::vector<int64_t>& offsets);
std::tuple<torch::Tensor, std::vector<int64_t>> get_graph_buffer_ipc_meta(
    fptr_t _fa);
void register_graph_buffers(fptr_t _fa, const std::vector<std::string>& handles,
                            const std::vector<std::vector<int64_t>>& offsets);
#endif<|MERGE_RESOLUTION|>--- conflicted
+++ resolved
@@ -3,207 +3,6 @@
 #include <torch/library.h>
 
 void paged_attention_v1(
-<<<<<<< HEAD
-  torch::Tensor& out,
-  torch::Tensor& query,
-  torch::Tensor& key_cache,
-  torch::Tensor& value_cache,
-  int num_kv_heads,
-  float scale,
-  torch::Tensor& block_tables,
-  torch::Tensor& seq_lens,
-  int block_size,
-  int max_seq_len,
-  const c10::optional<torch::Tensor>& alibi_slopes,
-  const std::string& kv_cache_dtype,
-  float kv_scale);
-
-void paged_attention_v2(
-  torch::Tensor& out,
-  torch::Tensor& exp_sums,
-  torch::Tensor& max_logits,
-  torch::Tensor& tmp_out,
-  torch::Tensor& query,
-  torch::Tensor& key_cache,
-  torch::Tensor& value_cache,
-  int num_kv_heads,
-  float scale,
-  torch::Tensor& block_tables,
-  torch::Tensor& seq_lens,
-  int block_size,
-  int max_seq_len,
-  const c10::optional<torch::Tensor>& alibi_slopes,
-  const std::string& kv_cache_dtype,
-  float kv_scale);
-
-void rms_norm(
-  torch::Tensor& out,
-  torch::Tensor& input,
-  torch::Tensor& weight,
-  float epsilon);
-
-void fused_add_rms_norm(
-  torch::Tensor& input,
-  torch::Tensor& residual,
-  torch::Tensor& weight,
-  float epsilon);
-
-void rotary_embedding(
-  torch::Tensor& positions,
-  torch::Tensor& query,
-  torch::Tensor& key,
-  int head_size,
-  torch::Tensor& cos_sin_cache,
-  bool is_neox);
-
-void batched_rotary_embedding(
-  torch::Tensor& positions,
-  torch::Tensor& query,
-  torch::Tensor& key,
-  int head_size,
-  torch::Tensor& cos_sin_cache,
-  bool is_neox,
-  int rot_dim,
-  torch::Tensor& cos_sin_cache_offsets);
-
-void silu_and_mul(
-  torch::Tensor& out,
-  torch::Tensor& input);
-
-void gelu_and_mul(
-  torch::Tensor& out,
-  torch::Tensor& input);
-
-void gelu_tanh_and_mul(
-  torch::Tensor& out,
-  torch::Tensor& input);
-
-void gelu_new(
-  torch::Tensor& out,
-  torch::Tensor& input);
-
-void gelu_fast(
-  torch::Tensor& out,
-  torch::Tensor& input);
-
-#ifndef USE_ROCM
-torch::Tensor aqlm_gemm(
-  const torch::Tensor& input,
-  const torch::Tensor& codes,
-  const torch::Tensor& codebooks,
-  const torch::Tensor& scales,
-  const torch::Tensor& codebook_partition_sizes,
-  const std::optional<torch::Tensor>& bias
-);
-
-torch::Tensor aqlm_dequant(
-  const torch::Tensor& codes,
-  const torch::Tensor& codebooks,
-  const torch::Tensor& codebook_partition_sizes
-);
-
-torch::Tensor awq_gemm(
-  torch::Tensor _in_feats,
-  torch::Tensor _kernel,
-  torch::Tensor _scaling_factors,
-  torch::Tensor _zeros,
-  int split_k_iters);
-
-torch::Tensor awq_dequantize(
-    torch::Tensor _kernel,
-    torch::Tensor _scaling_factors,
-    torch::Tensor _zeros,
-    int split_k_iters,
-    int thx,
-    int thy);
-
-torch::Tensor marlin_gemm(
-    torch::Tensor& a, 
-    torch::Tensor& b_q_weight,
-    torch::Tensor& b_scales, 
-    torch::Tensor& workspace,
-    int64_t size_m, 
-    int64_t size_n, 
-    int64_t size_k);
-
-torch::Tensor gptq_marlin_24_gemm(
-    torch::Tensor &a, 
-    torch::Tensor &b_q_weight,
-    torch::Tensor &b_meta, 
-    torch::Tensor &b_scales,
-    torch::Tensor &workspace, 
-    int64_t num_bits,
-    int64_t size_m,
-    int64_t size_n, 
-    int64_t size_k);
-
-torch::Tensor gptq_marlin_gemm(
-  torch::Tensor &a,
-  torch::Tensor &b_q_weight,
-  torch::Tensor &b_scales,
-  torch::Tensor &g_idx,
-  torch::Tensor &perm,
-  torch::Tensor &workspace,
-  int64_t num_bits,
-  int64_t size_m,
-  int64_t size_n,
-  int64_t size_k,
-  bool is_k_full);
-
-torch::Tensor gptq_marlin_repack(
-  torch::Tensor &b_q_weight,
-  torch::Tensor &perm,
-  int64_t size_k,
-  int64_t size_n,
-  int64_t num_bits);
-
-int cutlass_scaled_mm_dq(
-    torch::Tensor& out, 
-    torch::Tensor const &a, 
-    torch::Tensor const &b,
-    torch::Tensor const &a_scales,
-    torch::Tensor const &b_scales);
-
-#endif
-
-void squeezellm_gemm(
-  torch::Tensor vec,
-  torch::Tensor mat,
-  torch::Tensor mul,
-  torch::Tensor lookup_table);
-
-torch::Tensor gptq_gemm(
-  torch::Tensor a,
-  torch::Tensor b_q_weight,
-  torch::Tensor b_gptq_qzeros,
-  torch::Tensor b_gptq_scales,
-  torch::Tensor b_g_idx,
-  bool use_exllama,
-  int bit);
-
-void gptq_shuffle(
-  torch::Tensor q_weight,
-  torch::Tensor q_perm,
-  int bit);
-
-void static_scaled_fp8_quant(
-  torch::Tensor& out,
-  torch::Tensor& input,
-  torch::Tensor& scale);
-
-void dynamic_scaled_fp8_quant(
-  torch::Tensor& out,
-  torch::Tensor& input,
-  torch::Tensor& scale);
-
-void moe_align_block_size(
-  torch::Tensor topk_ids,
-  int num_experts,
-  int block_size,
-  torch::Tensor sorted_token_ids,
-  torch::Tensor experts_ids,
-  torch::Tensor num_tokens_post_pad);
-=======
     torch::Tensor& out, torch::Tensor& query, torch::Tensor& key_cache,
     torch::Tensor& value_cache, int64_t num_kv_heads, double scale,
     torch::Tensor& block_tables, torch::Tensor& seq_lens, int64_t block_size,
@@ -327,7 +126,6 @@
                           int64_t block_size, torch::Tensor sorted_token_ids,
                           torch::Tensor experts_ids,
                           torch::Tensor num_tokens_post_pad);
->>>>>>> 8720c92e
 
 #ifndef USE_ROCM
 using fptr_t = int64_t;
