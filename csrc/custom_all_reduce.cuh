#pragma once

#include <cuda.h>
#include <cuda_bf16.h>
#include <cuda_fp16.h>
#include <cuda_runtime.h>

#include <iostream>
#include <limits>
#include <map>
#include <unordered_map>
#include <vector>

#define CUDACHECK(cmd)                                              \
  do {                                                              \
    cudaError_t e = cmd;                                            \
    if (e != cudaSuccess) {                                         \
      printf("Failed: Cuda error %s:%d '%s'\n", __FILE__, __LINE__, \
             cudaGetErrorString(e));                                \
      exit(EXIT_FAILURE);                                           \
    }                                                               \
  } while (0)

namespace vllm {

constexpr int kMaxBlocks = 64;
// note: we don't want to use atomics for signals because peer atomics are no
// supported on PCIe links
struct Signal {
  alignas(128) uint32_t start[kMaxBlocks][8];
  alignas(128) uint32_t end[kMaxBlocks][8];
};

<<<<<<< HEAD
struct __align__(16) RankData { const void *__restrict__ ptrs[8]; };

struct __align__(16) RankSignals { volatile Signal *signals[8]; };
=======
struct __align__(16) RankData { const void* __restrict__ ptrs[8]; };

struct __align__(16) RankSignals { volatile Signal* signals[8]; };
>>>>>>> 8720c92e

// like std::array, but aligned
template <typename T, int sz>
struct __align__(alignof(T) * sz) array_t {
  T data[sz];
  using type = T;
  static constexpr int size = sz;
};

// use packed type to maximize memory efficiency
// goal: generate ld.128 and st.128 instructions
template <typename T>
struct packed_t {
  // the (P)acked type for load/store
  using P = array_t<T, 16 / sizeof(T)>;
  // the (A)ccumulator type for reduction
  using A = array_t<float, 16 / sizeof(T)>;
};

#define DINLINE __device__ __forceinline__

// scalar cast functions
DINLINE float upcast_s(half val) { return __half2float(val); }

template <typename T>
DINLINE T downcast_s(float val);
template <>
DINLINE half downcast_s(float val) {
  return __float2half(val);
}

// scalar add functions
// for some reason when compiling with Pytorch, the + operator for half and
// bfloat is disabled so we call the intrinsics directly
DINLINE half& assign_add(half& a, half b) {
  a = __hadd(a, b);
  return a;
}
DINLINE float& assign_add(float& a, float b) { return a += b; }

#if (__CUDA_ARCH__ >= 800 || !defined(__CUDA_ARCH__))
DINLINE float upcast_s(nv_bfloat16 val) { return __bfloat162float(val); }
template <>
DINLINE nv_bfloat16 downcast_s(float val) {
  return __float2bfloat16(val);
}
DINLINE nv_bfloat16& assign_add(nv_bfloat16& a, nv_bfloat16 b) {
  a = __hadd(a, b);
  return a;
}
#endif

template <typename T, int N>
DINLINE array_t<T, N>& packed_assign_add(array_t<T, N>& a, array_t<T, N> b) {
#pragma unroll
  for (int i = 0; i < N; i++) {
    assign_add(a.data[i], b.data[i]);
  }
  return a;
}

template <typename T, int N>
DINLINE array_t<float, N> upcast(array_t<T, N> val) {
  if constexpr (std::is_same<T, float>::value) {
    return val;
  } else {
    array_t<float, N> out;
#pragma unroll
    for (int i = 0; i < N; i++) {
      out.data[i] = upcast_s(val.data[i]);
    }
    return out;
  }
}

template <typename O>
DINLINE O downcast(array_t<float, O::size> val) {
  if constexpr (std::is_same<typename O::type, float>::value) {
    return val;
  } else {
    O out;
#pragma unroll
    for (int i = 0; i < O::size; i++) {
      out.data[i] = downcast_s<typename O::type>(val.data[i]);
    }
    return out;
  }
}

// This function is meant to be used as the first synchronization in the all
// reduce kernel. Thus, it doesn't need to make any visibility guarantees for
// prior memory accesses. Note: volatile writes will not be reordered against
// other volatile writes.
template <int ngpus>
<<<<<<< HEAD
DINLINE void start_sync(const RankSignals &sg, volatile Signal *self_sg,
=======
DINLINE void start_sync(const RankSignals& sg, volatile Signal* self_sg,
>>>>>>> 8720c92e
                        int rank) {
  if (threadIdx.x < ngpus) {
    // reset flag for next time
    self_sg->end[blockIdx.x][threadIdx.x] = 0;
    // simultaneously write to the corresponding flag of all ranks.
    // Latency = 1 p2p write
    sg.signals[threadIdx.x]->start[blockIdx.x][rank] = 1;
    // wait until we got true from all ranks
<<<<<<< HEAD
    while (!self_sg->start[blockIdx.x][threadIdx.x])
      ;
=======
    while (!self_sg->start[blockIdx.x][threadIdx.x]);
>>>>>>> 8720c92e
  }
  __syncthreads();
}

// This function is meant to be used as the second or the final synchronization
// barrier in the all reduce kernel. If it's the final synchronization barrier,
// we don't need to make any visibility guarantees for prior memory accesses.
template <int ngpus, bool final_sync = false>
<<<<<<< HEAD
DINLINE void end_sync(const RankSignals &sg, volatile Signal *self_sg,
=======
DINLINE void end_sync(const RankSignals& sg, volatile Signal* self_sg,
>>>>>>> 8720c92e
                      int rank) {
  __syncthreads();
  // eliminate the case that prior writes are not visible after signals become
  // visible. Note that I did not managed to make this happen through a lot of
  // testing. Might be the case that hardware provides stronger guarantee than
<<<<<<< HEAD
  // the memory model. 
=======
  // the memory model.
>>>>>>> 8720c92e
  if constexpr (!final_sync) __threadfence_system();
  if (threadIdx.x < ngpus) {
    // reset flag for next time
    self_sg->start[blockIdx.x][threadIdx.x] = 0;
    // simultaneously write to the corresponding flag of all ranks.
    // Latency = 1 p2p write
    sg.signals[threadIdx.x]->end[blockIdx.x][rank] = 1;
    // wait until we got true from all ranks
<<<<<<< HEAD
    while (!self_sg->end[blockIdx.x][threadIdx.x])
      ;
=======
    while (!self_sg->end[blockIdx.x][threadIdx.x]);
>>>>>>> 8720c92e
  }
  if constexpr (!final_sync) __syncthreads();
}

template <typename P, int ngpus, typename A>
DINLINE P packed_reduce(const P* ptrs[], int idx) {
  A tmp = upcast(ptrs[0][idx]);
#pragma unroll
  for (int i = 1; i < ngpus; i++) {
    packed_assign_add(tmp, upcast(ptrs[i][idx]));
  }
  return downcast<P>(tmp);
}

template <typename T, int ngpus>
__global__ void __launch_bounds__(512, 1)
<<<<<<< HEAD
    cross_device_reduce_1stage(RankData *_dp, RankSignals sg,
                               volatile Signal *self_sg, T *__restrict__ result,
=======
    cross_device_reduce_1stage(RankData* _dp, RankSignals sg,
                               volatile Signal* self_sg, T* __restrict__ result,
>>>>>>> 8720c92e
                               int rank, int size) {
  using P = typename packed_t<T>::P;
  using A = typename packed_t<T>::A;
  // note: we don't reorder the address so the accumulation order is the same
  // for all ranks, ensuring bitwise identical results
  auto dp = *_dp;
  start_sync<ngpus>(sg, self_sg, rank);
  // do the actual reduction
  for (int idx = blockIdx.x * blockDim.x + threadIdx.x; idx < size;
       idx += gridDim.x * blockDim.x) {
    ((P*)result)[idx] = packed_reduce<P, ngpus, A>((const P**)&dp.ptrs[0], idx);
  }
  end_sync<ngpus, true>(sg, self_sg, rank);
}

template <typename P>
<<<<<<< HEAD
DINLINE P *get_tmp_buf(volatile Signal *sg) {
  return (P *)(((Signal *)sg) + 1);
=======
DINLINE P* get_tmp_buf(volatile Signal* sg) {
  return (P*)(((Signal*)sg) + 1);
>>>>>>> 8720c92e
}

template <typename T, int ngpus>
__global__ void __launch_bounds__(512, 1)
<<<<<<< HEAD
    cross_device_reduce_2stage(RankData *_dp, RankSignals sg,
                               volatile Signal *self_sg, T *__restrict__ result,
=======
    cross_device_reduce_2stage(RankData* _dp, RankSignals sg,
                               volatile Signal* self_sg, T* __restrict__ result,
>>>>>>> 8720c92e
                               int rank, int size) {
  int tid = blockIdx.x * blockDim.x + threadIdx.x;
  int stride = gridDim.x * blockDim.x;
  using P = typename packed_t<T>::P;
  using A = typename packed_t<T>::A;
  int part = size / ngpus;
  int start = rank * part;
  int end = rank == ngpus - 1 ? size : start + part;
  int largest_part = part + size % ngpus;
<<<<<<< HEAD
  const P *ptrs[ngpus];
  P *tmps[ngpus];
=======
  const P* ptrs[ngpus];
  P* tmps[ngpus];
>>>>>>> 8720c92e
#pragma unroll
  for (int i = 0; i < ngpus; i++) {
    int target = (rank + i) % ngpus;
    ptrs[i] = (const P*)_dp->ptrs[target];
    tmps[i] = get_tmp_buf<P>(sg.signals[target]);
  }
  auto tmp_out = tmps[0];
  start_sync<ngpus>(sg, self_sg, rank);
  // stage 1: reduce scatter
  for (int idx = start + tid; idx < end; idx += stride) {
    tmp_out[idx - start] = packed_reduce<P, ngpus, A>(ptrs, idx);
  }
  end_sync<ngpus>(sg, self_sg, rank);

  // stage 2: allgather. Note: it's important to match the tid between
  // the two stages, because visibility across devices is only guaranteed
  // between threads that have the same tid. If thread i computes the sum of
  // start + i in the first stage, then thread i also gathers start + i from all
  // ranks.
  for (int idx = tid; idx < largest_part; idx += stride) {
#pragma unroll
    for (int i = 0; i < ngpus; i++) {
      int gather_from_rank = ((rank + i) % ngpus);
      if (gather_from_rank == ngpus - 1 || idx < part) {
        int dst_idx = gather_from_rank * part + idx;
<<<<<<< HEAD
        ((P *)result)[dst_idx] = tmps[i][idx];
=======
        ((P*)result)[dst_idx] = tmps[i][idx];
>>>>>>> 8720c92e
      }
    }
  }
}

using IPC_KEY = std::array<uint8_t, sizeof(cudaIpcMemHandle_t)>;
static_assert(sizeof(IPC_KEY) == sizeof(cudaIpcMemHandle_t));
static_assert(alignof(IPC_KEY) == alignof(cudaIpcMemHandle_t));

class CustomAllreduce {
 public:
  int rank_;
  int world_size_;
  bool full_nvlink_;

  // below are device pointers
  RankSignals sg_;
<<<<<<< HEAD
  std::unordered_map<void *, RankData *> buffers_;
  Signal *self_sg_;
=======
  std::unordered_map<void*, RankData*> buffers_;
  Signal* self_sg_;
>>>>>>> 8720c92e

  // stores the registered device pointers from all ranks
  RankData *d_rank_data_base_, *d_rank_data_end_;
  std::vector<void*> graph_unreg_buffers_;
  // a map from IPC handles to opened IPC pointers
  std::map<IPC_KEY, char*> ipc_handles_;

  /**
   * meta is a pointer to device metadata and temporary buffer for allreduce.
   *
   * There's a total of sizeof(Signal) of prefix before the actual data,
   * so meta + 1 points to actual temporary buffer.
   *
   * note: this class does not own any device memory. Any required buffers
   * are passed in from the constructor
   */
<<<<<<< HEAD
  CustomAllreduce(Signal *meta, void *rank_data, size_t rank_data_sz,
                  const cudaIpcMemHandle_t *handles,
                  const std::vector<int64_t> &offsets, int rank,
=======
  CustomAllreduce(Signal* meta, void* rank_data, size_t rank_data_sz,
                  const cudaIpcMemHandle_t* handles,
                  const std::vector<int64_t>& offsets, int rank,
>>>>>>> 8720c92e
                  bool full_nvlink = true)
      : rank_(rank),
        world_size_(offsets.size()),
        full_nvlink_(full_nvlink),
        self_sg_(meta),
<<<<<<< HEAD
        d_rank_data_base_(reinterpret_cast<RankData *>(rank_data)),
        d_rank_data_end_(d_rank_data_base_ + rank_data_sz / sizeof(RankData)) {
    for (int i = 0; i < world_size_; i++) {
      Signal *rank_sg;
=======
        d_rank_data_base_(reinterpret_cast<RankData*>(rank_data)),
        d_rank_data_end_(d_rank_data_base_ + rank_data_sz / sizeof(RankData)) {
    for (int i = 0; i < world_size_; i++) {
      Signal* rank_sg;
>>>>>>> 8720c92e
      if (i != rank_) {
        char* handle = open_ipc_handle(&handles[i]);
        handle += offsets[i];
<<<<<<< HEAD
        rank_sg = (Signal *)handle;
=======
        rank_sg = (Signal*)handle;
>>>>>>> 8720c92e
      } else {
        rank_sg = self_sg_;
      }
      sg_.signals[i] = rank_sg;
    }
  }

  char* open_ipc_handle(const void* ipc_handle) {
    auto [it, new_handle] =
        ipc_handles_.insert({*((IPC_KEY*)ipc_handle), nullptr});
    if (new_handle) {
      char* ipc_ptr;
      CUDACHECK(cudaIpcOpenMemHandle((void**)&ipc_ptr,
                                     *((const cudaIpcMemHandle_t*)ipc_handle),
                                     cudaIpcMemLazyEnablePeerAccess));
      it->second = ipc_ptr;
    }
    return it->second;
  }

  std::pair<std::vector<uint8_t>, std::vector<int64_t>>
  get_graph_buffer_ipc_meta() {
    auto num_buffers = graph_unreg_buffers_.size();
    auto handle_sz = sizeof(cudaIpcMemHandle_t);
    std::vector<uint8_t> handles(handle_sz * num_buffers, 0);
    std::vector<int64_t> offsets(num_buffers);
    for (int i = 0; i < num_buffers; i++) {
      auto ptr = graph_unreg_buffers_[i];
      void* base_ptr;
      // note: must share the base address of each allocation, or we get wrong
      // address
      if (cuPointerGetAttribute(&base_ptr,
                                CU_POINTER_ATTRIBUTE_RANGE_START_ADDR,
                                (CUdeviceptr)ptr) != CUDA_SUCCESS)
        throw std::runtime_error("failed to get pointer attr");
      CUDACHECK(cudaIpcGetMemHandle(
          (cudaIpcMemHandle_t*)&handles[i * handle_sz], base_ptr));
      offsets[i] = ((char*)ptr) - ((char*)base_ptr);
    }
    return std::make_pair(handles, offsets);
  }

  void check_rank_data_capacity(size_t num = 1) {
    if (d_rank_data_base_ + num > d_rank_data_end_)
      throw std::runtime_error(
          "Rank data buffer is overflowed by " +
          std::to_string(d_rank_data_base_ + num - d_rank_data_end_));
  }

  void register_buffer(const std::vector<std::string>& handles,
                       const std::vector<int64_t>& offsets, void* self) {
    check_rank_data_capacity();
    RankData data;
    for (int i = 0; i < world_size_; i++) {
      if (i != rank_) {
        char* handle = open_ipc_handle(handles[i].data());
        handle += offsets[i];
        data.ptrs[i] = handle;
      } else {
        data.ptrs[i] = self;
      }
    }
    auto d_data = d_rank_data_base_++;
    CUDACHECK(
        cudaMemcpy(d_data, &data, sizeof(RankData), cudaMemcpyHostToDevice));
    buffers_[self] = d_data;
  }

  // note: when registering graph buffers, we intentionally choose to not
  // deduplicate the addresses. That means if the allocator reuses some
  // addresses, they will be registered again. This is to account for the remote
  // possibility of different allocation patterns between ranks. For example,
  // rank 1 may get the same input address for the second allreduce, but rank 2
  // got a different address. IPC handles have internal reference counting
  // mechanism so overhead should be small.
  void register_graph_buffers(
      const std::vector<std::string>& handles,
      const std::vector<std::vector<int64_t>>& offsets) {
    auto num_buffers = graph_unreg_buffers_.size();
    check_rank_data_capacity(num_buffers);
    std::vector<RankData> rank_data(num_buffers);
    for (int i = 0; i < num_buffers; i++) {
      auto self_ptr = graph_unreg_buffers_[i];
      auto& rd = rank_data[i];
      for (int j = 0; j < world_size_; j++) {
        if (j != rank_) {
          char* handle =
              open_ipc_handle(&handles[j][i * sizeof(cudaIpcMemHandle_t)]);
          handle += offsets[j][i];
          rd.ptrs[j] = handle;
        } else {
          rd.ptrs[j] = self_ptr;
        }
      }
    }
    CUDACHECK(cudaMemcpy(d_rank_data_base_, rank_data.data(),
                         sizeof(RankData) * num_buffers,
                         cudaMemcpyHostToDevice));
    d_rank_data_base_ += num_buffers;
    graph_unreg_buffers_.clear();
  }

  /**
   * This is the result after careful grid search. Using 36 blocks give the best
   * or close to the best runtime on the devices I tried: A100, A10, A30, T4,
   * V100. You'll notice that NCCL kernels also only take a small amount of SMs.
   * Not quite sure the underlying reason, but my guess is that too many SMs
   * will cause contention on NVLink bus.
   */
  template <typename T>
  void allreduce(cudaStream_t stream, T* input, T* output, int size,
                 int threads = 512, int block_limit = 36) {
    auto d = packed_t<T>::P::size;
    if (size % d != 0)
      throw std::runtime_error(
          "custom allreduce currently requires input length to be multiple "
          "of " +
          std::to_string(d));
    if (block_limit > kMaxBlocks)
      throw std::runtime_error("max supported block limit is " +
                               std::to_string(kMaxBlocks) + ". Got " +
                               std::to_string(block_limit));

    RankData* ptrs;
    cudaStreamCaptureStatus status;
    CUDACHECK(cudaStreamIsCapturing(stream, &status));
    if (status == cudaStreamCaptureStatusActive) {
      ptrs = d_rank_data_base_ + graph_unreg_buffers_.size();
      graph_unreg_buffers_.push_back(input);
    } else {
      auto it = buffers_.find(input);
      if (it == buffers_.end())
        throw std::runtime_error(
            "buffer address " +
            std::to_string(reinterpret_cast<uint64_t>(input)) +
            " is not registered!");
      ptrs = it->second;
    }

    size /= d;
    auto bytes = size * sizeof(typename packed_t<T>::P);
    int blocks = std::min(block_limit, (size + threads - 1) / threads);
#define KL(ngpus, name)                                                       \
  name<T, ngpus><<<blocks, threads, 0, stream>>>(ptrs, sg_, self_sg_, output, \
                                                 rank_, size);
#define REDUCE_CASE(ngpus)                            \
  case ngpus: {                                       \
    if (world_size_ == 2) {                           \
      KL(ngpus, cross_device_reduce_1stage);          \
    } else if (full_nvlink_) {                        \
      if ((world_size_ <= 4 && bytes < 512 * 1024) || \
          (world_size_ <= 8 && bytes < 256 * 1024)) { \
        KL(ngpus, cross_device_reduce_1stage);        \
      } else {                                        \
        KL(ngpus, cross_device_reduce_2stage);        \
      }                                               \
    }                                                 \
    break;                                            \
  }

    switch (world_size_) {
      REDUCE_CASE(2)
      REDUCE_CASE(4)
      REDUCE_CASE(6)
      REDUCE_CASE(8)
      default:
        throw std::runtime_error(
            "custom allreduce only supports num gpus in (2,4,6,8). Actual num "
            "gpus = " +
            std::to_string(world_size_));
    }
#undef REDUCE_CASE
#undef KL
  }

  ~CustomAllreduce() {
    for (auto [_, ptr] : ipc_handles_) {
      CUDACHECK(cudaIpcCloseMemHandle(ptr));
    }
  }
};
/**
 * To inspect PTX/SASS, copy paste this header file to compiler explorer and add
 a template instantiation:
 * template void vllm::CustomAllreduce::allreduce<half>(cudaStream_t, half *,
 half *, int, int, int);
*/
}  // namespace vllm<|MERGE_RESOLUTION|>--- conflicted
+++ resolved
@@ -31,15 +31,9 @@
   alignas(128) uint32_t end[kMaxBlocks][8];
 };
 
-<<<<<<< HEAD
-struct __align__(16) RankData { const void *__restrict__ ptrs[8]; };
-
-struct __align__(16) RankSignals { volatile Signal *signals[8]; };
-=======
 struct __align__(16) RankData { const void* __restrict__ ptrs[8]; };
 
 struct __align__(16) RankSignals { volatile Signal* signals[8]; };
->>>>>>> 8720c92e
 
 // like std::array, but aligned
 template <typename T, int sz>
@@ -134,11 +128,7 @@
 // prior memory accesses. Note: volatile writes will not be reordered against
 // other volatile writes.
 template <int ngpus>
-<<<<<<< HEAD
-DINLINE void start_sync(const RankSignals &sg, volatile Signal *self_sg,
-=======
 DINLINE void start_sync(const RankSignals& sg, volatile Signal* self_sg,
->>>>>>> 8720c92e
                         int rank) {
   if (threadIdx.x < ngpus) {
     // reset flag for next time
@@ -147,12 +137,7 @@
     // Latency = 1 p2p write
     sg.signals[threadIdx.x]->start[blockIdx.x][rank] = 1;
     // wait until we got true from all ranks
-<<<<<<< HEAD
-    while (!self_sg->start[blockIdx.x][threadIdx.x])
-      ;
-=======
     while (!self_sg->start[blockIdx.x][threadIdx.x]);
->>>>>>> 8720c92e
   }
   __syncthreads();
 }
@@ -161,21 +146,13 @@
 // barrier in the all reduce kernel. If it's the final synchronization barrier,
 // we don't need to make any visibility guarantees for prior memory accesses.
 template <int ngpus, bool final_sync = false>
-<<<<<<< HEAD
-DINLINE void end_sync(const RankSignals &sg, volatile Signal *self_sg,
-=======
 DINLINE void end_sync(const RankSignals& sg, volatile Signal* self_sg,
->>>>>>> 8720c92e
                       int rank) {
   __syncthreads();
   // eliminate the case that prior writes are not visible after signals become
   // visible. Note that I did not managed to make this happen through a lot of
   // testing. Might be the case that hardware provides stronger guarantee than
-<<<<<<< HEAD
-  // the memory model. 
-=======
   // the memory model.
->>>>>>> 8720c92e
   if constexpr (!final_sync) __threadfence_system();
   if (threadIdx.x < ngpus) {
     // reset flag for next time
@@ -184,12 +161,7 @@
     // Latency = 1 p2p write
     sg.signals[threadIdx.x]->end[blockIdx.x][rank] = 1;
     // wait until we got true from all ranks
-<<<<<<< HEAD
-    while (!self_sg->end[blockIdx.x][threadIdx.x])
-      ;
-=======
     while (!self_sg->end[blockIdx.x][threadIdx.x]);
->>>>>>> 8720c92e
   }
   if constexpr (!final_sync) __syncthreads();
 }
@@ -206,13 +178,8 @@
 
 template <typename T, int ngpus>
 __global__ void __launch_bounds__(512, 1)
-<<<<<<< HEAD
-    cross_device_reduce_1stage(RankData *_dp, RankSignals sg,
-                               volatile Signal *self_sg, T *__restrict__ result,
-=======
     cross_device_reduce_1stage(RankData* _dp, RankSignals sg,
                                volatile Signal* self_sg, T* __restrict__ result,
->>>>>>> 8720c92e
                                int rank, int size) {
   using P = typename packed_t<T>::P;
   using A = typename packed_t<T>::A;
@@ -229,24 +196,14 @@
 }
 
 template <typename P>
-<<<<<<< HEAD
-DINLINE P *get_tmp_buf(volatile Signal *sg) {
-  return (P *)(((Signal *)sg) + 1);
-=======
 DINLINE P* get_tmp_buf(volatile Signal* sg) {
   return (P*)(((Signal*)sg) + 1);
->>>>>>> 8720c92e
 }
 
 template <typename T, int ngpus>
 __global__ void __launch_bounds__(512, 1)
-<<<<<<< HEAD
-    cross_device_reduce_2stage(RankData *_dp, RankSignals sg,
-                               volatile Signal *self_sg, T *__restrict__ result,
-=======
     cross_device_reduce_2stage(RankData* _dp, RankSignals sg,
                                volatile Signal* self_sg, T* __restrict__ result,
->>>>>>> 8720c92e
                                int rank, int size) {
   int tid = blockIdx.x * blockDim.x + threadIdx.x;
   int stride = gridDim.x * blockDim.x;
@@ -256,13 +213,8 @@
   int start = rank * part;
   int end = rank == ngpus - 1 ? size : start + part;
   int largest_part = part + size % ngpus;
-<<<<<<< HEAD
-  const P *ptrs[ngpus];
-  P *tmps[ngpus];
-=======
   const P* ptrs[ngpus];
   P* tmps[ngpus];
->>>>>>> 8720c92e
 #pragma unroll
   for (int i = 0; i < ngpus; i++) {
     int target = (rank + i) % ngpus;
@@ -288,11 +240,7 @@
       int gather_from_rank = ((rank + i) % ngpus);
       if (gather_from_rank == ngpus - 1 || idx < part) {
         int dst_idx = gather_from_rank * part + idx;
-<<<<<<< HEAD
-        ((P *)result)[dst_idx] = tmps[i][idx];
-=======
         ((P*)result)[dst_idx] = tmps[i][idx];
->>>>>>> 8720c92e
       }
     }
   }
@@ -310,13 +258,8 @@
 
   // below are device pointers
   RankSignals sg_;
-<<<<<<< HEAD
-  std::unordered_map<void *, RankData *> buffers_;
-  Signal *self_sg_;
-=======
   std::unordered_map<void*, RankData*> buffers_;
   Signal* self_sg_;
->>>>>>> 8720c92e
 
   // stores the registered device pointers from all ranks
   RankData *d_rank_data_base_, *d_rank_data_end_;
@@ -333,39 +276,22 @@
    * note: this class does not own any device memory. Any required buffers
    * are passed in from the constructor
    */
-<<<<<<< HEAD
-  CustomAllreduce(Signal *meta, void *rank_data, size_t rank_data_sz,
-                  const cudaIpcMemHandle_t *handles,
-                  const std::vector<int64_t> &offsets, int rank,
-=======
   CustomAllreduce(Signal* meta, void* rank_data, size_t rank_data_sz,
                   const cudaIpcMemHandle_t* handles,
                   const std::vector<int64_t>& offsets, int rank,
->>>>>>> 8720c92e
                   bool full_nvlink = true)
       : rank_(rank),
         world_size_(offsets.size()),
         full_nvlink_(full_nvlink),
         self_sg_(meta),
-<<<<<<< HEAD
-        d_rank_data_base_(reinterpret_cast<RankData *>(rank_data)),
-        d_rank_data_end_(d_rank_data_base_ + rank_data_sz / sizeof(RankData)) {
-    for (int i = 0; i < world_size_; i++) {
-      Signal *rank_sg;
-=======
         d_rank_data_base_(reinterpret_cast<RankData*>(rank_data)),
         d_rank_data_end_(d_rank_data_base_ + rank_data_sz / sizeof(RankData)) {
     for (int i = 0; i < world_size_; i++) {
       Signal* rank_sg;
->>>>>>> 8720c92e
       if (i != rank_) {
         char* handle = open_ipc_handle(&handles[i]);
         handle += offsets[i];
-<<<<<<< HEAD
-        rank_sg = (Signal *)handle;
-=======
         rank_sg = (Signal*)handle;
->>>>>>> 8720c92e
       } else {
         rank_sg = self_sg_;
       }
