--- conflicted
+++ resolved
@@ -91,15 +91,9 @@
 }
 
 template <typename T>
-<<<<<<< HEAD
-void run(int myRank, int nRanks, ncclComm_t &comm, int threads, int block_limit,
-         int data_size, bool performance_test) {
-  T *result;
-=======
 void run(int myRank, int nRanks, ncclComm_t& comm, int threads, int block_limit,
          int data_size, bool performance_test) {
   T* result;
->>>>>>> 8720c92e
   cudaStream_t stream;
   CUDACHECK(cudaStreamCreateWithFlags(&stream, cudaStreamNonBlocking));
   CUDACHECK(cudaMalloc(&result, data_size * sizeof(T)));
@@ -107,13 +101,8 @@
 
   cudaIpcMemHandle_t self_data_handle;
   cudaIpcMemHandle_t data_handles[8];
-<<<<<<< HEAD
-  vllm::Signal *buffer;
-  T *self_data_copy;
-=======
   vllm::Signal* buffer;
   T* self_data_copy;
->>>>>>> 8720c92e
   /**
    * Allocate IPC buffer
    *
@@ -142,15 +131,9 @@
   std::vector<int64_t> offsets(nRanks, 0);
   vllm::CustomAllreduce fa(buffer, rank_data, rank_data_sz, data_handles,
                            offsets, myRank);
-<<<<<<< HEAD
-  auto *self_data =
-      reinterpret_cast<T *>(reinterpret_cast<char *>(buffer) +
-                            sizeof(vllm::Signal) + data_size * sizeof(T));
-=======
   auto* self_data =
       reinterpret_cast<T*>(reinterpret_cast<char*>(buffer) +
                            sizeof(vllm::Signal) + data_size * sizeof(T));
->>>>>>> 8720c92e
   // hack buffer registration
   {
     std::vector<std::string> handles;
