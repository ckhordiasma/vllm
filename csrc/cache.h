#pragma once

#include <torch/all.h>

#include <map>
#include <vector>

<<<<<<< HEAD
void swap_blocks(
  torch::Tensor& src,
  torch::Tensor& dst,
  const torch::Tensor& block_mapping);

void copy_blocks(
  std::vector<torch::Tensor>& key_caches,
  std::vector<torch::Tensor>& value_caches,
  const torch::Tensor& block_mapping);

void reshape_and_cache(
  torch::Tensor& key,
  torch::Tensor& value,
  torch::Tensor& key_cache,
  torch::Tensor& value_cache,
  torch::Tensor& slot_mapping,
  const std::string& kv_cache_dtype,
  const float kv_scale);

void reshape_and_cache_flash(
  torch::Tensor& key,
  torch::Tensor& value,
  torch::Tensor& key_cache,
  torch::Tensor& value_cache,
  torch::Tensor& slot_mapping,
  const std::string& kv_cache_dtype);

// Just for unittest
void convert_fp8(
  torch::Tensor& dst_cache,
  torch::Tensor& src_cache,
  const float scale,
  const std::string& kv_cache_dtype);
=======
void swap_blocks(torch::Tensor& src, torch::Tensor& dst,
                 const torch::Tensor& block_mapping);

// Note: the key_caches and value_caches vectors are constant but
// not the Tensors they contain. The vectors need to be const refs
// in order to satisfy pytorch's C++ operator registration code.
void copy_blocks(std::vector<torch::Tensor> const& key_caches,
                 std::vector<torch::Tensor> const& value_caches,
                 const torch::Tensor& block_mapping);

void reshape_and_cache(torch::Tensor& key, torch::Tensor& value,
                       torch::Tensor& key_cache, torch::Tensor& value_cache,
                       torch::Tensor& slot_mapping,
                       const std::string& kv_cache_dtype,
                       const double kv_scale);

void reshape_and_cache_flash(torch::Tensor& key, torch::Tensor& value,
                             torch::Tensor& key_cache,
                             torch::Tensor& value_cache,
                             torch::Tensor& slot_mapping,
                             const std::string& kv_cache_dtype);

// Just for unittest
void convert_fp8(torch::Tensor& dst_cache, torch::Tensor& src_cache,
                 const double scale, const std::string& kv_cache_dtype);
>>>>>>> 8720c92e
<|MERGE_RESOLUTION|>--- conflicted
+++ resolved
@@ -5,41 +5,6 @@
 #include <map>
 #include <vector>
 
-<<<<<<< HEAD
-void swap_blocks(
-  torch::Tensor& src,
-  torch::Tensor& dst,
-  const torch::Tensor& block_mapping);
-
-void copy_blocks(
-  std::vector<torch::Tensor>& key_caches,
-  std::vector<torch::Tensor>& value_caches,
-  const torch::Tensor& block_mapping);
-
-void reshape_and_cache(
-  torch::Tensor& key,
-  torch::Tensor& value,
-  torch::Tensor& key_cache,
-  torch::Tensor& value_cache,
-  torch::Tensor& slot_mapping,
-  const std::string& kv_cache_dtype,
-  const float kv_scale);
-
-void reshape_and_cache_flash(
-  torch::Tensor& key,
-  torch::Tensor& value,
-  torch::Tensor& key_cache,
-  torch::Tensor& value_cache,
-  torch::Tensor& slot_mapping,
-  const std::string& kv_cache_dtype);
-
-// Just for unittest
-void convert_fp8(
-  torch::Tensor& dst_cache,
-  torch::Tensor& src_cache,
-  const float scale,
-  const std::string& kv_cache_dtype);
-=======
 void swap_blocks(torch::Tensor& src, torch::Tensor& dst,
                  const torch::Tensor& block_mapping);
 
@@ -64,5 +29,4 @@
 
 // Just for unittest
 void convert_fp8(torch::Tensor& dst_cache, torch::Tensor& src_cache,
-                 const double scale, const std::string& kv_cache_dtype);
->>>>>>> 8720c92e
+                 const double scale, const std::string& kv_cache_dtype);