--- conflicted
+++ resolved
@@ -602,12 +602,8 @@
   typename T,
   typename CACHE_T,
   int BLOCK_SIZE,
-<<<<<<< HEAD
+  bool IS_FP8_E5M2_KV_CACHE,
   int NUM_THREADS = 1024>
-=======
-  bool IS_FP8_E5M2_KV_CACHE,
-  int NUM_THREADS = 128>
->>>>>>> 54be8a0b
 void paged_attention_v1_launcher(
   torch::Tensor& out,
   torch::Tensor& query,
@@ -783,14 +779,9 @@
   typename T,
   typename CACHE_T,
   int BLOCK_SIZE,
-<<<<<<< HEAD
+  bool IS_FP8_E5M2_KV_CACHE,
   int NUM_THREADS = 1024,
   int PARTITION_SIZE = 1024>
-=======
-  bool IS_FP8_E5M2_KV_CACHE,
-  int NUM_THREADS = 128,
-  int PARTITION_SIZE = 512>
->>>>>>> 54be8a0b
 void paged_attention_v2_launcher(
   torch::Tensor& out,
   torch::Tensor& exp_sums,
