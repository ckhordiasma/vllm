--- conflicted
+++ resolved
@@ -21,19 +21,6 @@
 #include "cuda_compat.h"
 
 namespace vllm {
-<<<<<<< HEAD
-template<typename T, int numLanes = WARP_SIZE>
-__inline__ __device__ T warpReduceSum(T val) {
-  static_assert(numLanes > 0 && (numLanes & (numLanes - 1)) == 0,
-                "numLanes is not a positive power of 2!");
-  static_assert(numLanes <= WARP_SIZE);
-  #pragma unroll
-  for (int mask = numLanes >> 1; mask > 0; mask >>= 1)
-    val += VLLM_SHFL_XOR_SYNC(val, mask);
-  return val;
-}
-
-=======
 
 namespace detail {
 
@@ -52,22 +39,12 @@
 template <typename T>
 using ReduceFnType = T (*)(T, T);
 
->>>>>>> 8720c92e
 // Helper function to return the next largest power of 2
 static constexpr int _nextPow2(unsigned int num) {
   if (num <= 1) return num;
   return 1 << (CHAR_BIT * sizeof(num) - __builtin_clz(num - 1));
 }
 
-<<<<<<< HEAD
-/* Calculate the sum of all elements in a block */
-template<typename T, int maxBlockSize = 1024>
-__inline__ __device__ T blockReduceSum(T val) {
-  static_assert(maxBlockSize <= 1024);
-  if constexpr (maxBlockSize > WARP_SIZE) {
-    val = warpReduceSum<T>(val);
-    // Calculates max number of lanes that need to participate in the last warpReduce
-=======
 template <typename T, int numLanes = WARP_SIZE>
 __inline__ __device__ T warpReduce(T val, ReduceFnType<T> fn) {
   static_assert(numLanes > 0 && (numLanes & (numLanes - 1)) == 0,
@@ -87,23 +64,10 @@
     val = warpReduce<T>(val, fn);
     // Calculates max number of lanes that need to participate in the last
     // warpReduce
->>>>>>> 8720c92e
     constexpr int maxActiveLanes = (maxBlockSize + WARP_SIZE - 1) / WARP_SIZE;
     static __shared__ T shared[maxActiveLanes];
     int lane = threadIdx.x % WARP_SIZE;
     int wid = threadIdx.x / WARP_SIZE;
-<<<<<<< HEAD
-    if (lane == 0)
-      shared[wid] = val;
-
-    __syncthreads();
-
-    val = (threadIdx.x < blockDim.x / float(WARP_SIZE)) ? shared[lane] : (T)(0.0f);
-    val = warpReduceSum<T, _nextPow2(maxActiveLanes)>(val);
-  } else {
-    // A single warpReduce is equal to blockReduce
-    val = warpReduceSum<T, _nextPow2(maxBlockSize)>(val);
-=======
     if (lane == 0) shared[wid] = val;
 
     __syncthreads();
@@ -114,7 +78,6 @@
   } else {
     // A single warpReduce is equal to blockReduce
     val = warpReduce<T, _nextPow2(maxBlockSize)>(val, fn);
->>>>>>> 8720c92e
   }
   return val;
 }
