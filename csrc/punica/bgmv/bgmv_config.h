#pragma once

template <int feat_in, int feat_out, typename in_T, typename out_T,
          typename W_T>
void bgmv_kernel(out_T *__restrict__ Y, const in_T *__restrict__ X,
                 const W_T *__restrict__ W,
                 const int64_t *__restrict__ indicies, int64_t y_offset,
                 int64_t full_y_size, int64_t batch_size, int64_t num_layers,
                 int64_t layer_idx, float scale);

// clang-format off

#define FOR_BGMV_WIDE(f, in_T, out_T, W_T, narrow) \
    f(in_T, out_T, W_T, narrow, 128) \
    f(in_T, out_T, W_T, narrow, 256) \
    f(in_T, out_T, W_T, narrow, 512) \
    f(in_T, out_T, W_T, narrow, 640) \
    f(in_T, out_T, W_T, narrow, 768) \
    f(in_T, out_T, W_T, narrow, 896) \
    f(in_T, out_T, W_T, narrow, 1024) \
    f(in_T, out_T, W_T, narrow, 1152) \
<<<<<<< HEAD
    f(in_T, out_T, W_T, narrow, 1280) \
    f(in_T, out_T, W_T, narrow, 1536) \
    f(in_T, out_T, W_T, narrow, 1728) \
    f(in_T, out_T, W_T, narrow, 1792) \
    f(in_T, out_T, W_T, narrow, 2048) \
    f(in_T, out_T, W_T, narrow, 2304) \
=======
    f(in_T, out_T, W_T, narrow, 1216) \
    f(in_T, out_T, W_T, narrow, 1280) \
    f(in_T, out_T, W_T, narrow, 1536) \
    f(in_T, out_T, W_T, narrow, 1664) \
    f(in_T, out_T, W_T, narrow, 1728) \
    f(in_T, out_T, W_T, narrow, 1792) \
    f(in_T, out_T, W_T, narrow, 2048) \
    f(in_T, out_T, W_T, narrow, 2240) \
    f(in_T, out_T, W_T, narrow, 2304) \
    f(in_T, out_T, W_T, narrow, 2368) \
    f(in_T, out_T, W_T, narrow, 2432) \
>>>>>>> 8720c92e
    f(in_T, out_T, W_T, narrow, 2560) \
    f(in_T, out_T, W_T, narrow, 2752) \
    f(in_T, out_T, W_T, narrow, 2816) \
    f(in_T, out_T, W_T, narrow, 3072) \
    f(in_T, out_T, W_T, narrow, 3328) \
    f(in_T, out_T, W_T, narrow, 3456) \
    f(in_T, out_T, W_T, narrow, 3584) \
    f(in_T, out_T, W_T, narrow, 3712) \
    f(in_T, out_T, W_T, narrow, 4096) \
<<<<<<< HEAD
    f(in_T, out_T, W_T, narrow, 4608) \
=======
    f(in_T, out_T, W_T, narrow, 4480) \
    f(in_T, out_T, W_T, narrow, 4608) \
    f(in_T, out_T, W_T, narrow, 4736) \
    f(in_T, out_T, W_T, narrow, 4864) \
>>>>>>> 8720c92e
    f(in_T, out_T, W_T, narrow, 5120) \
    f(in_T, out_T, W_T, narrow, 5504) \
    f(in_T, out_T, W_T, narrow, 5632) \
    f(in_T, out_T, W_T, narrow, 5888) \
    f(in_T, out_T, W_T, narrow, 6144) \
<<<<<<< HEAD
=======
    f(in_T, out_T, W_T, narrow, 6400) \
>>>>>>> 8720c92e
    f(in_T, out_T, W_T, narrow, 6848) \
    f(in_T, out_T, W_T, narrow, 6912) \
    f(in_T, out_T, W_T, narrow, 7168) \
    f(in_T, out_T, W_T, narrow, 7424) \
    f(in_T, out_T, W_T, narrow, 8192) \
    f(in_T, out_T, W_T, narrow, 8960) \
    f(in_T, out_T, W_T, narrow, 9216) \
    f(in_T, out_T, W_T, narrow, 9472) \
    f(in_T, out_T, W_T, narrow, 10240) \
    f(in_T, out_T, W_T, narrow, 11008) \
    f(in_T, out_T, W_T, narrow, 11264) \
    f(in_T, out_T, W_T, narrow, 12288) \
    f(in_T, out_T, W_T, narrow, 13696) \
    f(in_T, out_T, W_T, narrow, 13824) \
    f(in_T, out_T, W_T, narrow, 14336) \
<<<<<<< HEAD
=======
    f(in_T, out_T, W_T, narrow, 14784) \
    f(in_T, out_T, W_T, narrow, 14848) \
>>>>>>> 8720c92e
    f(in_T, out_T, W_T, narrow, 15360) \
    f(in_T, out_T, W_T, narrow, 16384) \
    f(in_T, out_T, W_T, narrow, 18944) \
    f(in_T, out_T, W_T, narrow, 20480) \
    f(in_T, out_T, W_T, narrow, 22016) \
    f(in_T, out_T, W_T, narrow, 22528) \
    f(in_T, out_T, W_T, narrow, 24576) \
    f(in_T, out_T, W_T, narrow, 27392) \
    f(in_T, out_T, W_T, narrow, 27648) \
    f(in_T, out_T, W_T, narrow, 28672) \
    f(in_T, out_T, W_T, narrow, 29568) \
    f(in_T, out_T, W_T, narrow, 29696) \
    f(in_T, out_T, W_T, narrow, 32000) \
    f(in_T, out_T, W_T, narrow, 32256) \
    f(in_T, out_T, W_T, narrow, 32512) \
    f(in_T, out_T, W_T, narrow, 32768) \
    f(in_T, out_T, W_T, narrow, 33024) \
    f(in_T, out_T, W_T, narrow, 36864) \
    f(in_T, out_T, W_T, narrow, 43264) \
    f(in_T, out_T, W_T, narrow, 49152) \
<<<<<<< HEAD
=======
    f(in_T, out_T, W_T, narrow, 60544) \
    f(in_T, out_T, W_T, narrow, 60672) \
>>>>>>> 8720c92e
    f(in_T, out_T, W_T, narrow, 64000) \
    f(in_T, out_T, W_T, narrow, 64256) \
    f(in_T, out_T, W_T, narrow, 64512) \
    f(in_T, out_T, W_T, narrow, 102400) \
    f(in_T, out_T, W_T, narrow, 102656) \
    f(in_T, out_T, W_T, narrow, 102912) \
    f(in_T, out_T, W_T, narrow, 128000) \
    f(in_T, out_T, W_T, narrow, 128256) \
    f(in_T, out_T, W_T, narrow, 128512) \
<<<<<<< HEAD
// Keep above in sync with vllm/lora/layers::LogitsProcessorWithLoRA
// and vllm/tests/lora/test_punica.py

// Used for defining kernels going from the variety of 
// dim in to the narrow dim out
    // Using it for the fully sharded column 
=======
    
    
// Keep above in sync with vllm/lora/layers::LogitsProcessorWithLoRA
// and vllm/tests/lora/test_punica.py

// Used for defining kernels going from the variety of
// dim in to the narrow dim out
    // Using it for the fully sharded column
>>>>>>> 8720c92e
    // parallel LoRA A which splits the rank dim
#define FOR_INST_BGMV_NARROW(f, in_T, out_T, W_T, narrow) \
    f(in_T, out_T, W_T, 128, narrow) \
    f(in_T, out_T, W_T, 256, narrow) \
    f(in_T, out_T, W_T, 512, narrow) \
    f(in_T, out_T, W_T, 640, narrow) \
    f(in_T, out_T, W_T, 768, narrow) \
<<<<<<< HEAD
    f(in_T, out_T, W_T, 1024, narrow) \
    f(in_T, out_T, W_T, 1152, narrow) \
    f(in_T, out_T, W_T, 1280, narrow) \
    f(in_T, out_T, W_T, 1536, narrow) \
    f(in_T, out_T, W_T, 1728, narrow) \
    f(in_T, out_T, W_T, 1792, narrow) \
    f(in_T, out_T, W_T, 2048, narrow) \
    f(in_T, out_T, W_T, 2304, narrow) \
=======
    f(in_T, out_T, W_T, 896, narrow) \
    f(in_T, out_T, W_T, 1024, narrow) \
    f(in_T, out_T, W_T, 1152, narrow) \
    f(in_T, out_T, W_T, 1216, narrow) \
    f(in_T, out_T, W_T, 1280, narrow) \
    f(in_T, out_T, W_T, 1536, narrow) \
    f(in_T, out_T, W_T, 1664, narrow) \
    f(in_T, out_T, W_T, 1728, narrow) \
    f(in_T, out_T, W_T, 1792, narrow) \
    f(in_T, out_T, W_T, 2048, narrow) \
    f(in_T, out_T, W_T, 2240, narrow) \
    f(in_T, out_T, W_T, 2304, narrow) \
    f(in_T, out_T, W_T, 2368, narrow) \
    f(in_T, out_T, W_T, 2432, narrow) \
>>>>>>> 8720c92e
    f(in_T, out_T, W_T, 2560, narrow) \
    f(in_T, out_T, W_T, 2752, narrow) \
    f(in_T, out_T, W_T, 2816, narrow) \
    f(in_T, out_T, W_T, 3072, narrow) \
<<<<<<< HEAD
    f(in_T, out_T, W_T, 3456, narrow) \
    f(in_T, out_T, W_T, 3584, narrow) \
    f(in_T, out_T, W_T, 4096, narrow) \
    f(in_T, out_T, W_T, 4608, narrow) \
    f(in_T, out_T, W_T, 5120, narrow) \
    f(in_T, out_T, W_T, 5504, narrow) \
    f(in_T, out_T, W_T, 5632, narrow) \
    f(in_T, out_T, W_T, 6144, narrow) \
    f(in_T, out_T, W_T, 6848, narrow) \
    f(in_T, out_T, W_T, 6912, narrow) \
    f(in_T, out_T, W_T, 7168, narrow) \
    f(in_T, out_T, W_T, 8192, narrow) \
    f(in_T, out_T, W_T, 9216, narrow) \
    f(in_T, out_T, W_T, 10240, narrow) \
    f(in_T, out_T, W_T, 11008, narrow) \
=======
    f(in_T, out_T, W_T, 3328, narrow) \
    f(in_T, out_T, W_T, 3456, narrow) \
    f(in_T, out_T, W_T, 3584, narrow) \
    f(in_T, out_T, W_T, 3712, narrow) \
    f(in_T, out_T, W_T, 4096, narrow) \
    f(in_T, out_T, W_T, 4480, narrow) \
    f(in_T, out_T, W_T, 4608, narrow) \
    f(in_T, out_T, W_T, 4736, narrow) \
    f(in_T, out_T, W_T, 4864, narrow) \
    f(in_T, out_T, W_T, 5120, narrow) \
    f(in_T, out_T, W_T, 5504, narrow) \
    f(in_T, out_T, W_T, 5632, narrow) \
    f(in_T, out_T, W_T, 5888, narrow) \
    f(in_T, out_T, W_T, 6144, narrow) \
    f(in_T, out_T, W_T, 6400, narrow) \
    f(in_T, out_T, W_T, 6848, narrow) \
    f(in_T, out_T, W_T, 6912, narrow) \
    f(in_T, out_T, W_T, 7168, narrow) \
    f(in_T, out_T, W_T, 7424, narrow) \
    f(in_T, out_T, W_T, 8192, narrow) \
    f(in_T, out_T, W_T, 8960, narrow) \
    f(in_T, out_T, W_T, 9216, narrow) \
    f(in_T, out_T, W_T, 9472, narrow) \
    f(in_T, out_T, W_T, 10240, narrow) \
    f(in_T, out_T, W_T, 11008, narrow) \
    f(in_T, out_T, W_T, 11264, narrow) \
>>>>>>> 8720c92e
    f(in_T, out_T, W_T, 12288, narrow) \
    f(in_T, out_T, W_T, 13696, narrow) \
    f(in_T, out_T, W_T, 13824, narrow) \
    f(in_T, out_T, W_T, 14336, narrow) \
<<<<<<< HEAD
    f(in_T, out_T, W_T, 15360, narrow) \
    f(in_T, out_T, W_T, 16384, narrow) \
    f(in_T, out_T, W_T, 20480, narrow) \
    f(in_T, out_T, W_T, 22016, narrow) \
=======
    f(in_T, out_T, W_T, 14784, narrow) \
    f(in_T, out_T, W_T, 14848, narrow) \
    f(in_T, out_T, W_T, 15360, narrow) \
    f(in_T, out_T, W_T, 16384, narrow) \
    f(in_T, out_T, W_T, 18944, narrow) \
    f(in_T, out_T, W_T, 20480, narrow) \
    f(in_T, out_T, W_T, 22016, narrow) \
    f(in_T, out_T, W_T, 22528, narrow) \
>>>>>>> 8720c92e
    f(in_T, out_T, W_T, 24576, narrow) \
    f(in_T, out_T, W_T, 27392, narrow) \
    f(in_T, out_T, W_T, 27648, narrow) \
    f(in_T, out_T, W_T, 28672, narrow) \
<<<<<<< HEAD
=======
    f(in_T, out_T, W_T, 29568, narrow) \
    f(in_T, out_T, W_T, 29696, narrow) \
>>>>>>> 8720c92e
    f(in_T, out_T, W_T, 32000, narrow) \
    f(in_T, out_T, W_T, 32256, narrow) \
    f(in_T, out_T, W_T, 32512, narrow) \
    f(in_T, out_T, W_T, 32768, narrow) \
    f(in_T, out_T, W_T, 33024, narrow) \
    f(in_T, out_T, W_T, 36864, narrow) \
    f(in_T, out_T, W_T, 43264, narrow) \
    f(in_T, out_T, W_T, 49152, narrow) \
<<<<<<< HEAD
=======
    f(in_T, out_T, W_T, 60544, narrow) \
    f(in_T, out_T, W_T, 60672, narrow) \
>>>>>>> 8720c92e
    f(in_T, out_T, W_T, 64000, narrow) \
    f(in_T, out_T, W_T, 64256, narrow) \
    f(in_T, out_T, W_T, 64512, narrow) \
    f(in_T, out_T, W_T, 102400, narrow) \
    f(in_T, out_T, W_T, 102656, narrow) \
    f(in_T, out_T, W_T, 102912, narrow) \
    f(in_T, out_T, W_T, 128000, narrow) \
    f(in_T, out_T, W_T, 128256, narrow) \
    f(in_T, out_T, W_T, 128512, narrow) \
// Keep above in sync with vllm/lora/layers::SamplerWithLoRA


// Keep this in sync with vllm/config::LoRAConfig
#define FOR_BGMV_WIDE_NARROW(f, in_T, out_T, W_T) \
    FOR_BGMV_WIDE(f, in_T, out_T, W_T, 8)  \
    FOR_BGMV_WIDE(f, in_T, out_T, W_T, 16) \
    FOR_BGMV_WIDE(f, in_T, out_T, W_T, 32) \
    FOR_BGMV_WIDE(f, in_T, out_T, W_T, 64)


#define FOR_INST_BGMV_WIDE_NARROW(f, in_T, out_T, W_T) \
    FOR_INST_BGMV_NARROW(f, in_T, out_T, W_T, 1) \
    FOR_INST_BGMV_NARROW(f, in_T, out_T, W_T, 2) \
    FOR_INST_BGMV_NARROW(f, in_T, out_T, W_T, 4) \
    f(in_T, out_T, W_T, 8, 64) \
    f(in_T, out_T, W_T, 16, 64) \
    f(in_T, out_T, W_T, 32, 64) \
    f(in_T, out_T, W_T, 64, 64)

// clang-format on<|MERGE_RESOLUTION|>--- conflicted
+++ resolved
@@ -19,14 +19,6 @@
     f(in_T, out_T, W_T, narrow, 896) \
     f(in_T, out_T, W_T, narrow, 1024) \
     f(in_T, out_T, W_T, narrow, 1152) \
-<<<<<<< HEAD
-    f(in_T, out_T, W_T, narrow, 1280) \
-    f(in_T, out_T, W_T, narrow, 1536) \
-    f(in_T, out_T, W_T, narrow, 1728) \
-    f(in_T, out_T, W_T, narrow, 1792) \
-    f(in_T, out_T, W_T, narrow, 2048) \
-    f(in_T, out_T, W_T, narrow, 2304) \
-=======
     f(in_T, out_T, W_T, narrow, 1216) \
     f(in_T, out_T, W_T, narrow, 1280) \
     f(in_T, out_T, W_T, narrow, 1536) \
@@ -38,7 +30,6 @@
     f(in_T, out_T, W_T, narrow, 2304) \
     f(in_T, out_T, W_T, narrow, 2368) \
     f(in_T, out_T, W_T, narrow, 2432) \
->>>>>>> 8720c92e
     f(in_T, out_T, W_T, narrow, 2560) \
     f(in_T, out_T, W_T, narrow, 2752) \
     f(in_T, out_T, W_T, narrow, 2816) \
@@ -48,23 +39,16 @@
     f(in_T, out_T, W_T, narrow, 3584) \
     f(in_T, out_T, W_T, narrow, 3712) \
     f(in_T, out_T, W_T, narrow, 4096) \
-<<<<<<< HEAD
-    f(in_T, out_T, W_T, narrow, 4608) \
-=======
     f(in_T, out_T, W_T, narrow, 4480) \
     f(in_T, out_T, W_T, narrow, 4608) \
     f(in_T, out_T, W_T, narrow, 4736) \
     f(in_T, out_T, W_T, narrow, 4864) \
->>>>>>> 8720c92e
     f(in_T, out_T, W_T, narrow, 5120) \
     f(in_T, out_T, W_T, narrow, 5504) \
     f(in_T, out_T, W_T, narrow, 5632) \
     f(in_T, out_T, W_T, narrow, 5888) \
     f(in_T, out_T, W_T, narrow, 6144) \
-<<<<<<< HEAD
-=======
     f(in_T, out_T, W_T, narrow, 6400) \
->>>>>>> 8720c92e
     f(in_T, out_T, W_T, narrow, 6848) \
     f(in_T, out_T, W_T, narrow, 6912) \
     f(in_T, out_T, W_T, narrow, 7168) \
@@ -80,11 +64,8 @@
     f(in_T, out_T, W_T, narrow, 13696) \
     f(in_T, out_T, W_T, narrow, 13824) \
     f(in_T, out_T, W_T, narrow, 14336) \
-<<<<<<< HEAD
-=======
     f(in_T, out_T, W_T, narrow, 14784) \
     f(in_T, out_T, W_T, narrow, 14848) \
->>>>>>> 8720c92e
     f(in_T, out_T, W_T, narrow, 15360) \
     f(in_T, out_T, W_T, narrow, 16384) \
     f(in_T, out_T, W_T, narrow, 18944) \
@@ -105,11 +86,8 @@
     f(in_T, out_T, W_T, narrow, 36864) \
     f(in_T, out_T, W_T, narrow, 43264) \
     f(in_T, out_T, W_T, narrow, 49152) \
-<<<<<<< HEAD
-=======
     f(in_T, out_T, W_T, narrow, 60544) \
     f(in_T, out_T, W_T, narrow, 60672) \
->>>>>>> 8720c92e
     f(in_T, out_T, W_T, narrow, 64000) \
     f(in_T, out_T, W_T, narrow, 64256) \
     f(in_T, out_T, W_T, narrow, 64512) \
@@ -119,14 +97,6 @@
     f(in_T, out_T, W_T, narrow, 128000) \
     f(in_T, out_T, W_T, narrow, 128256) \
     f(in_T, out_T, W_T, narrow, 128512) \
-<<<<<<< HEAD
-// Keep above in sync with vllm/lora/layers::LogitsProcessorWithLoRA
-// and vllm/tests/lora/test_punica.py
-
-// Used for defining kernels going from the variety of 
-// dim in to the narrow dim out
-    // Using it for the fully sharded column 
-=======
     
     
 // Keep above in sync with vllm/lora/layers::LogitsProcessorWithLoRA
@@ -135,7 +105,6 @@
 // Used for defining kernels going from the variety of
 // dim in to the narrow dim out
     // Using it for the fully sharded column
->>>>>>> 8720c92e
     // parallel LoRA A which splits the rank dim
 #define FOR_INST_BGMV_NARROW(f, in_T, out_T, W_T, narrow) \
     f(in_T, out_T, W_T, 128, narrow) \
@@ -143,16 +112,6 @@
     f(in_T, out_T, W_T, 512, narrow) \
     f(in_T, out_T, W_T, 640, narrow) \
     f(in_T, out_T, W_T, 768, narrow) \
-<<<<<<< HEAD
-    f(in_T, out_T, W_T, 1024, narrow) \
-    f(in_T, out_T, W_T, 1152, narrow) \
-    f(in_T, out_T, W_T, 1280, narrow) \
-    f(in_T, out_T, W_T, 1536, narrow) \
-    f(in_T, out_T, W_T, 1728, narrow) \
-    f(in_T, out_T, W_T, 1792, narrow) \
-    f(in_T, out_T, W_T, 2048, narrow) \
-    f(in_T, out_T, W_T, 2304, narrow) \
-=======
     f(in_T, out_T, W_T, 896, narrow) \
     f(in_T, out_T, W_T, 1024, narrow) \
     f(in_T, out_T, W_T, 1152, narrow) \
@@ -167,28 +126,10 @@
     f(in_T, out_T, W_T, 2304, narrow) \
     f(in_T, out_T, W_T, 2368, narrow) \
     f(in_T, out_T, W_T, 2432, narrow) \
->>>>>>> 8720c92e
     f(in_T, out_T, W_T, 2560, narrow) \
     f(in_T, out_T, W_T, 2752, narrow) \
     f(in_T, out_T, W_T, 2816, narrow) \
     f(in_T, out_T, W_T, 3072, narrow) \
-<<<<<<< HEAD
-    f(in_T, out_T, W_T, 3456, narrow) \
-    f(in_T, out_T, W_T, 3584, narrow) \
-    f(in_T, out_T, W_T, 4096, narrow) \
-    f(in_T, out_T, W_T, 4608, narrow) \
-    f(in_T, out_T, W_T, 5120, narrow) \
-    f(in_T, out_T, W_T, 5504, narrow) \
-    f(in_T, out_T, W_T, 5632, narrow) \
-    f(in_T, out_T, W_T, 6144, narrow) \
-    f(in_T, out_T, W_T, 6848, narrow) \
-    f(in_T, out_T, W_T, 6912, narrow) \
-    f(in_T, out_T, W_T, 7168, narrow) \
-    f(in_T, out_T, W_T, 8192, narrow) \
-    f(in_T, out_T, W_T, 9216, narrow) \
-    f(in_T, out_T, W_T, 10240, narrow) \
-    f(in_T, out_T, W_T, 11008, narrow) \
-=======
     f(in_T, out_T, W_T, 3328, narrow) \
     f(in_T, out_T, W_T, 3456, narrow) \
     f(in_T, out_T, W_T, 3584, narrow) \
@@ -215,17 +156,10 @@
     f(in_T, out_T, W_T, 10240, narrow) \
     f(in_T, out_T, W_T, 11008, narrow) \
     f(in_T, out_T, W_T, 11264, narrow) \
->>>>>>> 8720c92e
     f(in_T, out_T, W_T, 12288, narrow) \
     f(in_T, out_T, W_T, 13696, narrow) \
     f(in_T, out_T, W_T, 13824, narrow) \
     f(in_T, out_T, W_T, 14336, narrow) \
-<<<<<<< HEAD
-    f(in_T, out_T, W_T, 15360, narrow) \
-    f(in_T, out_T, W_T, 16384, narrow) \
-    f(in_T, out_T, W_T, 20480, narrow) \
-    f(in_T, out_T, W_T, 22016, narrow) \
-=======
     f(in_T, out_T, W_T, 14784, narrow) \
     f(in_T, out_T, W_T, 14848, narrow) \
     f(in_T, out_T, W_T, 15360, narrow) \
@@ -234,16 +168,12 @@
     f(in_T, out_T, W_T, 20480, narrow) \
     f(in_T, out_T, W_T, 22016, narrow) \
     f(in_T, out_T, W_T, 22528, narrow) \
->>>>>>> 8720c92e
     f(in_T, out_T, W_T, 24576, narrow) \
     f(in_T, out_T, W_T, 27392, narrow) \
     f(in_T, out_T, W_T, 27648, narrow) \
     f(in_T, out_T, W_T, 28672, narrow) \
-<<<<<<< HEAD
-=======
     f(in_T, out_T, W_T, 29568, narrow) \
     f(in_T, out_T, W_T, 29696, narrow) \
->>>>>>> 8720c92e
     f(in_T, out_T, W_T, 32000, narrow) \
     f(in_T, out_T, W_T, 32256, narrow) \
     f(in_T, out_T, W_T, 32512, narrow) \
@@ -252,11 +182,8 @@
     f(in_T, out_T, W_T, 36864, narrow) \
     f(in_T, out_T, W_T, 43264, narrow) \
     f(in_T, out_T, W_T, 49152, narrow) \
-<<<<<<< HEAD
-=======
     f(in_T, out_T, W_T, 60544, narrow) \
     f(in_T, out_T, W_T, 60672, narrow) \
->>>>>>> 8720c92e
     f(in_T, out_T, W_T, 64000, narrow) \
     f(in_T, out_T, W_T, 64256, narrow) \
     f(in_T, out_T, W_T, 64512, narrow) \
