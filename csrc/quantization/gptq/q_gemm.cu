/*
Adapted from https://github.com/turboderp/exllamav2 and
https://github.com/qwopqwop200/GPTQ-for-LLaMa
*/

#include <cstdint>
#include <cstdio>

#include <torch/all.h>
#include <c10/cuda/CUDAGuard.h>
#include <ATen/cuda/CUDAContext.h>
#include <cuda_runtime.h>
#include <cuda_fp16.h>

#include "compat.cuh"
#include "matrix_view.cuh"
#include "qdq_2.cuh"
#include "qdq_3.cuh"
#include "qdq_4.cuh"
#include "qdq_8.cuh"

namespace vllm {
namespace gptq {

#define BLOCK_KN_SIZE 128
#define BLOCK_M_SIZE_MAX 8
#define MAX_GROUPS_IN_BLOCK (BLOCK_KN_SIZE / 32)
#define MAX_Q_GEMM_ROWS 50
#define MAX_Q_GEMM_ROWS_8BIT 24
#define MAX_ALT_GEMM_ROWS 8
#define THREADS_X 32
#define THREADS_Y 32
#define DIVIDE(x, size) (((x) + (size) - 1) / (size))

#if defined(USE_ROCM)
  #include <hipblas/hipblas.h>
__host__ __forceinline__ hipblasStatus_t __compat_hipblasHgemm(
    hipblasHandle_t handle, hipblasOperation_t transA,
    hipblasOperation_t transB, int m, int n, int k, const half* alpha,
    const half* AP, int lda, const half* BP, int ldb, const half* beta,
    half* CP, int ldc) {
  return hipblasHgemm(handle, transA, transB, m, n, k,
                      reinterpret_cast<const hipblasHalf*>(alpha),
                      reinterpret_cast<const hipblasHalf*>(AP), lda,
                      reinterpret_cast<const hipblasHalf*>(BP), ldb,
                      reinterpret_cast<const hipblasHalf*>(beta),
                      reinterpret_cast<hipblasHalf*>(CP), ldc);
}
  #define hipblasHgemm __compat_hipblasHgemm

  // Previous version of PyTorch were converting to rocBLAS instead of hipBLAS.
  #define rocblas_operation_none HIPBLAS_OP_N
  #define rocblas_hgemm __compat_hipblasHgemm
#endif

__forceinline__ __device__ half2 dot22_8(half2 (&dq)[4], const half* a_ptr,
                                         const half2 g_result) {
  half2 result = {};
  const half2* a2_ptr = (const half2*)a_ptr;
#pragma unroll
  for (int i = 0; i < 4; i++) result = __hfma2(dq[i], *a2_ptr++, result);
  return __hadd2(result, g_result);
}

__forceinline__ __device__ float dot22_8_f(half2 (&dq)[4], const half* a_ptr) {
  half2 result = {};
  const half2* a2_ptr = (const half2*)a_ptr;
#pragma unroll
  for (int i = 0; i < 4; i++) result = __hfma2(dq[i], *a2_ptr++, result);
  return __half2float(__low2half(result)) + __half2float(__high2half(result));
}

__forceinline__ __device__ half2 dot22_8(half2 (&dq)[4], const half* a_ptr,
                                         const half2 g_result,
                                         const half qs_h) {
  half2 result = {};
  const half2* a2_ptr = (const half2*)a_ptr;
#pragma unroll
  for (int i = 0; i < 4; i++) result = __hfma2(dq[i], *a2_ptr++, result);
  return __hfma2(result, __halves2half2(qs_h, qs_h), g_result);
}

__forceinline__ __device__ half2 dot22_16(half2 (&dq)[8], const half* a_ptr,
                                          const half2 g_result,
                                          const half qs_h) {
  half2 result = {};
  const half2* a2_ptr = (const half2*)a_ptr;
#pragma unroll
  for (int i = 0; i < 8; i++) result = __hfma2(dq[i], *a2_ptr++, result);
  return __hfma2(result, __halves2half2(qs_h, qs_h), g_result);
}

__forceinline__ __device__ half2 dot22_32(half2 (&dq)[16], const half* a_ptr,
                                          const half2 g_result,
                                          const half qs_h) {
  half2 result = {};
  const half2* a2_ptr = (const half2*)a_ptr;
#pragma unroll
  for (int i = 0; i < 16; i += 1) result = __hfma2(dq[i], *a2_ptr++, result);
  return __hfma2(result, __halves2half2(qs_h, qs_h), g_result);
}

__forceinline__ __device__ float dot22_8_f(half2 (&dq)[4], const half* a_ptr,
                                           const float g_result,
                                           const float qs_f) {
  half2 result = {};
  const half2* a2_ptr = (const half2*)a_ptr;
#pragma unroll
  for (int i = 0; i < 4; i++) result = __hfma2(dq[i], *a2_ptr++, result);
  float result_f =
      __half2float(__low2half(result)) + __half2float(__high2half(result));
  return fma(result_f, qs_f, g_result);
}

__forceinline__ __device__ float dot22_16_f(half2 (&dq)[8], const half* a_ptr,
                                            const float g_result,
                                            const float qs_f) {
  half2 result = {};
  const half2* a2_ptr = (const half2*)a_ptr;
#pragma unroll
  for (int i = 0; i < 8; i++) result = __hfma2(dq[i], *a2_ptr++, result);
  float result_f =
      __half2float(__low2half(result)) + __half2float(__high2half(result));
  return fma(result_f, qs_f, g_result);
}

__forceinline__ __device__ float dot22_32_f(half2 (&dq)[16], const half* a_ptr,
                                            const float g_result,
                                            const float qs_f) {
  half2 result = {};
  const half2* a2_ptr = (const half2*)a_ptr;
#pragma unroll
  for (int i = 0; i < 16; i += 1) result = __hfma2(dq[i], *a2_ptr++, result);
  float result_f =
      __half2float(__low2half(result)) + __half2float(__high2half(result));
  return fma(result_f, qs_f, g_result);
}

__forceinline__ __device__ half dot22_8_h(half2 (&dq)[4], const half* a_ptr,
                                          const half g_result,
                                          const half qs_h) {
  // Use FP32 accumulator to avoid potential overflow since unscaled weights are
  // in the range -128..127

  float result = {};
#pragma unroll
  for (int i = 0; i < 4; i++) {
    half2 w01 = dq[i];
    float w0 = __low2float(w01);
    float w1 = __high2float(w01);
    float x0 = __half2float(*a_ptr++);
    float x1 = __half2float(*a_ptr++);
    result = fma(w0, x0, result);
    result = fma(w1, x1, result);
  }
  float qs = __half2float(qs_h);
  result *= qs;
  half result_h = __float2half_rn(result);
  return __hadd(result_h, g_result);
}

__forceinline__ __device__ half dot22_16_h(half2 (&dq)[8], const half* a_ptr,
                                           const half g_result,
                                           const half qs_h) {
  half2 result = {};
  const half2* a2_ptr = (const half2*)a_ptr;
#pragma unroll
  for (int i = 0; i < 8; i++) result = __hfma2(dq[i], *a2_ptr++, result);
  half result_h = __hadd(__low2half(result), __high2half(result));
  return __hfma(result_h, qs_h, g_result);
}

__forceinline__ __device__ half dot22_32_h(half2 (&dq)[16], const half* a_ptr,
                                           const half g_result,
                                           const half qs_h) {
  half2 result = {};
  const half2* a2_ptr = (const half2*)a_ptr;
#pragma unroll
  for (int i = 0; i < 16; i += 1) result = __hfma2(dq[i], *a2_ptr++, result);
  half result_h = __hadd(__low2half(result), __high2half(result));
  return __hfma(result_h, qs_h, g_result);
}

typedef void (*fp_gemm_half_q_half_gptq_kernel)(const half*, const uint32_t*,
                                                const uint32_t*, const half*,
                                                half*, const int, const int,
                                                const int, const int,
                                                const int*);

template <bool first_block, int m_count>
__global__ void gemm_half_q_half_gptq_4bit_kernel(
    const half* __restrict__ a, const uint32_t* __restrict__ b_q_weight,
    const uint32_t* __restrict__ b_gptq_qzeros,
    const half* __restrict__ b_gptq_scales, half* __restrict__ c,
    const int size_m, const int size_n, const int size_k, const int groups,
    const int* __restrict__ b_q_perm) {
  MatrixView_half a_(a, size_m, size_k);
  MatrixView_half_rw c_(c, size_m, size_n);
  MatrixView_q4_row b_gptq_qzeros_(b_gptq_qzeros, groups, size_n);
  MatrixView_half b_gptq_scales_(b_gptq_scales, groups, size_n);

  int t = threadIdx.x;

  // Block
  int offset_n = blockIdx.x * BLOCK_KN_SIZE * 4;
  int offset_m = blockIdx.y * m_count;
  int offset_k = blockIdx.z * BLOCK_KN_SIZE;

  int end_n = min(offset_n + BLOCK_KN_SIZE * 4, size_n);
  int end_m = min(offset_m + m_count, size_m);
  int end_k = min(offset_k + BLOCK_KN_SIZE, size_k);

  int n = offset_n + t * 4;

  // Preload block_a
  __shared__ half block_a[m_count][BLOCK_KN_SIZE];

  if (offset_k + t < end_k) {
    for (int m = 0; m < m_count; ++m) {
      const half* a_ptr = a_.item_ptr(offset_m + m, 0);
      half* block_a_ptr = block_a[m];

      half a0;
      if (b_q_perm)
        a0 = a_ptr[b_q_perm[offset_k + t]];
      else
        a0 = a_ptr[offset_k + t];
      block_a_ptr[t] = a0;
    }
  }

  // Zero output
  if (n >= size_n) return;

  if (blockIdx.z == 0) {
    for (int m = 0; m < m_count; m++)
      *((uint64_t*)c_.item_ptr(offset_m + m, n)) = 0;
  }

  __syncthreads();

  // Find initial group
  int groupsize = size_k / groups;
  int group = offset_k / groupsize;
  int nextgroup = offset_k + groupsize;

  // a, b offset
  int qk = offset_k / (32 / 4);

  const uint32_t* b_ptr = b_q_weight + qk * size_n + n;
  const half* a_ptr = &block_a[0][0];
  int a_stride = BLOCK_KN_SIZE;

  // Initial group
  int zeros[4];
  float scales[4];
  half2 z1z16[4][2];
  half2 y1y16[4][2];
  b_gptq_qzeros_.item4(zeros, group, n);
  b_gptq_scales_.item4_f(scales, group, n);
  dequant_4bit_8_prep_zero(zeros[0] + 1, z1z16[0], y1y16[0]);
  dequant_4bit_8_prep_zero(zeros[1] + 1, z1z16[1], y1y16[1]);
  dequant_4bit_8_prep_zero(zeros[2] + 1, z1z16[2], y1y16[2]);
  dequant_4bit_8_prep_zero(zeros[3] + 1, z1z16[3], y1y16[3]);

  // Column result
  float block_c[m_count][4] = {};

  // Dequantize and multiply
  int k = offset_k;
  while (k < end_k) {
    if (k == nextgroup) {
      group++;
      nextgroup += groupsize;
      b_gptq_qzeros_.item4(zeros, group, n);
      b_gptq_scales_.item4_f(scales, group, n);
      dequant_4bit_8_prep_zero(zeros[0] + 1, z1z16[0], y1y16[0]);
      dequant_4bit_8_prep_zero(zeros[1] + 1, z1z16[1], y1y16[1]);
      dequant_4bit_8_prep_zero(zeros[2] + 1, z1z16[2], y1y16[2]);
      dequant_4bit_8_prep_zero(zeros[3] + 1, z1z16[3], y1y16[3]);
    }

#pragma unroll
    for (int j = 0; j < 4; j++) {
      const int4* b_ptr4 = (int4*)b_ptr;
      int4 load_int4 = *b_ptr4;

      half2 dq[4][4];
      dequant_4bit_8_gptq(load_int4.x, dq[0], z1z16[0], y1y16[0], size_n,
                          false);
      dequant_4bit_8_gptq(load_int4.y, dq[1], z1z16[1], y1y16[1], size_n,
                          false);
      dequant_4bit_8_gptq(load_int4.z, dq[2], z1z16[2], y1y16[2], size_n,
                          false);
      dequant_4bit_8_gptq(load_int4.w, dq[3], z1z16[3], y1y16[3], size_n,
                          false);

#pragma unroll
      for (int m = 0; m < m_count; m++) {
        block_c[m][0] = fma(dot22_8_f(dq[0], a_ptr + m * a_stride), scales[0],
                            block_c[m][0]);
        block_c[m][1] = fma(dot22_8_f(dq[1], a_ptr + m * a_stride), scales[1],
                            block_c[m][1]);
        block_c[m][2] = fma(dot22_8_f(dq[2], a_ptr + m * a_stride), scales[2],
                            block_c[m][2]);
        block_c[m][3] = fma(dot22_8_f(dq[3], a_ptr + m * a_stride), scales[3],
                            block_c[m][3]);
      }

      b_ptr += size_n;
      a_ptr += 8;
    }

    k += 32;
  }

  for (int m = 0; m < m_count; m++) {
    half2* out = (half2*)c_.item_ptr(offset_m + m, n);
    half2 result01 = __halves2half2(__float2half_rn(block_c[m][0]),
                                    __float2half_rn(block_c[m][1]));
    half2 result23 = __halves2half2(__float2half_rn(block_c[m][2]),
                                    __float2half_rn(block_c[m][3]));
    atomicAdd(out, result01);
    atomicAdd(out + 1, result23);
  }
}

template <bool first_block, int m_count>
__global__ void gemm_half_q_half_gptq_2bit_kernel(
    const half* __restrict__ a, const uint32_t* __restrict__ b_q_weight,
    const uint32_t* __restrict__ b_gptq_qzeros,
    const half* __restrict__ b_gptq_scales, half* __restrict__ c,
    const int size_m, const int size_n, const int size_k, const int groups,
    const int* __restrict__ b_q_perm) {
  MatrixView_half a_(a, size_m, size_k);
  MatrixView_half_rw c_(c, size_m, size_n);
  MatrixView_q2_row b_gptq_qzeros_(b_gptq_qzeros, groups, size_n);
  MatrixView_half b_gptq_scales_(b_gptq_scales, groups, size_n);

  int t = threadIdx.x;

  // Block
  int offset_n = blockIdx.x * BLOCK_KN_SIZE * 4;
  int offset_m = blockIdx.y * m_count;
  int offset_k = blockIdx.z * BLOCK_KN_SIZE;

  int end_n = min(offset_n + BLOCK_KN_SIZE * 4, size_n);
  int end_m = min(offset_m + m_count, size_m);
  int end_k = min(offset_k + BLOCK_KN_SIZE, size_k);

  int n = offset_n + t * 4;

  // Preload block_a
  __shared__ half block_a[m_count][BLOCK_KN_SIZE];

  if (offset_k + t < end_k) {
    for (int m = 0; m < m_count; ++m) {
      const half* a_ptr = a_.item_ptr(offset_m + m, 0);
      half* block_a_ptr = block_a[m];

      half a0;
      if (b_q_perm)
        a0 = a_ptr[b_q_perm[offset_k + t]];
      else
        a0 = a_ptr[offset_k + t];
      block_a_ptr[t] = a0;
    }
  }

  // Zero output
  if (n >= size_n) return;

  if (blockIdx.z == 0) {
    for (int m = 0; m < m_count; m++)
      *((uint64_t*)c_.item_ptr(offset_m + m, n)) = 0;
  }

  __syncthreads();

  // Find initial group
  int groupsize = size_k / groups;
  int group = offset_k / groupsize;
  int nextgroup = offset_k + groupsize;

  // a, b offset
  int qk = offset_k / (32 / 2);

  const uint32_t* b_ptr = b_q_weight + qk * size_n + n;
  const half* a_ptr = &block_a[0][0];
  int a_stride = BLOCK_KN_SIZE;

  // Initial group
  int zeros[4];
  half scales[4];
  b_gptq_qzeros_.item4(zeros, group, n);
  b_gptq_scales_.item4(scales, group, n);
  // Column result
  half block_c[m_count][4] = {};

  // Dequantize and multiply
  int k = offset_k;
  while (k < end_k) {
    if (k == nextgroup) {
      group++;
      nextgroup += groupsize;
      b_gptq_qzeros_.item4(zeros, group, n);
      b_gptq_scales_.item4(scales, group, n);
    }

#pragma unroll
    for (int j = 0; j < 1; j++) {
      const int4* b_ptr4 = (int4*)b_ptr;
      int4 load_int4 = *b_ptr4;

      half2 dq[4][8];
      dequant_2bit_16(load_int4.x, dq[0], size_n, zeros[0] + 1);
      dequant_2bit_16(load_int4.y, dq[1], size_n, zeros[1] + 1);
      dequant_2bit_16(load_int4.z, dq[2], size_n, zeros[2] + 1);
      dequant_2bit_16(load_int4.w, dq[3], size_n, zeros[3] + 1);

#pragma unroll
      for (int m = 0; m < m_count; m++) {
        block_c[m][0] =
            dot22_16_h(dq[0], a_ptr + m * a_stride, block_c[m][0], scales[0]);
        block_c[m][1] =
            dot22_16_h(dq[1], a_ptr + m * a_stride, block_c[m][1], scales[1]);
        block_c[m][2] =
            dot22_16_h(dq[2], a_ptr + m * a_stride, block_c[m][2], scales[2]);
        block_c[m][3] =
            dot22_16_h(dq[3], a_ptr + m * a_stride, block_c[m][3], scales[3]);
      }

      b_ptr += size_n;
      a_ptr += 16;
    }

    k += 16;
  }

  for (int m = 0; m < m_count; m++) {
    half2* out = (half2*)c_.item_ptr(offset_m + m, n);
    half2 result01 = __halves2half2(block_c[m][0], block_c[m][1]);
    half2 result23 = __halves2half2(block_c[m][2], block_c[m][3]);
    atomicAdd(out, result01);
    atomicAdd(out + 1, result23);
  }
}

template <bool first_block, int m_count>
__global__ void gemm_half_q_half_gptq_3bit_kernel(
    const half* __restrict__ a, const uint32_t* __restrict__ b_q_weight,
    const uint32_t* __restrict__ b_gptq_qzeros,
    const half* __restrict__ b_gptq_scales, half* __restrict__ c,
    const int size_m, const int size_n, const int size_k, const int groups,
    const int* __restrict__ b_q_perm) {
  MatrixView_half a_(a, size_m, size_k);
  MatrixView_half_rw c_(c, size_m, size_n);
  MatrixView_q3_row b_gptq_qzeros_(b_gptq_qzeros, groups, size_n);
  MatrixView_half b_gptq_scales_(b_gptq_scales, groups, size_n);

  int t = threadIdx.x;

  // Block
  int offset_n = blockIdx.x * BLOCK_KN_SIZE * 4;
  int offset_m = blockIdx.y * m_count;
  int offset_k = blockIdx.z * BLOCK_KN_SIZE;

  int end_n = min(offset_n + BLOCK_KN_SIZE * 4, size_n);
  int end_m = min(offset_m + m_count, size_m);
  int end_k = min(offset_k + BLOCK_KN_SIZE, size_k);

  int n = offset_n + t * 4;

  // Preload block_a
  __shared__ half block_a[m_count][BLOCK_KN_SIZE];

  if (offset_k + t < end_k) {
    for (int m = 0; m < m_count; ++m) {
      const half* a_ptr = a_.item_ptr(offset_m + m, 0);
      half* block_a_ptr = block_a[m];

      half a0;
      if (b_q_perm)
        a0 = a_ptr[b_q_perm[offset_k + t]];
      else
        a0 = a_ptr[offset_k + t];
      block_a_ptr[t] = a0;
    }
  }

  // Zero output
  if (n >= size_n) return;

  if (blockIdx.z == 0) {
    for (int m = 0; m < m_count; m++)
      *((uint64_t*)c_.item_ptr(offset_m + m, n)) = 0;
  }

  __syncthreads();

  // Find initial group
  int groupsize = size_k / groups;
  int group = offset_k / groupsize;
  int nextgroup = offset_k + groupsize;

  // a, b offset
  int qk = offset_k / 32 * 3;

  const uint32_t* b_ptr = b_q_weight + qk * size_n + n;
  const half* a_ptr = &block_a[0][0];
  int a_stride = BLOCK_KN_SIZE;

  // Initial group
  int zeros[4];
  half scales[4];
  b_gptq_qzeros_.item4(zeros, group, n);
  b_gptq_scales_.item4(scales, group, n);
  // Column result
  half block_c[m_count][4] = {};

  // Dequantize and multiply
  int k = offset_k;
  while (k < end_k) {
    if (k == nextgroup) {
      group++;
      nextgroup += groupsize;
      b_gptq_qzeros_.item4(zeros, group, n);
      b_gptq_scales_.item4(scales, group, n);
    }

#pragma unroll
    for (int j = 0; j < 1; j++) {
      int4 load_int4[3];
      load_int4[0] = *((int4*)b_ptr);
      b_ptr += size_n;
      load_int4[1] = *((int4*)b_ptr);
      b_ptr += size_n;
      load_int4[2] = *((int4*)b_ptr);
      b_ptr += size_n;

      half2 dq[4][16];
      dequant_3bit_32(load_int4[0].x, load_int4[1].x, load_int4[2].x, dq[0],
                      size_n, zeros[0] + 1);
      dequant_3bit_32(load_int4[0].y, load_int4[1].y, load_int4[2].y, dq[1],
                      size_n, zeros[1] + 1);
      dequant_3bit_32(load_int4[0].z, load_int4[1].z, load_int4[2].z, dq[2],
                      size_n, zeros[2] + 1);
      dequant_3bit_32(load_int4[0].w, load_int4[1].w, load_int4[2].w, dq[3],
                      size_n, zeros[3] + 1);

#pragma unroll
      for (int m = 0; m < m_count; m++) {
        block_c[m][0] =
            dot22_32_h(dq[0], a_ptr + m * a_stride, block_c[m][0], scales[0]);
        block_c[m][1] =
            dot22_32_h(dq[1], a_ptr + m * a_stride, block_c[m][1], scales[1]);
        block_c[m][2] =
            dot22_32_h(dq[2], a_ptr + m * a_stride, block_c[m][2], scales[2]);
        block_c[m][3] =
            dot22_32_h(dq[3], a_ptr + m * a_stride, block_c[m][3], scales[3]);
      }
      a_ptr += 32;
    }

    k += 32;
  }

  for (int m = 0; m < m_count; m++) {
    half2* out = (half2*)c_.item_ptr(offset_m + m, n);
    half2 result01 = __halves2half2(block_c[m][0], block_c[m][1]);
    half2 result23 = __halves2half2(block_c[m][2], block_c[m][3]);
    atomicAdd(out, result01);
    atomicAdd(out + 1, result23);
  }
}

template <bool first_block, int m_count>
__global__ void gemm_half_q_half_gptq_8bit_kernel(
    const half* __restrict__ a, const uint32_t* __restrict__ b_q_weight,
    const uint32_t* __restrict__ b_gptq_qzeros,
    const half* __restrict__ b_gptq_scales, half* __restrict__ c,
    const int size_m, const int size_n, const int size_k, const int groups,
    const int* __restrict__ b_q_perm) {
  MatrixView_half a_(a, size_m, size_k);
  MatrixView_half_rw c_(c, size_m, size_n);
  MatrixView_q8_row b_gptq_qzeros_(b_gptq_qzeros, groups, size_n);
  MatrixView_half b_gptq_scales_(b_gptq_scales, groups, size_n);

  int t = threadIdx.x;

  // Block
  int offset_n = blockIdx.x * BLOCK_KN_SIZE * 4;
  int offset_m = blockIdx.y * m_count;
  int offset_k = blockIdx.z * BLOCK_KN_SIZE;

  int end_n = min(offset_n + BLOCK_KN_SIZE * 4, size_n);
  int end_m = min(offset_m + m_count, size_m);
  int end_k = min(offset_k + BLOCK_KN_SIZE, size_k);

  int n = offset_n + t * 4;

  // Preload block_a
  __shared__ half block_a[m_count][BLOCK_KN_SIZE];

  if (offset_k + t < end_k) {
    for (int m = 0; m < m_count; ++m) {
      const half* a_ptr = a_.item_ptr(offset_m + m, 0);
      half* block_a_ptr = block_a[m];

      half a0;
      if (b_q_perm)
        a0 = a_ptr[b_q_perm[offset_k + t]];
      else
        a0 = a_ptr[offset_k + t];
      block_a_ptr[t] = a0;
    }
  }

  // Zero output
  if (n >= size_n) return;

  if (blockIdx.z == 0) {
    for (int m = 0; m < m_count; m++)
      *((uint64_t*)c_.item_ptr(offset_m + m, n)) = 0;
  }

  __syncthreads();

  // Find initial group
  int groupsize = size_k / groups;
  int group = offset_k / groupsize;
  int nextgroup = offset_k + groupsize;

  // a, b offset
  int qk = offset_k / (32 / 8);

  const uint32_t* b_ptr = b_q_weight + qk * size_n + n;
  const half* a_ptr = &block_a[0][0];
  int a_stride = BLOCK_KN_SIZE;

  // Initial group
  int zeros[4];
  half scales[4];
  b_gptq_qzeros_.item4(zeros, group, n);
  b_gptq_scales_.item4(scales, group, n);
  // Column result
  half block_c[m_count][4] = {};

  // Dequantize and multiply
  int k = offset_k;
  while (k < end_k) {
    if (k == nextgroup) {
      group++;
      nextgroup += groupsize;
      b_gptq_qzeros_.item4(zeros, group, n);
      b_gptq_scales_.item4(scales, group, n);
    }

#pragma unroll
    for (int j = 0; j < 4; j++) {
      int4 load_int4[2];
      load_int4[0] = *((int4*)b_ptr);
      b_ptr += size_n;
      load_int4[1] = *((int4*)b_ptr);
      b_ptr += size_n;

      half2 dq[4][4];
      dequant_8bit_8(load_int4[0].x, load_int4[1].x, dq[0], size_n,
                     zeros[0] + 1);
      dequant_8bit_8(load_int4[0].y, load_int4[1].y, dq[1], size_n,
                     zeros[1] + 1);
      dequant_8bit_8(load_int4[0].z, load_int4[1].z, dq[2], size_n,
                     zeros[2] + 1);
      dequant_8bit_8(load_int4[0].w, load_int4[1].w, dq[3], size_n,
                     zeros[3] + 1);

      for (int m = 0; m < m_count; m++) {
        block_c[m][0] =
            dot22_8_h(dq[0], a_ptr + m * a_stride, block_c[m][0], scales[0]);
        block_c[m][1] =
            dot22_8_h(dq[1], a_ptr + m * a_stride, block_c[m][1], scales[1]);
        block_c[m][2] =
            dot22_8_h(dq[2], a_ptr + m * a_stride, block_c[m][2], scales[2]);
        block_c[m][3] =
            dot22_8_h(dq[3], a_ptr + m * a_stride, block_c[m][3], scales[3]);
      }
      a_ptr += 8;
    }
    k += 32;
  }

  for (int m = 0; m < m_count; m++) {
    half2* out = (half2*)c_.item_ptr(offset_m + m, n);
    half2 result01 = __halves2half2(block_c[m][0], block_c[m][1]);
    half2 result23 = __halves2half2(block_c[m][2], block_c[m][3]);
    atomicAdd(out, result01);
    atomicAdd(out + 1, result23);
  }
}

fp_gemm_half_q_half_gptq_kernel pick_gemm_half_q_half_gptq_kernel(
    bool first_block, const int m_count, const int bit) {
#define SELECT_KERNEL(M_COUNT)                                             \
  if (m_count == M_COUNT) {                                                \
    if (bit == 2) return gemm_half_q_half_gptq_2bit_kernel<true, M_COUNT>; \
    if (bit == 3) return gemm_half_q_half_gptq_3bit_kernel<true, M_COUNT>; \
    if (bit == 4) return gemm_half_q_half_gptq_4bit_kernel<true, M_COUNT>; \
    if (bit == 8) return gemm_half_q_half_gptq_8bit_kernel<true, M_COUNT>; \
  }
#if BLOCK_M_SIZE_MAX >= 1
  SELECT_KERNEL(1);
#endif
#if BLOCK_M_SIZE_MAX >= 2
  SELECT_KERNEL(2);
#endif
#if BLOCK_M_SIZE_MAX >= 3
  SELECT_KERNEL(3);
#endif
#if BLOCK_M_SIZE_MAX >= 4
  SELECT_KERNEL(4);
#endif
#if BLOCK_M_SIZE_MAX >= 5
  SELECT_KERNEL(5);
#endif
#if BLOCK_M_SIZE_MAX >= 6
  SELECT_KERNEL(6);
#endif
#if BLOCK_M_SIZE_MAX >= 7
  SELECT_KERNEL(7);
#endif
#if BLOCK_M_SIZE_MAX >= 8
  SELECT_KERNEL(8);
#endif
  return NULL;
}

void gemm_half_q_half_cuda_part(const half* a, const uint32_t* b_q_weight,
                                const uint32_t* b_gptq_qzeros,
                                const half* b_gptq_scales, const int* b_q_perm,
                                half* c, int size_m, int size_n, int size_k,
                                int m_count, int groups, int bit) {
  dim3 blockDim, gridDim;
  blockDim.x = BLOCK_KN_SIZE;
  blockDim.y = 1;
  blockDim.z = 1;
  gridDim.x = DIVIDE(size_n, BLOCK_KN_SIZE * 4);
  gridDim.y = DIVIDE(size_m, m_count);
  gridDim.z = DIVIDE(size_k, BLOCK_KN_SIZE);

  fp_gemm_half_q_half_gptq_kernel kernel =
      pick_gemm_half_q_half_gptq_kernel(true, m_count, bit);

  const cudaStream_t stream = at::cuda::getCurrentCUDAStream();
  kernel<<<gridDim, blockDim, 0, stream>>>(a, b_q_weight, b_gptq_qzeros,
                                           b_gptq_scales, c, size_m, size_n,
                                           size_k, groups, b_q_perm);
}

__global__ void reconstruct_exllama_8bit_kernel(
    const uint32_t* __restrict__ b_q_weight, const int* __restrict__ b_q_perm,
    const uint32_t* __restrict__ b_gptq_qzeros,
    const half* __restrict__ b_gptq_scales, const int size_k, const int size_n,
    const int groups, half* __restrict__ b) {
  MatrixView_half_rw b_(b, size_k, size_n);
  MatrixView_q8_row b_gptq_qzeros_(b_gptq_qzeros, groups, size_n);
  MatrixView_half b_gptq_scales_(b_gptq_scales, groups, size_n);

  int offset_k = BLOCK_KN_SIZE * blockIdx.y;
  int offset_n = BLOCK_KN_SIZE * blockIdx.x * 4;

  int end_k = min(offset_k + BLOCK_KN_SIZE, size_k);

  // Preload remapping table
  __shared__ int perm[BLOCK_KN_SIZE];
  int t = threadIdx.x;

  if (b_q_perm) {
    if (offset_k + t < size_k) perm[t] = b_q_perm[offset_k + t];
  }

  // Column
  int n = offset_n + t * 4;
  if (n >= size_n) return;

  // Find initial group
  int groupsize = size_k / groups;
  int group = offset_k / groupsize;
  int nextgroup = offset_k + groupsize;

  // b offset
  int qk = offset_k / (32 / 8);

  const uint32_t* b_ptr = b_q_weight + qk * size_n + n;

  // Initial zeros/scale
  int zeros[4];
  half2 scales[4];
  b_gptq_qzeros_.item4(zeros, group, n);
  b_gptq_scales_.item4_h2(scales, group, n);

  __syncthreads();

  int k = offset_k;
  int lk = 0;

  while (k < end_k) {
    if (k == nextgroup) {
      group++;
      nextgroup += groupsize;
      b_gptq_qzeros_.item4(zeros, group, n);
      b_gptq_scales_.item4_h2(scales, group, n);
    }

    for (int p = 0; p < 4; p++) {
      int4 load_int4[2];
      load_int4[0] = *((int4*)b_ptr);
      b_ptr += size_n;
      load_int4[1] = *((int4*)b_ptr);
      b_ptr += size_n;

      half2 dq[4][4];
      dequant_8bit_8(load_int4[0].x, load_int4[1].x, dq[0], size_n,
                     zeros[0] + 1);
      dequant_8bit_8(load_int4[0].y, load_int4[1].y, dq[1], size_n,
                     zeros[1] + 1);
      dequant_8bit_8(load_int4[0].z, load_int4[1].z, dq[2], size_n,
                     zeros[2] + 1);
      dequant_8bit_8(load_int4[0].w, load_int4[1].w, dq[3], size_n,
                     zeros[3] + 1);

      // half* dqh = (half*)dq;
      if (b_q_perm) {
        for (int j = 0; j < 4; j++) {
          for (int v = 0; v < 4; v++) dq[v][j] = __hmul2(scales[v], dq[v][j]);
          b_.set4(perm[lk++], n, __low2half(dq[0][j]), __low2half(dq[1][j]),
                  __low2half(dq[2][j]), __low2half(dq[3][j]));
          b_.set4(perm[lk++], n, __high2half(dq[0][j]), __high2half(dq[1][j]),
                  __high2half(dq[2][j]), __high2half(dq[3][j]));
        }
      } else {
        for (int j = 0; j < 4; j++) {
          for (int v = 0; v < 4; v++) dq[v][j] = __hmul2(scales[v], dq[v][j]);
          b_.set4(offset_k + lk++, n, __low2half(dq[0][j]),
                  __low2half(dq[1][j]), __low2half(dq[2][j]),
                  __low2half(dq[3][j]));
          b_.set4(offset_k + lk++, n, __high2half(dq[0][j]),
                  __high2half(dq[1][j]), __high2half(dq[2][j]),
                  __high2half(dq[3][j]));
        }
      }
    }
    k += 32;
  }
}

__global__ void reconstruct_exllama_4bit_kernel(
    const uint32_t* __restrict__ b_q_weight, const int* __restrict__ b_q_perm,
    const uint32_t* __restrict__ b_gptq_qzeros,
    const half* __restrict__ b_gptq_scales, const int size_k, const int size_n,
    const int groups, half* __restrict__ b) {
  MatrixView_half_rw b_(b, size_k, size_n);
  MatrixView_q4_row b_gptq_qzeros_(b_gptq_qzeros, groups, size_n);
  MatrixView_half b_gptq_scales_(b_gptq_scales, groups, size_n);

  int offset_k = BLOCK_KN_SIZE * blockIdx.y;
  int offset_n = BLOCK_KN_SIZE * blockIdx.x * 4;

  int end_k = min(offset_k + BLOCK_KN_SIZE, size_k);

  // Preload remapping table
  __shared__ int perm[BLOCK_KN_SIZE];
  int t = threadIdx.x;

  if (b_q_perm) {
    if (offset_k + t < size_k) perm[t] = b_q_perm[offset_k + t];
  }

  // Column
  int n = offset_n + t * 4;
  if (n >= size_n) return;

  // Find initial group
  int groupsize = size_k / groups;
  int group = offset_k / groupsize;
  int nextgroup = offset_k + groupsize;

  // b offset
  int qk = offset_k / (32 / 4);

  const uint32_t* b_ptr = b_q_weight + qk * size_n + n;

  // Initial zeros/scale
  int zeros[4];
  half2 scales[4];
  half2 z1z16[4][2];
  half2 y1y16[4][2];
  b_gptq_qzeros_.item4(zeros, group, n);
  b_gptq_scales_.item4_h2(scales, group, n);
  dequant_4bit_8_prep_zero(zeros[0] + 1, z1z16[0], y1y16[0]);
  dequant_4bit_8_prep_zero(zeros[1] + 1, z1z16[1], y1y16[1]);
  dequant_4bit_8_prep_zero(zeros[2] + 1, z1z16[2], y1y16[2]);
  dequant_4bit_8_prep_zero(zeros[3] + 1, z1z16[3], y1y16[3]);

  __syncthreads();

  int k = offset_k;
  int lk = 0;

  while (k < end_k) {
    if (k == nextgroup) {
      group++;
      nextgroup += groupsize;
      b_gptq_qzeros_.item4(zeros, group, n);
      b_gptq_scales_.item4_h2(scales, group, n);
      dequant_4bit_8_prep_zero(zeros[0] + 1, z1z16[0], y1y16[0]);
      dequant_4bit_8_prep_zero(zeros[1] + 1, z1z16[1], y1y16[1]);
      dequant_4bit_8_prep_zero(zeros[2] + 1, z1z16[2], y1y16[2]);
      dequant_4bit_8_prep_zero(zeros[3] + 1, z1z16[3], y1y16[3]);
    }

    for (int p = 0; p < 4; p++) {
      half2 dq[4][4];
      const int4* b_ptr4 = (int4*)b_ptr;
      int4 load_int4 = *b_ptr4;

      dequant_4bit_8_gptq(load_int4.x, dq[0], z1z16[0], y1y16[0], size_n,
                          false);
      dequant_4bit_8_gptq(load_int4.y, dq[1], z1z16[1], y1y16[1], size_n,
                          false);
      dequant_4bit_8_gptq(load_int4.z, dq[2], z1z16[2], y1y16[2], size_n,
                          false);
      dequant_4bit_8_gptq(load_int4.w, dq[3], z1z16[3], y1y16[3], size_n,
                          false);

      b_ptr += size_n;
      // half* dqh = (half*)dq;
      if (b_q_perm) {
        for (int j = 0; j < 4; j++) {
          for (int v = 0; v < 4; v++) dq[v][j] = __hmul2(scales[v], dq[v][j]);
          b_.set4(perm[lk++], n, __low2half(dq[0][j]), __low2half(dq[1][j]),
                  __low2half(dq[2][j]), __low2half(dq[3][j]));
          b_.set4(perm[lk++], n, __high2half(dq[0][j]), __high2half(dq[1][j]),
                  __high2half(dq[2][j]), __high2half(dq[3][j]));
        }
      } else {
        for (int j = 0; j < 4; j++) {
          for (int v = 0; v < 4; v++) dq[v][j] = __hmul2(scales[v], dq[v][j]);
          b_.set4(offset_k + lk++, n, __low2half(dq[0][j]),
                  __low2half(dq[1][j]), __low2half(dq[2][j]),
                  __low2half(dq[3][j]));
          b_.set4(offset_k + lk++, n, __high2half(dq[0][j]),
                  __high2half(dq[1][j]), __high2half(dq[2][j]),
                  __high2half(dq[3][j]));
        }
      }
    }
    k += 32;
  }
}

__global__ void reconstruct_exllama_3bit_kernel(
    const uint32_t* __restrict__ b_q_weight, const int* __restrict__ b_q_perm,
    const uint32_t* __restrict__ b_gptq_qzeros,
    const half* __restrict__ b_gptq_scales, const int size_k, const int size_n,
    const int groups, half* __restrict__ b) {
  MatrixView_half_rw b_(b, size_k, size_n);
  MatrixView_q3_row b_gptq_qzeros_(b_gptq_qzeros, groups, size_n);
  MatrixView_half b_gptq_scales_(b_gptq_scales, groups, size_n);

  int offset_k = BLOCK_KN_SIZE * blockIdx.y;
  int offset_n = BLOCK_KN_SIZE * blockIdx.x * 4;

  int end_k = min(offset_k + BLOCK_KN_SIZE, size_k);

  // Preload remapping table
  __shared__ int perm[BLOCK_KN_SIZE];
  int t = threadIdx.x;

  if (b_q_perm) {
    if (offset_k + t < size_k) perm[t] = b_q_perm[offset_k + t];
  }

  // Column
  int n = offset_n + t * 4;
  if (n >= size_n) return;

  // Find initial group
  int groupsize = size_k / groups;
  int group = offset_k / groupsize;
  int nextgroup = offset_k + groupsize;

  // b offset
  int qk = offset_k / 32 * 3;

  const uint32_t* b_ptr = b_q_weight + qk * size_n + n;

  // Initial zeros/scale
  int zeros[4];
  half2 scales[4];
  b_gptq_qzeros_.item4(zeros, group, n);
  b_gptq_scales_.item4_h2(scales, group, n);

  __syncthreads();

  int k = offset_k;
  int lk = 0;

  while (k < end_k) {
    if (k == nextgroup) {
      group++;
      nextgroup += groupsize;
      b_gptq_qzeros_.item4(zeros, group, n);
      b_gptq_scales_.item4_h2(scales, group, n);
    }

    for (int p = 0; p < 1; p++) {
      int4 load_int4[3];
      load_int4[0] = *((int4*)b_ptr);
      b_ptr += size_n;
      load_int4[1] = *((int4*)b_ptr);
      b_ptr += size_n;
      load_int4[2] = *((int4*)b_ptr);
      b_ptr += size_n;

      half2 dq[4][16];
      dequant_3bit_32(load_int4[0].x, load_int4[1].x, load_int4[2].x, dq[0],
                      size_n, zeros[0] + 1);
      dequant_3bit_32(load_int4[0].y, load_int4[1].y, load_int4[2].y, dq[1],
                      size_n, zeros[1] + 1);
      dequant_3bit_32(load_int4[0].z, load_int4[1].z, load_int4[2].z, dq[2],
                      size_n, zeros[2] + 1);
      dequant_3bit_32(load_int4[0].w, load_int4[1].w, load_int4[2].w, dq[3],
                      size_n, zeros[3] + 1);

      if (b_q_perm) {
        for (int j = 0; j < 16; j++) {
          for (int v = 0; v < 4; v++) dq[v][j] = __hmul2(scales[v], dq[v][j]);
          b_.set4(perm[lk++], n, __low2half(dq[0][j]), __low2half(dq[1][j]),
                  __low2half(dq[2][j]), __low2half(dq[3][j]));
          b_.set4(perm[lk++], n, __high2half(dq[0][j]), __high2half(dq[1][j]),
                  __high2half(dq[2][j]), __high2half(dq[3][j]));
        }
      } else {
        for (int j = 0; j < 16; j++) {
          for (int v = 0; v < 4; v++) dq[v][j] = __hmul2(scales[v], dq[v][j]);
          b_.set4(offset_k + lk++, n, __low2half(dq[0][j]),
                  __low2half(dq[1][j]), __low2half(dq[2][j]),
                  __low2half(dq[3][j]));
          b_.set4(offset_k + lk++, n, __high2half(dq[0][j]),
                  __high2half(dq[1][j]), __high2half(dq[2][j]),
                  __high2half(dq[3][j]));
        }
      }
    }
    k += 32;
  }
}

__global__ void reconstruct_exllama_2bit_kernel(
    const uint32_t* __restrict__ b_q_weight, const int* __restrict__ b_q_perm,
    const uint32_t* __restrict__ b_gptq_qzeros,
    const half* __restrict__ b_gptq_scales, const int size_k, const int size_n,
    const int groups, half* __restrict__ b) {
  MatrixView_half_rw b_(b, size_k, size_n);
  MatrixView_q2_row b_gptq_qzeros_(b_gptq_qzeros, groups, size_n);
  MatrixView_half b_gptq_scales_(b_gptq_scales, groups, size_n);

  int offset_k = BLOCK_KN_SIZE * blockIdx.y;
  int offset_n = BLOCK_KN_SIZE * blockIdx.x * 4;

  int end_k = min(offset_k + BLOCK_KN_SIZE, size_k);

  // Preload remapping table
  __shared__ int perm[BLOCK_KN_SIZE];
  int t = threadIdx.x;

  if (b_q_perm) {
    if (offset_k + t < size_k) perm[t] = b_q_perm[offset_k + t];
  }

  // Column
  int n = offset_n + t * 4;
  if (n >= size_n) return;

  // Find initial group
  int groupsize = size_k / groups;
  int group = offset_k / groupsize;
  int nextgroup = offset_k + groupsize;

  // b offset
  int qk = offset_k / (32 / 2);

  const uint32_t* b_ptr = b_q_weight + qk * size_n + n;

  // Initial zeros/scale
  int zeros[4];
  half2 scales[4];
  b_gptq_qzeros_.item4(zeros, group, n);
  b_gptq_scales_.item4_h2(scales, group, n);

  __syncthreads();

  int k = offset_k;
  int lk = 0;

  while (k < end_k) {
    if (k == nextgroup) {
      group++;
      nextgroup += groupsize;
      b_gptq_qzeros_.item4(zeros, group, n);
      b_gptq_scales_.item4_h2(scales, group, n);
    }

    for (int p = 0; p < 2; p++) {
      const int4* b_ptr4 = (int4*)b_ptr;
      int4 load_int4 = *b_ptr4;

      half2 dq[4][8];
      dequant_2bit_16(load_int4.x, dq[0], size_n, zeros[0] + 1);
      dequant_2bit_16(load_int4.y, dq[1], size_n, zeros[1] + 1);
      dequant_2bit_16(load_int4.z, dq[2], size_n, zeros[2] + 1);
      dequant_2bit_16(load_int4.w, dq[3], size_n, zeros[3] + 1);

      b_ptr += size_n;
      // half* dqh = (half*)dq;
      if (b_q_perm) {
        for (int j = 0; j < 8; j++) {
          for (int v = 0; v < 4; v++) dq[v][j] = __hmul2(scales[v], dq[v][j]);
          b_.set4(perm[lk++], n, __low2half(dq[0][j]), __low2half(dq[1][j]),
                  __low2half(dq[2][j]), __low2half(dq[3][j]));
          b_.set4(perm[lk++], n, __high2half(dq[0][j]), __high2half(dq[1][j]),
                  __high2half(dq[2][j]), __high2half(dq[3][j]));
        }
      } else {
        for (int j = 0; j < 8; j++) {
          for (int v = 0; v < 4; v++) dq[v][j] = __hmul2(scales[v], dq[v][j]);
          b_.set4(offset_k + lk++, n, __low2half(dq[0][j]),
                  __low2half(dq[1][j]), __low2half(dq[2][j]),
                  __low2half(dq[3][j]));
          b_.set4(offset_k + lk++, n, __high2half(dq[0][j]),
                  __high2half(dq[1][j]), __high2half(dq[2][j]),
                  __high2half(dq[3][j]));
        }
      }
    }
    k += 32;
  }
}

void reconstruct_exllama(const uint32_t* b_q_weight,
                         const uint32_t* b_gptq_qzeros,
                         const half* b_gptq_scales, const int* b_q_perm,
                         half* out, int height, int width, int groups,
                         int bit) {
  dim3 blockDim, gridDim;
  blockDim.x = BLOCK_KN_SIZE;
  blockDim.y = 1;
  gridDim.y = DIVIDE(height, BLOCK_KN_SIZE);
  gridDim.x = DIVIDE(width, BLOCK_KN_SIZE);

  auto reconstruct_exllama_kernel = reconstruct_exllama_4bit_kernel;
  if (bit == 2) {
    reconstruct_exllama_kernel = reconstruct_exllama_2bit_kernel;
  } else if (bit == 3) {
    reconstruct_exllama_kernel = reconstruct_exllama_3bit_kernel;
  } else if (bit == 8) {
    reconstruct_exllama_kernel = reconstruct_exllama_8bit_kernel;
  }

  const cudaStream_t stream = at::cuda::getCurrentCUDAStream();
  reconstruct_exllama_kernel<<<gridDim, blockDim, 0, stream>>>(
      b_q_weight, b_q_perm, b_gptq_qzeros, b_gptq_scales, height, width, groups,
      out);
}

__global__ void gemm_half_q_half_alt_4bit_kernel(
    const half2* __restrict__ vec, const uint32_t* __restrict__ mat,
    half* __restrict__ mul, const half* __restrict__ scales,
    const uint32_t* __restrict__ zeros, const int* __restrict__ g_idx,
    int batch, int height, int width) {
  int zero_width = width / 8;
  int vec_height = height * 4;
  const int blockwidth2 = BLOCK_KN_SIZE / 2;
  int b = blockIdx.y * BLOCK_M_SIZE_MAX;
  int b_end = min(BLOCK_M_SIZE_MAX, batch - b);
  int h = BLOCK_KN_SIZE * blockIdx.z / 8;
  int h_end = min(BLOCK_KN_SIZE / 8, height - h) * 4;
  int w = BLOCK_KN_SIZE * blockIdx.x + threadIdx.x;

  __shared__ half2 blockvec[BLOCK_M_SIZE_MAX][blockwidth2];
  if (threadIdx.x < h_end) {
    for (int m = 0; m < b_end; ++m) {
      blockvec[m][threadIdx.x] =
          vec[(m + b) * vec_height + blockIdx.z * BLOCK_KN_SIZE / 2 +
              threadIdx.x];
    }
  }

  __shared__ half2 deq2[256][8];
  int val = threadIdx.x / 8;
  int off = threadIdx.x % 8;
  for (; val < 256; val += BLOCK_KN_SIZE / 8) {
    deq2[val][off] =
        __halves2half2(__int2half_rn(val & 0xF), __int2half_rn(val >> 4));
  }

  if (blockIdx.z == 0) {
    for (int m = 0; m < b_end; m++) mul[(b + m) * width + w] = __int2half_rn(0);
  }
  __syncthreads();

  int i = width * h + w;
  int g_h = h * 8;
  int k = 0;
  int z_w = w / 8;
  int z_mod = (w % 8) * 4;
  half2 res2;
  half res[BLOCK_M_SIZE_MAX] = {};

  unsigned int tmp;
  while (k < h_end) {
    tmp = mat[i];
    half2 scales_tmp[4];
    half2 zeros_tmp[4];
    for (int tmp_k = 0; tmp_k < 4; tmp_k++) {
      int g = g_idx[g_h + (k + tmp_k) * 2];
      int g2 = g_idx[g_h + (k + tmp_k) * 2 + 1];
      half scale_f = scales[g * width + w];
      half scale_f2 = scales[g2 * width + w];
      half2 scale = __halves2half2(scale_f, scale_f2);
      half2 zero = __halves2half2(
          __hmul(scale_f,
                 __int2half_rn(-((zeros[g * zero_width + z_w] >> z_mod) & 0xF) -
                               1)),
          __hmul(scale_f2,
                 __int2half_rn(
                     -((zeros[g2 * zero_width + z_w] >> z_mod) & 0xF) - 1)));
      scales_tmp[tmp_k] = scale;
      zeros_tmp[tmp_k] = zero;
    }
    for (int m = 0; m < b_end; m++) {
#ifndef USE_ROCM
      res2 = {};
#else
      res2.x = __half_as_ushort(__float2half(0));
      res2.y = __half_as_ushort(__float2half(0));
#endif
      res2 = __hfma2(
          __hfma2(deq2[(tmp >> 0) & 0xff][off], scales_tmp[0], zeros_tmp[0]),
          blockvec[m][k + 0], res2);
      res2 = __hfma2(
          __hfma2(deq2[(tmp >> 8) & 0xff][off], scales_tmp[1], zeros_tmp[1]),
          blockvec[m][k + 1], res2);
      res2 = __hfma2(
          __hfma2(deq2[(tmp >> 16) & 0xff][off], scales_tmp[2], zeros_tmp[2]),
          blockvec[m][k + 2], res2);
      res2 = __hfma2(
          __hfma2(deq2[(tmp >> 24) & 0xff][off], scales_tmp[3], zeros_tmp[3]),
          blockvec[m][k + 3], res2);
#ifndef USE_ROCM
      res[m] = __hadd(res[m], __hadd(res2.x, res2.y));
#else
      res[m] = __hadd(
          res[m], __hadd(__ushort_as_half(res2.x), __ushort_as_half(res2.y)));
#endif
    }
    i += width;
    k += 4;
  }
  for (int m = 0; m < b_end; m++) {
    atomicAdd(&mul[(b + m) * width + w], res[m]);
  }
}

__global__ void gemm_half_q_half_alt_8bit_kernel(
    const half2* __restrict__ vec, const uint32_t* __restrict__ mat,
    half* __restrict__ mul, const half* __restrict__ scales,
    const uint32_t* __restrict__ zeros, const int* __restrict__ g_idx,
    int batch, int height, int width) {
  int zero_width = width / 4;
  int vec_height = height * 2;
  const int blockwidth2 = BLOCK_KN_SIZE / 2;
  int b = blockIdx.y * BLOCK_M_SIZE_MAX;
  int b_end = min(BLOCK_M_SIZE_MAX, batch - b);
  int h = BLOCK_KN_SIZE * blockIdx.z / 4;
  int h_end = min(BLOCK_KN_SIZE / 4, height - h) * 2;
  int w = BLOCK_KN_SIZE * blockIdx.x + threadIdx.x;

  __shared__ half2 blockvec[BLOCK_M_SIZE_MAX][blockwidth2];
  if (threadIdx.x < h_end) {
    for (int m = 0; m < b_end; ++m) {
      blockvec[m][threadIdx.x] =
          vec[(m + b) * vec_height + blockIdx.z * BLOCK_KN_SIZE / 2 +
              threadIdx.x];
    }
  }

  if (blockIdx.z == 0) {
    for (int m = 0; m < b_end; m++) mul[(b + m) * width + w] = __int2half_rn(0);
  }
  __syncthreads();

  int i = width * h + w;
  int g_h = h * 4;
  int k = 0;
  int z_w = w / 4;
  int z_mod = (w % 4) * 8;
  half2 res2;
  half res[BLOCK_M_SIZE_MAX] = {};

  unsigned int tmp;
  while (k < h_end) {
    tmp = mat[i];
    half2 scales_tmp[2];
    half2 zeros_tmp[2];
    for (int tmp_k = 0; tmp_k < 2; tmp_k++) {
      int g = g_idx[g_h + (k + tmp_k) * 2];
      int g2 = g_idx[g_h + (k + tmp_k) * 2 + 1];
      half scale_f = scales[g * width + w];
      half scale_f2 = scales[g2 * width + w];
      half2 scale = __halves2half2(scale_f, scale_f2);
      half2 zero = __halves2half2(
          __hmul(scale_f,
                 __int2half_rn(
                     -((zeros[g * zero_width + z_w] >> z_mod) & 0xff) - 1)),
          __hmul(scale_f2,
                 __int2half_rn(
                     -((zeros[g2 * zero_width + z_w] >> z_mod) & 0xff) - 1)));
      scales_tmp[tmp_k] = scale;
      zeros_tmp[tmp_k] = zero;
    }
    for (int m = 0; m < b_end; m++) {
#ifndef USE_ROCM
      res2 = {};
#else
      res2.x = __half_as_ushort(__float2half(0));
      res2.y = __half_as_ushort(__float2half(0));
#endif
      half2 v12 = __halves2half2(__int2half_rn(tmp & 0xFF),
                                 __int2half_rn((tmp >> 8) & 0xFF));
      res2 = __hfma2(__hfma2(v12, scales_tmp[0], zeros_tmp[0]),
                     blockvec[m][k + 0], res2);
      half2 v34 = __halves2half2(__int2half_rn((tmp >> 16) & 0xFF),
                                 __int2half_rn((tmp >> 24) & 0xFF));
      res2 = __hfma2(__hfma2(v34, scales_tmp[1], zeros_tmp[1]),
                     blockvec[m][k + 1], res2);
#ifndef USE_ROCM
      res[m] = __hadd(res[m], __hadd(res2.x, res2.y));
#else
      res[m] = __hadd(
          res[m], __hadd(__ushort_as_half(res2.x), __ushort_as_half(res2.y)));
#endif
    }
    i += width;
    k += 2;
  }
  for (int m = 0; m < b_end; m++) {
    atomicAdd(&mul[(b + m) * width + w], res[m]);
  }
}

void gemm_half_q_half_alt(const half* a, const uint32_t* b_q_weight,
                          const uint32_t* b_gptq_qzeros,
                          const half* b_gptq_scales, const int* b_g_idx,
                          half* c, int size_m, int size_n, int size_k,
                          int bit) {
  dim3 blockDim, gridDim;
  blockDim.x = BLOCK_KN_SIZE;
  blockDim.y = 1;
  blockDim.z = 1;
  gridDim.x = DIVIDE(size_n, BLOCK_KN_SIZE);
  gridDim.y = DIVIDE(size_m, BLOCK_M_SIZE_MAX);
  gridDim.z = DIVIDE(size_k, BLOCK_KN_SIZE);

  auto kernel = gemm_half_q_half_alt_4bit_kernel;
  if (bit == 8) {
    kernel = gemm_half_q_half_alt_8bit_kernel;
  }

  const cudaStream_t stream = at::cuda::getCurrentCUDAStream();
  kernel<<<gridDim, blockDim, 0, stream>>>(
      (const half2*)a, b_q_weight, c, b_gptq_scales, b_gptq_qzeros, b_g_idx,
      size_m, size_k / 32 * bit, size_n);
}

template <class T, int bit>
__global__ void reconstruct_gptq_kernel(const uint32_t* __restrict__ w,
                                        const half* __restrict__ w_scales,
                                        const uint32_t* __restrict__ w_zeros,
                                        const int* __restrict__ g_idx,
                                        const int height, const int width,
                                        const int group,
                                        half* __restrict__ out) {
  // Start of block

  int column = BLOCK_KN_SIZE * blockIdx.x + threadIdx.x;
  int row = blockIdx.y * 32 / bit;
  if (column >= width) return;

  // Views

  MatrixView_half_rw out_(out, height, width);
  MatrixView_half w_scales_(w_scales, group, width);
  T w_zeros_(w_zeros, group, width);

  uint32_t w_read = w[blockIdx.y * width + column];
  half* out_ptr = out_.item_ptr(row, column);

#pragma unroll
  for (int s = 0; s < 32; s += bit) {
    int group = g_idx[row + s / bit];
    half w_scale = w_scales_.item(group, column);
    uint32_t w_zero = w_zeros_.item(group, column) + 1;
    half w_item =
        __hmul(__int2half_rn((int)((w_read >> s) & ((1 << bit) - 1)) - w_zero),
               w_scale);
    *out_ptr = w_item;
    out_ptr += out_.width;
  }
}

__global__ void reconstruct_gptq_3bit_kernel(
    const uint32_t* __restrict__ w, const half* __restrict__ w_scales,
    const uint32_t* __restrict__ w_zeros, const int* __restrict__ g_idx,
    const int height, const int width, const int group,
    half* __restrict__ out) {
  // Start of block
  int column = BLOCK_KN_SIZE * blockIdx.x + threadIdx.x;
  int row = blockIdx.y * 32;
  if (column >= width) return;

  // Views

  MatrixView_half_rw out_(out, height, width);
  MatrixView_half w_scales_(w_scales, group, width);
  MatrixView_q3_row w_zeros_(w_zeros, group, width);

  uint32_t w1 = w[(blockIdx.y * 3) * width + column];
  uint32_t w2 = w[(blockIdx.y * 3 + 1) * width + column];
  uint32_t w3 = w[(blockIdx.y * 3 + 2) * width + column];
  half* out_ptr = out_.item_ptr(row, column);

#pragma unroll
  for (int i = 0; i < 32; i += 1) {
    int group = g_idx[row + i];
    half w_scale = w_scales_.item(group, column);
    uint32_t w_zero = w_zeros_.item(group, column) + 1;
    int w_item;
    if (i == 10) {
      w_item = (w1 >> 30) | ((w2 << 2) & 0x4);
    } else if (i == 21) {
      w_item = (w2 >> 31) | ((w3 << 1) & 0x6);
    } else if (i < 10) {
      w_item = ((w1 >> (i * 3)) & 0x7);
    } else if (i < 21) {
      w_item = ((w2 >> (i * 3 - 32)) & 0x7);
    } else {
      w_item = ((w3 >> (i * 3 - 64)) & 0x7);
    }
    *out_ptr = __hmul(__int2half_rn(w_item - w_zero), w_scale);
    out_ptr += out_.width;
  }
}

void reconstruct_gptq(const uint32_t* b_q_weight, const uint32_t* b_gptq_qzeros,
                      const half* b_gptq_scales, const int* b_g_idx, half* out,
                      int height, int width, int groups, int bit) {
  dim3 blockDim, gridDim;
  blockDim.x = BLOCK_KN_SIZE;
  blockDim.y = 1;
  gridDim.y = DIVIDE(height, 32 / bit);
  gridDim.x = DIVIDE(width, BLOCK_KN_SIZE);

  auto kernel = reconstruct_gptq_kernel<MatrixView_q4_row, 4>;
  if (bit == 2) {
    kernel = reconstruct_gptq_kernel<MatrixView_q2_row, 2>;
  } else if (bit == 8) {
    kernel = reconstruct_gptq_kernel<MatrixView_q8_row, 8>;
  } else if (bit == 3) {
    kernel = reconstruct_gptq_3bit_kernel;
    gridDim.y = DIVIDE(height, 32);
  }

  const cudaStream_t stream = at::cuda::getCurrentCUDAStream();
  kernel<<<gridDim, blockDim, 0, stream>>>(b_q_weight, b_gptq_scales,
                                           b_gptq_qzeros, b_g_idx, height,
                                           width, groups, out);
}

void gemm_half_q_half_cuda(cublasHandle_t cublas_handle, const half* a,
                           const uint32_t* b_q_weight,
                           const uint32_t* b_gptq_qzeros,
                           const half* b_gptq_scales, const int* b_g_idx,
                           half* c, half* temp_dq, int size_m, int size_n,
                           int size_k, int groups, bool use_exllama, int bit) {
  bool use_reconstruct;
  if (use_exllama) {
    use_reconstruct = ((bit == 8 && size_m > MAX_Q_GEMM_ROWS_8BIT) ||
                       (bit != 8 && size_m > MAX_Q_GEMM_ROWS));
  } else {
    // The 2/3-bit kernels are somehow slower than dequant + gemm baseline, so
    // we disabled them for now.
    use_reconstruct = (bit < 4 || size_m > MAX_ALT_GEMM_ROWS);
  }
  if (use_reconstruct) {
    // Reconstruct FP16 matrix, then cuBLAS
    if (use_exllama) {
      reconstruct_exllama(b_q_weight, b_gptq_qzeros, b_gptq_scales, b_g_idx,
                          temp_dq, size_k, size_n, groups, bit);
    } else {
      reconstruct_gptq(b_q_weight, b_gptq_qzeros, b_gptq_scales, b_g_idx,
                       temp_dq, size_k, size_n, groups, bit);
    }

    const half alpha = __float2half(1.0f);
    const half beta = __float2half(0.0f);
    cublasHgemm(cublas_handle, CUBLAS_OP_N, CUBLAS_OP_N, size_n, size_m, size_k,
                &alpha, temp_dq, size_n, a, size_k, &beta, c, size_n);
  } else if (use_exllama) {
    // Quantized matmul
    int max_chunks = size_m / BLOCK_M_SIZE_MAX;
    int last_chunk = max_chunks * BLOCK_M_SIZE_MAX;
    int last_chunk_size = size_m - last_chunk;

    if (max_chunks) {
      gemm_half_q_half_cuda_part(a, b_q_weight, b_gptq_qzeros, b_gptq_scales,
                                 b_g_idx, c, last_chunk, size_n, size_k,
                                 BLOCK_M_SIZE_MAX, groups, bit);
    }

    if (last_chunk_size) {
      gemm_half_q_half_cuda_part(a + last_chunk * size_k, b_q_weight,
                                 b_gptq_qzeros, b_gptq_scales, b_g_idx,
                                 c + last_chunk * size_n, last_chunk_size,
                                 size_n, size_k, last_chunk_size, groups, bit);
    }
  } else {
    gemm_half_q_half_alt(a, b_q_weight, b_gptq_qzeros, b_gptq_scales, b_g_idx,
                         c, size_m, size_n, size_k, bit);
  }
}

__global__ void shuffle_4bit_kernel(uint32_t* __restrict__ b_q_weight,
                                    const int size_k, const int size_n) {
  int n = blockIdx.x * THREADS_X + threadIdx.x;
  if (n >= size_n) return;
  int k = 0;
  uint32_t* b_ptr = b_q_weight + n;
  while (k < size_k) {
    shuffle_4bit_8(b_ptr, size_n);
    b_ptr += 1 * size_n;
    k += 8;
  }
}

__global__ void shuffle_8bit_kernel(uint32_t* __restrict__ b_q_weight,
                                    const int size_k, const int size_n) {
  int n = blockIdx.x * THREADS_X + threadIdx.x;
  if (n >= size_n) return;
  int k = 0;
  uint32_t* b_ptr = b_q_weight + n;
  while (k < size_k) {
    shuffle_8bit_4(b_ptr, size_n);
    b_ptr += 1 * size_n;
    k += 4;
  }
}

__global__ void shuffle_2bit_kernel(uint32_t* __restrict__ b_q_weight,
                                    const int size_k, const int size_n) {
  int n = blockIdx.x * THREADS_X + threadIdx.x;
  if (n >= size_n) return;
  int k = 0;
  uint32_t* b_ptr = b_q_weight + n;
  while (k < size_k) {
    shuffle_2bit_16(b_ptr, size_n);
    b_ptr += 1 * size_n;
    k += 16;
  }
}

__global__ void shuffle_3bit_kernel(uint32_t* __restrict__ b_q_weight,
                                    const int size_k, const int size_n) {
  int n = blockIdx.x * THREADS_X + threadIdx.x;
  if (n >= size_n) return;
  int k = 0;
  uint32_t* b_ptr = b_q_weight + n;
  while (k < size_k) {
    shuffle_3bit_32(b_ptr, size_n);
    b_ptr += 3 * size_n;
    k += 32;
  }
}

__global__ void make_sequential_4bit_kernel(const uint32_t* __restrict__ w,
                                            uint32_t* __restrict__ w_new,
                                            const int* __restrict__ q_perm,
                                            const int w_width) {
  const uint64_t* w2 = (uint64_t*)w;
  uint64_t* w_new2 = (uint64_t*)w_new;
  int w2_stride = w_width >> 1;
  int w2_column = THREADS_X * blockIdx.x + threadIdx.x;
  if (w2_column >= w2_stride) return;
  int w_new2_row = blockIdx.y;
  int q_perm_idx = w_new2_row << 3;
  uint64_t dst = 0;

#pragma unroll
  for (int i = 0; i < 8; i++) {
    int source_row = q_perm[q_perm_idx++];

    int w2_row = source_row >> 3;
    int w2_subrow = source_row & 0x07;
    int w2_row_shift = w2_subrow << 2;
    int wnew2_row_shift = i << 2;

    uint64_t src = w2[w2_row * w2_stride + w2_column];
    src >>= w2_row_shift;
    src &= 0x0000000f0000000f;
    src <<= wnew2_row_shift;
    dst |= src;
  }
  w_new2[w_new2_row * w2_stride + w2_column] = dst;
}

__global__ void make_sequential_2bit_kernel(const uint32_t* __restrict__ w,
                                            uint32_t* __restrict__ w_new,
                                            const int* __restrict__ q_perm,
                                            const int w_width) {
  const uint64_t* w2 = (uint64_t*)w;
  uint64_t* w_new2 = (uint64_t*)w_new;
  int w2_stride = w_width >> 1;
  int w2_column = THREADS_X * blockIdx.x + threadIdx.x;
  if (w2_column >= w2_stride) return;
  int w_new2_row = blockIdx.y;
  int q_perm_idx = w_new2_row << 4;
  uint64_t dst = 0;

#pragma unroll
  for (int i = 0; i < 16; i++) {
    int source_row = q_perm[q_perm_idx++];

    int w2_row = source_row >> 4;
    int w2_subrow = source_row & 0x0f;
    int w2_row_shift = w2_subrow << 1;
    int wnew2_row_shift = i << 1;

    uint64_t src = w2[w2_row * w2_stride + w2_column];
    src >>= w2_row_shift;
    src &= 0x0000000300000003;
    src <<= wnew2_row_shift;
    dst |= src;
  }
  w_new2[w_new2_row * w2_stride + w2_column] = dst;
}

__global__ void make_sequential_3bit_kernel(const uint32_t* __restrict__ w,
                                            uint32_t* __restrict__ w_new,
                                            const int* __restrict__ q_perm,
                                            const int w_width) {
  int w_column = THREADS_X * blockIdx.x + threadIdx.x;
  if (w_column >= w_width) return;
  int w_new_row = blockIdx.y * 3;
  int q_perm_idx = blockIdx.y << 5;
  uint32_t dst[3] = {0, 0, 0};

#pragma unroll
  for (int i = 0; i < 32; i++) {
    int source_row = q_perm[q_perm_idx++];
    int z_w = (source_row / 32) * 3;
    int z_mod = source_row % 32;
    int z_bit;

    if (z_mod != 10) {
      if (z_mod != 21) {
        z_bit = z_mod;
        if (z_bit > 21) {
          z_bit *= 3;
          z_bit -= 64;
          z_w += 2;
        } else if (z_bit > 10) {
          z_bit *= 3;
          z_bit -= 32;
          z_w += 1;
        } else {
          z_bit *= 3;
        }
      } else {
        z_w += 1;
      }
    }

    uint64_t src;
    if (z_mod == 10) {
      src = (w[z_w * w_width + w_column] >> 30) |
            ((w[(z_w + 1) * w_width + w_column] << 2) & 0x4);
    } else if (z_mod == 21) {
      src = (w[z_w * w_width + w_column] >> 31) |
            ((w[(z_w + 1) * w_width + w_column] << 1) & 0x6);
    } else {
      src = w[z_w * w_width + w_column];
      src >>= z_bit;
      src &= 0x07;
    }

    z_w = 0;
    if (i != 10) {
      if (i != 21) {
        z_bit = i;
        if (z_bit > 21) {
          z_bit *= 3;
          z_bit -= 64;
          z_w += 2;
        } else if (z_bit > 10) {
          z_bit *= 3;
          z_bit -= 32;
          z_w += 1;
        } else {
          z_bit *= 3;
        }
      } else {
        z_w += 1;
      }
    }
    if (i == 10) {
      dst[z_w] |= (src & 0x03) << 30;
      dst[z_w + 1] |= ((src & 0x4) >> 2);
    } else if (i == 21) {
      dst[z_w] |= (src & 0x01) << 31;
      dst[z_w + 1] |= ((src & 0x6) >> 1);
    } else {
      dst[z_w] |= (src << z_bit);
    }
  }
  w_new[w_new_row * w_width + w_column] = dst[0];
  w_new[(w_new_row + 1) * w_width + w_column] = dst[1];
  w_new[(w_new_row + 2) * w_width + w_column] = dst[2];
}

__global__ void make_sequential_8bit_kernel(const uint32_t* __restrict__ w,
                                            uint32_t* __restrict__ w_new,
                                            const int* __restrict__ q_perm,
                                            const int w_width) {
  const uint64_t* w2 = (uint64_t*)w;
  uint64_t* w_new2 = (uint64_t*)w_new;
  int w2_stride = w_width >> 1;
  int w2_column = THREADS_X * blockIdx.x + threadIdx.x;
  if (w2_column >= w2_stride) return;
  int w_new2_row = blockIdx.y;
  int q_perm_idx = w_new2_row << 2;
  uint64_t dst = 0;

#pragma unroll
  for (int i = 0; i < 4; i++) {
    int source_row = q_perm[q_perm_idx++];

    int w2_row = source_row >> 2;
    int w2_subrow = source_row & 0x03;
    int w2_row_shift = w2_subrow << 3;
    int wnew2_row_shift = i << 3;

    uint64_t src = w2[w2_row * w2_stride + w2_column];
    src >>= w2_row_shift;
    src &= 0x000000ff000000ff;
    src <<= wnew2_row_shift;
    dst |= src;
  }
  w_new2[w_new2_row * w2_stride + w2_column] = dst;
}

void shuffle_exllama_weight(uint32_t* q_weight, int* q_perm, int height,
                            int width, int bit) {
  if (q_perm) {
    uint32_t* new_qweight = NULL;
    cudaMalloc(&new_qweight, height / 32 * bit * width * sizeof(uint32_t));

    dim3 blockDim, gridDim;
    blockDim.x = THREADS_X;
    blockDim.y = 1;
    gridDim.x = DIVIDE(width, THREADS_X);
    gridDim.y = height / 32 * bit;

    auto kernel = make_sequential_4bit_kernel;
    if (bit == 2) {
      kernel = make_sequential_2bit_kernel;
    } else if (bit == 3) {
      kernel = make_sequential_3bit_kernel;
      gridDim.y = height / 32;
    } else if (bit == 8) {
      kernel = make_sequential_8bit_kernel;
    }
    const cudaStream_t stream = at::cuda::getCurrentCUDAStream();
    kernel<<<gridDim, blockDim, 0, stream>>>(q_weight, new_qweight, q_perm,
                                             width);
    // Replace qweights
    cudaMemcpyAsync(q_weight, new_qweight,
                    height / 32 * bit * width * sizeof(uint32_t),
                    cudaMemcpyDeviceToDevice);
    // Cleanup
    cudaDeviceSynchronize();
    cudaFree(new_qweight);
  }
  dim3 blockDim, gridDim;
  blockDim.x = THREADS_X;
  blockDim.y = 1;
  gridDim.x = DIVIDE(width, THREADS_X);
  gridDim.y = 1;
  auto shuffle_kernel = shuffle_4bit_kernel;
  if (bit == 2) {
    shuffle_kernel = shuffle_2bit_kernel;
  } else if (bit == 3) {
    shuffle_kernel = shuffle_3bit_kernel;
  } else if (bit == 8) {
    shuffle_kernel = shuffle_8bit_kernel;
  }
  const cudaStream_t stream = at::cuda::getCurrentCUDAStream();
  shuffle_kernel<<<gridDim, blockDim, 0, stream>>>(q_weight, height, width);
}

}  // namespace gptq
}  // namespace vllm

torch::Tensor gptq_gemm(torch::Tensor a, torch::Tensor b_q_weight,
                        torch::Tensor b_gptq_qzeros,
                        torch::Tensor b_gptq_scales, torch::Tensor b_g_idx,
                        bool use_exllama, int64_t bit) {
  const at::cuda::OptionalCUDAGuard device_guard(device_of(a));
  auto options = torch::TensorOptions().dtype(a.dtype()).device(a.device());
  at::Tensor c = torch::empty({a.size(0), b_q_weight.size(1)}, options);
  at::Tensor temp_dq = torch::empty(
      {b_q_weight.size(0) * 32 / bit, b_q_weight.size(1)}, options);

  vllm::gptq::gemm_half_q_half_cuda(
      at::cuda::getCurrentCUDABlasHandle(), (const half*)a.data_ptr(),
      (const uint32_t*)b_q_weight.data_ptr(),
      (const uint32_t*)b_gptq_qzeros.data_ptr(),
      (const half*)b_gptq_scales.data_ptr(),
      b_g_idx.device().is_meta() ? NULL : (const int*)b_g_idx.data_ptr(),
      (half*)c.data_ptr(), (half*)temp_dq.data_ptr(),
      c.size(0),              // m
      c.size(1),              // n
      a.size(1),              // k
      b_gptq_qzeros.size(0),  // group number
      use_exllama, bit);
  return c;
}

<<<<<<< HEAD
void gptq_shuffle
(
    torch::Tensor q_weight,
    torch::Tensor q_perm,
    int bit
)
{
    const at::cuda::OptionalCUDAGuard device_guard(device_of(q_weight));
    vllm::gptq::shuffle_exllama_weight(
        (uint32_t*) q_weight.data_ptr(),
        q_perm.device().is_meta() || q_perm.numel() == 0 ? NULL : (int*) q_perm.data_ptr(),
        q_weight.size(0) * 32 / bit,
        q_weight.size(1),
        bit
    );
=======
void gptq_shuffle(torch::Tensor q_weight, torch::Tensor q_perm, int64_t bit) {
  const at::cuda::OptionalCUDAGuard device_guard(device_of(q_weight));
  vllm::gptq::shuffle_exllama_weight(
      (uint32_t*)q_weight.data_ptr(),
      q_perm.device().is_meta() || q_perm.numel() == 0
          ? NULL
          : (int*)q_perm.data_ptr(),
      q_weight.size(0) * 32 / bit, q_weight.size(1), bit);
>>>>>>> 8720c92e
}<|MERGE_RESOLUTION|>--- conflicted
+++ resolved
@@ -1845,23 +1845,6 @@
   return c;
 }
 
-<<<<<<< HEAD
-void gptq_shuffle
-(
-    torch::Tensor q_weight,
-    torch::Tensor q_perm,
-    int bit
-)
-{
-    const at::cuda::OptionalCUDAGuard device_guard(device_of(q_weight));
-    vllm::gptq::shuffle_exllama_weight(
-        (uint32_t*) q_weight.data_ptr(),
-        q_perm.device().is_meta() || q_perm.numel() == 0 ? NULL : (int*) q_perm.data_ptr(),
-        q_weight.size(0) * 32 / bit,
-        q_weight.size(1),
-        bit
-    );
-=======
 void gptq_shuffle(torch::Tensor q_weight, torch::Tensor q_perm, int64_t bit) {
   const at::cuda::OptionalCUDAGuard device_guard(device_of(q_weight));
   vllm::gptq::shuffle_exllama_weight(
@@ -1870,5 +1853,4 @@
           ? NULL
           : (int*)q_perm.data_ptr(),
       q_weight.size(0) * 32 / bit, q_weight.size(1), bit);
->>>>>>> 8720c92e
 }