# This script is run by buildkite to run the benchmarks and upload the results to buildkite

set -ex
set -o pipefail

# cd into parent directory of this file
cd "$(dirname "${BASH_SOURCE[0]}")/.."

(which wget && which curl) || (apt-get update && apt-get install -y wget curl)

# run python-based benchmarks and upload the result to buildkite
python3 benchmarks/benchmark_latency.py --output-json latency_results.json 2>&1 | tee benchmark_latency.txt
bench_latency_exit_code=$?

python3 benchmarks/benchmark_throughput.py --input-len 256 --output-len 256 --output-json throughput_results.json 2>&1 | tee benchmark_throughput.txt
bench_throughput_exit_code=$?

# run server-based benchmarks and upload the result to buildkite
python3 -m vllm.entrypoints.openai.api_server --model meta-llama/Llama-2-7b-chat-hf &
server_pid=$!
wget https://huggingface.co/datasets/anon8231489123/ShareGPT_Vicuna_unfiltered/resolve/main/ShareGPT_V3_unfiltered_cleaned_split.json

# wait for server to start, timeout after 600 seconds
timeout 600 bash -c 'until curl localhost:8000/v1/models; do sleep 1; done' || exit 1
python3 benchmarks/benchmark_serving.py \
    --backend vllm \
    --dataset-name sharegpt \
    --dataset-path ./ShareGPT_V3_unfiltered_cleaned_split.json \
    --model meta-llama/Llama-2-7b-chat-hf \
    --num-prompts 20 \
    --endpoint /v1/completions \
    --tokenizer meta-llama/Llama-2-7b-chat-hf \
    --save-result \
    2>&1 | tee benchmark_serving.txt
bench_serving_exit_code=$?
kill $server_pid

# write the results into a markdown file
echo "### Latency Benchmarks" >> benchmark_results.md
sed -n '1p' benchmark_latency.txt >> benchmark_results.md # first line
echo "" >> benchmark_results.md
sed -n '$p' benchmark_latency.txt >> benchmark_results.md # last line

echo "### Throughput Benchmarks" >> benchmark_results.md
sed -n '1p' benchmark_throughput.txt >> benchmark_results.md # first line
echo "" >> benchmark_results.md
sed -n '$p' benchmark_throughput.txt >> benchmark_results.md # last line

echo "### Serving Benchmarks" >> benchmark_results.md
sed -n '1p' benchmark_serving.txt >> benchmark_results.md # first line
echo "" >> benchmark_results.md
echo '```' >> benchmark_results.md
<<<<<<< HEAD
tail -n 20 benchmark_serving.txt >> benchmark_results.md # last 20 lines
echo '```' >> benchmark_results.md

# if the agent binary is not found, skip uploading the results, exit 0
if [ ! -f /workspace/buildkite-agent ]; then
=======
tail -n 24 benchmark_serving.txt >> benchmark_results.md # last 24 lines
echo '```' >> benchmark_results.md

# if the agent binary is not found, skip uploading the results, exit 0
if [ ! -f /usr/bin/buildkite-agent ]; then
>>>>>>> 8720c92e
    exit 0
fi

# upload the results to buildkite
buildkite-agent annotate --style "info" --context "benchmark-results" < benchmark_results.md

# exit with the exit code of the benchmarks
if [ $bench_latency_exit_code -ne 0 ]; then
    exit $bench_latency_exit_code
fi

if [ $bench_throughput_exit_code -ne 0 ]; then
    exit $bench_throughput_exit_code
fi

if [ $bench_serving_exit_code -ne 0 ]; then
    exit $bench_serving_exit_code
fi

rm ShareGPT_V3_unfiltered_cleaned_split.json
<<<<<<< HEAD
/workspace/buildkite-agent artifact upload "*.json"
=======
buildkite-agent artifact upload "*.json"
>>>>>>> 8720c92e
<|MERGE_RESOLUTION|>--- conflicted
+++ resolved
@@ -50,19 +50,11 @@
 sed -n '1p' benchmark_serving.txt >> benchmark_results.md # first line
 echo "" >> benchmark_results.md
 echo '```' >> benchmark_results.md
-<<<<<<< HEAD
-tail -n 20 benchmark_serving.txt >> benchmark_results.md # last 20 lines
-echo '```' >> benchmark_results.md
-
-# if the agent binary is not found, skip uploading the results, exit 0
-if [ ! -f /workspace/buildkite-agent ]; then
-=======
 tail -n 24 benchmark_serving.txt >> benchmark_results.md # last 24 lines
 echo '```' >> benchmark_results.md
 
 # if the agent binary is not found, skip uploading the results, exit 0
 if [ ! -f /usr/bin/buildkite-agent ]; then
->>>>>>> 8720c92e
     exit 0
 fi
 
@@ -83,8 +75,4 @@
 fi
 
 rm ShareGPT_V3_unfiltered_cleaned_split.json
-<<<<<<< HEAD
-/workspace/buildkite-agent artifact upload "*.json"
-=======
-buildkite-agent artifact upload "*.json"
->>>>>>> 8720c92e
+buildkite-agent artifact upload "*.json"