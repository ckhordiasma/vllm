cmake >= 3.21
ninja  # For faster builds.
psutil
sentencepiece  # Required for LLaMA tokenizer.
numpy
requests
py-cpuinfo
transformers >= 4.40.0  # Required for StarCoder2 & Llava, Llama 3.
tokenizers >= 0.19.1  # Required for Llama 3.
<<<<<<< HEAD
fastapi >= 0.109.1
=======
fastapi
aiohttp
>>>>>>> 066041ac
openai
uvicorn[standard]
pydantic >= 2.0  # Required for OpenAI server.
prometheus_client >= 0.18.0
prometheus-fastapi-instrumentator >= 7.0.0
tiktoken >= 0.6.0  # Required for DBRX tokenizer
lm-format-enforcer == 0.10.1
outlines == 0.0.34 # Requires torch >= 2.1.0
typing_extensions
filelock >= 3.10.4 # filelock starts to support `mode` argument from 3.10.4<|MERGE_RESOLUTION|>--- conflicted
+++ resolved
@@ -7,12 +7,9 @@
 py-cpuinfo
 transformers >= 4.40.0  # Required for StarCoder2 & Llava, Llama 3.
 tokenizers >= 0.19.1  # Required for Llama 3.
-<<<<<<< HEAD
 fastapi >= 0.109.1
-=======
 fastapi
 aiohttp
->>>>>>> 066041ac
 openai
 uvicorn[standard]
 pydantic >= 2.0  # Required for OpenAI server.
