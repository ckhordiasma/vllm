# Common dependencies
-r requirements-common.txt

# Dependencies for AMD GPUs
<<<<<<< HEAD
ray >= 2.9.3
=======
ray >= 2.10.0
pytest-asyncio
>>>>>>> a360ff80
<|MERGE_RESOLUTION|>--- conflicted
+++ resolved
@@ -2,9 +2,5 @@
 -r requirements-common.txt
 
 # Dependencies for AMD GPUs
-<<<<<<< HEAD
-ray >= 2.9.3
-=======
 ray >= 2.10.0
-pytest-asyncio
->>>>>>> a360ff80
+pytest-asyncio