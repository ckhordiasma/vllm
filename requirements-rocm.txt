<<<<<<< HEAD
cmake>=3.21
ninja  # For faster builds.
typing-extensions>=4.8.0
starlette
psutil
ray == 2.9.3
sentencepiece  # Required for LLaMA tokenizer.
numpy
tokenizers>=0.15.0
transformers >= 4.39.1  # Required for StarCoder2 & Llava.
fastapi
uvicorn[standard]
pydantic >= 2.0  # Required for OpenAI server.
prometheus_client >= 0.18.0
outlines == 0.0.34
=======
# Common dependencies
-r requirements-common.txt

# Dependencies for AMD GPUs
ray == 2.9.3
>>>>>>> c2e00af5
<|MERGE_RESOLUTION|>--- conflicted
+++ resolved
@@ -1,23 +1,5 @@
-<<<<<<< HEAD
-cmake>=3.21
-ninja  # For faster builds.
-typing-extensions>=4.8.0
-starlette
-psutil
-ray == 2.9.3
-sentencepiece  # Required for LLaMA tokenizer.
-numpy
-tokenizers>=0.15.0
-transformers >= 4.39.1  # Required for StarCoder2 & Llava.
-fastapi
-uvicorn[standard]
-pydantic >= 2.0  # Required for OpenAI server.
-prometheus_client >= 0.18.0
-outlines == 0.0.34
-=======
 # Common dependencies
 -r requirements-common.txt
 
 # Dependencies for AMD GPUs
-ray == 2.9.3
->>>>>>> c2e00af5
+ray == 2.9.3