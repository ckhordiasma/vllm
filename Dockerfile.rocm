--- conflicted
+++ resolved
@@ -92,26 +92,11 @@
 WORKDIR /vllm-workspace
 COPY . .
 
-<<<<<<< HEAD
-=======
 #RUN python3 -m pip install pynvml # to be removed eventually
->>>>>>> 8720c92e
 RUN python3 -m pip install --upgrade pip numba
 
 # make sure punica kernels are built (for LoRA)
 ENV VLLM_INSTALL_PUNICA_KERNELS=1
-<<<<<<< HEAD
-
-RUN --mount=type=cache,target=/root/.cache/pip \
-    pip install -U -r requirements-rocm.txt \
-    && patch /opt/rocm/include/hip/amd_detail/amd_hip_bf16.h ./rocm_patch/rocm_bf16.patch \
-    && python3 setup.py install \
-    && cp build/lib.linux-x86_64-cpython-39/vllm/_C.cpython-39-x86_64-linux-gnu.so vllm/ \
-    && cd ..
-
-RUN python3 -m pip install --upgrade pip
-RUN python3 -m pip install --no-cache-dir ray[all]==2.9.3
-=======
 # Workaround for ray >= 2.10.0
 ENV RAY_EXPERIMENTAL_NOSET_ROCR_VISIBLE_DEVICES=1
 
@@ -128,6 +113,5 @@
     && cp build/lib.linux-x86_64-cpython-${VLLM_PYTHON_VERSION}/vllm/*.so vllm/ \
     && cd ..
 
->>>>>>> 8720c92e
 
 CMD ["/bin/bash"]