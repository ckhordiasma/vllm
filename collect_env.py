--- conflicted
+++ resolved
@@ -64,10 +64,7 @@
     "triton",
     "optree",
     "nccl",
-<<<<<<< HEAD
-=======
     "transformers",
->>>>>>> 8720c92e
 }
 
 DEFAULT_PIP_PATTERNS = {
@@ -79,10 +76,7 @@
     "optree",
     "onnx",
     "nccl",
-<<<<<<< HEAD
-=======
     "transformers",
->>>>>>> 8720c92e
 }
 
 
