cmake_minimum_required(VERSION 3.21)

project(vllm_extensions LANGUAGES CXX)

option(VLLM_TARGET_DEVICE "Target device backend for vLLM" "cuda")

message(STATUS "Build type: ${CMAKE_BUILD_TYPE}")
message(STATUS "Target device: ${VLLM_TARGET_DEVICE}")

include(${CMAKE_CURRENT_LIST_DIR}/cmake/utils.cmake)

#
# Supported python versions.  These versions will be searched in order, the
# first match will be selected.  These should be kept in sync with setup.py.
#
set(PYTHON_SUPPORTED_VERSIONS "3.8" "3.9" "3.10" "3.11")

# Supported NVIDIA architectures.
set(CUDA_SUPPORTED_ARCHS "7.0;7.5;8.0;8.6;8.9;9.0")

# Supported AMD GPU architectures.
set(HIP_SUPPORTED_ARCHS "gfx906;gfx908;gfx90a;gfx940;gfx941;gfx942;gfx1030;gfx1100")

#
# Supported/expected torch versions for CUDA/ROCm.
#
# Currently, having an incorrect pytorch version results in a warning
# rather than an error.
#
# Note: the CUDA torch version is derived from pyproject.toml and various
# requirements.txt files and should be kept consistent.  The ROCm torch
# versions are derived from Dockerfile.rocm
#
set(TORCH_SUPPORTED_VERSION_CUDA "2.3.0")
set(TORCH_SUPPORTED_VERSION_ROCM_5X "2.0.1")
set(TORCH_SUPPORTED_VERSION_ROCM_6X "2.1.1")

#
# Try to find python package with an executable that exactly matches
# `VLLM_PYTHON_EXECUTABLE` and is one of the supported versions.
#
if (VLLM_PYTHON_EXECUTABLE)
  find_python_from_executable(${VLLM_PYTHON_EXECUTABLE} "${PYTHON_SUPPORTED_VERSIONS}")
else()
  message(FATAL_ERROR
    "Please set VLLM_PYTHON_EXECUTABLE to the path of the desired python version"
    " before running cmake configure.")
endif()

#
# Update cmake's `CMAKE_PREFIX_PATH` with torch location.
#
append_cmake_prefix_path("torch" "torch.utils.cmake_prefix_path")

# Ensure the 'nvcc' command is in the PATH
find_program(NVCC_EXECUTABLE nvcc)
if (CUDA_FOUND AND NOT NVCC_EXECUTABLE)
    message(FATAL_ERROR "nvcc not found")
endif()

#
# Import torch cmake configuration.
# Torch also imports CUDA (and partially HIP) languages with some customizations,
# so there is no need to do this explicitly with check_language/enable_language,
# etc.
#
find_package(Torch REQUIRED)

#
<<<<<<< HEAD
# Normally `torch.utils.cpp_extension.CUDAExtension` would add
# `libtorch_python.so` for linking against an extension. Torch's cmake
# configuration does not include this library (presumably since the cmake
# config is used for standalone C++ binaries that link against torch).
# The `libtorch_python.so` library defines some of the glue code between
# torch/python via pybind and is required by VLLM extensions for this
# reason. So, add it by manually with `find_library` using torch's
# installed library path.
#
find_library(torch_python_LIBRARY torch_python PATHS
  "${TORCH_INSTALL_PREFIX}/lib")

#
# Forward the non-CUDA device extensions to external CMake scripts.
#
=======
# Forward the non-CUDA device extensions to external CMake scripts.
#
>>>>>>> 8720c92e
if (NOT VLLM_TARGET_DEVICE STREQUAL "cuda" AND
    NOT VLLM_TARGET_DEVICE STREQUAL "rocm")
    if (VLLM_TARGET_DEVICE STREQUAL "cpu")
        include(${CMAKE_CURRENT_LIST_DIR}/cmake/cpu_extension.cmake)
    else()
        message(FATAL_ERROR "Unsupported vLLM target device: ${VLLM_TARGET_DEVICE}")
    endif()
    return()
endif()

#
# Set up GPU language and check the torch version and warn if it isn't
# what is expected.
#
if (NOT HIP_FOUND AND CUDA_FOUND)
  set(VLLM_GPU_LANG "CUDA")

  if (NOT Torch_VERSION VERSION_EQUAL ${TORCH_SUPPORTED_VERSION_CUDA})
    message(WARNING "Pytorch version ${TORCH_SUPPORTED_VERSION_CUDA} "
      "expected for CUDA build, saw ${Torch_VERSION} instead.")
  endif()
elseif(HIP_FOUND)
  set(VLLM_GPU_LANG "HIP")

  # Importing torch recognizes and sets up some HIP/ROCm configuration but does
  # not let cmake recognize .hip files. In order to get cmake to understand the
  # .hip extension automatically, HIP must be enabled explicitly.
  enable_language(HIP)

  # ROCm 5.x
  if (ROCM_VERSION_DEV_MAJOR EQUAL 5 AND
      NOT Torch_VERSION VERSION_EQUAL ${TORCH_SUPPORTED_VERSION_ROCM_5X})
    message(WARNING "Pytorch version ${TORCH_SUPPORTED_VERSION_ROCM_5X} "
      "expected for ROCMm 5.x build, saw ${Torch_VERSION} instead.")
  endif()

  # ROCm 6.x
  if (ROCM_VERSION_DEV_MAJOR EQUAL 6 AND
      NOT Torch_VERSION VERSION_EQUAL ${TORCH_SUPPORTED_VERSION_ROCM_6X})
    message(WARNING "Pytorch version ${TORCH_SUPPORTED_VERSION_ROCM_6X} "
      "expected for ROCMm 6.x build, saw ${Torch_VERSION} instead.")
  endif()
else()
  message(FATAL_ERROR "Can't find CUDA or HIP installation.")
endif()

#
# Override the GPU architectures detected by cmake/torch and filter them by
# the supported versions for the current language.
# The final set of arches is stored in `VLLM_GPU_ARCHES`.
#
override_gpu_arches(VLLM_GPU_ARCHES
  ${VLLM_GPU_LANG}
  "${${VLLM_GPU_LANG}_SUPPORTED_ARCHS}")

#
# Query torch for additional GPU compilation flags for the given
# `VLLM_GPU_LANG`.
# The final set of arches is stored in `VLLM_GPU_FLAGS`.
#
get_torch_gpu_compiler_flags(VLLM_GPU_FLAGS ${VLLM_GPU_LANG})

#
# Set nvcc parallelism.
#
if(NVCC_THREADS AND VLLM_GPU_LANG STREQUAL "CUDA")
  list(APPEND VLLM_GPU_FLAGS "--threads=${NVCC_THREADS}")
endif()

#
# Define extension targets
#

#
# _C extension
#

set(VLLM_EXT_SRC
  "csrc/cache_kernels.cu"
  "csrc/attention/attention_kernels.cu"
  "csrc/pos_encoding_kernels.cu"
  "csrc/activation_kernels.cu"
  "csrc/layernorm_kernels.cu"
  "csrc/quantization/squeezellm/quant_cuda_kernel.cu"
  "csrc/quantization/gptq/q_gemm.cu"
<<<<<<< HEAD
=======
  "csrc/quantization/compressed_tensors/int8_quant_kernels.cu"
>>>>>>> 8720c92e
  "csrc/quantization/fp8/common.cu"
  "csrc/cuda_utils_kernels.cu"
  "csrc/moe_align_block_size_kernels.cu"
  "csrc/torch_bindings.cpp")

if(VLLM_GPU_LANG STREQUAL "CUDA")
  include(FetchContent)
  SET(CUTLASS_ENABLE_HEADERS_ONLY=ON)
  FetchContent_Declare(
<<<<<<< HEAD
        cutlass 
=======
        cutlass
>>>>>>> 8720c92e
        GIT_REPOSITORY https://github.com/nvidia/cutlass.git
        # CUTLASS 3.5.0
        GIT_TAG 7d49e6c7e2f8896c47f586706e67e1fb215529dc
  )
  FetchContent_MakeAvailable(cutlass)

  list(APPEND VLLM_EXT_SRC
    "csrc/quantization/aqlm/gemm_kernels.cu"
    "csrc/quantization/awq/gemm_kernels.cu"
    "csrc/quantization/marlin/dense/marlin_cuda_kernel.cu"
    "csrc/quantization/marlin/sparse/marlin_24_cuda_kernel.cu"
    "csrc/quantization/gptq_marlin/gptq_marlin.cu"
    "csrc/quantization/gptq_marlin/gptq_marlin_repack.cu"
    "csrc/custom_all_reduce.cu"
<<<<<<< HEAD
    "csrc/quantization/cutlass_w8a8/scaled_mm_dq_entry.cu"
    "csrc/quantization/cutlass_w8a8/scaled_mm_dq_c2x.cu"
    "csrc/quantization/cutlass_w8a8/scaled_mm_dq_c3x.cu")
=======
    "csrc/quantization/cutlass_w8a8/scaled_mm_entry.cu"
    "csrc/quantization/cutlass_w8a8/scaled_mm_c2x.cu"
    "csrc/quantization/cutlass_w8a8/scaled_mm_c3x.cu")
>>>>>>> 8720c92e

  #
  # The CUTLASS kernels for Hopper require sm90a to be enabled.
  # This is done via the below gencode option, BUT that creates kernels for both sm90 and sm90a.
  # That adds an extra 17MB to compiled binary, so instead we selectively enable it.
<<<<<<< HEAD
  set_source_files_properties(
      "csrc/quantization/cutlass_w8a8/scaled_mm_dq_c3x.cu"
      PROPERTIES
      COMPILE_FLAGS
      "-gencode arch=compute_90a,code=sm_90a")
=======
  if(${CMAKE_CUDA_COMPILER_VERSION} VERSION_GREATER 12.0)
    set_source_files_properties(
          "csrc/quantization/cutlass_w8a8/scaled_mm_c3x.cu"
          PROPERTIES
          COMPILE_FLAGS
          "-gencode arch=compute_90a,code=sm_90a")
  endif()
>>>>>>> 8720c92e

endif()

define_gpu_extension_target(
  _C
  DESTINATION vllm
  LANGUAGE ${VLLM_GPU_LANG}
  SOURCES ${VLLM_EXT_SRC}
  COMPILE_FLAGS ${VLLM_GPU_FLAGS}
  ARCHITECTURES ${VLLM_GPU_ARCHES}
  INCLUDE_DIRECTORIES ${CUTLASS_INCLUDE_DIR};${CUTLASS_TOOLS_UTIL_INCLUDE_DIR}
<<<<<<< HEAD
=======
  USE_SABI 3
>>>>>>> 8720c92e
  WITH_SOABI)

#
# _moe_C extension
#

set(VLLM_MOE_EXT_SRC
  "csrc/moe/torch_bindings.cpp"
  "csrc/moe/topk_softmax_kernels.cu")

define_gpu_extension_target(
  _moe_C
  DESTINATION vllm
  LANGUAGE ${VLLM_GPU_LANG}
  SOURCES ${VLLM_MOE_EXT_SRC}
  COMPILE_FLAGS ${VLLM_GPU_FLAGS}
  ARCHITECTURES ${VLLM_GPU_ARCHES}
  USE_SABI 3
  WITH_SOABI)

#
# _punica_C extension
#

set(VLLM_PUNICA_EXT_SRC
  "csrc/punica/bgmv/bgmv_bf16_bf16_bf16.cu"
  "csrc/punica/bgmv/bgmv_bf16_fp32_bf16.cu"
  "csrc/punica/bgmv/bgmv_fp16_fp16_fp16.cu"
  "csrc/punica/bgmv/bgmv_fp16_fp32_fp16.cu"
  "csrc/punica/bgmv/bgmv_fp32_bf16_bf16.cu"
  "csrc/punica/bgmv/bgmv_fp32_fp16_fp16.cu"
  "csrc/punica/punica_ops.cu"
<<<<<<< HEAD
  "csrc/punica/punica_pybind.cpp")
=======
  "csrc/punica/torch_bindings.cpp")
>>>>>>> 8720c92e

#
# Copy GPU compilation flags+update for punica
#
set(VLLM_PUNICA_GPU_FLAGS ${VLLM_GPU_FLAGS})
list(REMOVE_ITEM VLLM_PUNICA_GPU_FLAGS
  "-D__CUDA_NO_HALF_OPERATORS__"
  "-D__CUDA_NO_HALF_CONVERSIONS__"
  "-D__CUDA_NO_BFLOAT16_CONVERSIONS__"
  "-D__CUDA_NO_HALF2_OPERATORS__")

#
# Filter out CUDA architectures < 8.0 for punica.
#
if (${VLLM_GPU_LANG} STREQUAL "CUDA")
  set(VLLM_PUNICA_GPU_ARCHES)
  foreach(ARCH ${VLLM_GPU_ARCHES})
    string_to_ver(CODE_VER ${ARCH})
    if (CODE_VER GREATER_EQUAL 8.0)
      list(APPEND VLLM_PUNICA_GPU_ARCHES ${ARCH})
    endif()
  endforeach()
  message(STATUS "Punica target arches: ${VLLM_PUNICA_GPU_ARCHES}")
elseif(${VLLM_GPU_LANG} STREQUAL "HIP")
  set(VLLM_PUNICA_GPU_ARCHES ${VLLM_GPU_ARCHES})
  message(STATUS "Punica target arches: ${VLLM_PUNICA_GPU_ARCHES}")
endif()

if (VLLM_PUNICA_GPU_ARCHES)
  define_gpu_extension_target(
    _punica_C
    DESTINATION vllm
    LANGUAGE ${VLLM_GPU_LANG}
    SOURCES ${VLLM_PUNICA_EXT_SRC}
    COMPILE_FLAGS ${VLLM_PUNICA_GPU_FLAGS}
    ARCHITECTURES ${VLLM_PUNICA_GPU_ARCHES}
    USE_SABI 3
    WITH_SOABI)
else()
  message(WARNING "Unable to create _punica_C target because none of the "
    "requested architectures (${VLLM_GPU_ARCHES}) are supported, i.e. >= 8.0")
endif()

#
# Add the `default` target which detects which extensions should be
# built based on platform/architecture.  This is the same logic that
# setup.py uses to select which extensions should be built and should
# be kept in sync.
#
# The `default` target makes direct use of cmake easier since knowledge
# of which extensions are supported has been factored in, e.g.
#
# mkdir build && cd build
# cmake -G Ninja -DVLLM_PYTHON_EXECUTABLE=`which python3` -DCMAKE_LIBRARY_OUTPUT_DIRECTORY=../vllm ..
# cmake --build . --target default
#
add_custom_target(default)

if(VLLM_GPU_LANG STREQUAL "CUDA" OR VLLM_GPU_LANG STREQUAL "HIP")
  message(STATUS "Enabling C extension.")
  add_dependencies(default _C)
<<<<<<< HEAD
=======

  message(STATUS "Enabling moe extension.")
  add_dependencies(default _moe_C)
>>>>>>> 8720c92e

  # Enable punica if -DVLLM_INSTALL_PUNICA_KERNELS=ON or
  # VLLM_INSTALL_PUNICA_KERNELS is set in the environment and
  # there are supported target arches.
  if (VLLM_PUNICA_GPU_ARCHES AND
      (ENV{VLLM_INSTALL_PUNICA_KERNELS} OR VLLM_INSTALL_PUNICA_KERNELS))
    message(STATUS "Enabling punica extension.")
    add_dependencies(default _punica_C)
  endif()
endif()

if(VLLM_GPU_LANG STREQUAL "CUDA")
  message(STATUS "Enabling moe extension.")
  add_dependencies(default _moe_C)
endif()<|MERGE_RESOLUTION|>--- conflicted
+++ resolved
@@ -67,26 +67,8 @@
 find_package(Torch REQUIRED)
 
 #
-<<<<<<< HEAD
-# Normally `torch.utils.cpp_extension.CUDAExtension` would add
-# `libtorch_python.so` for linking against an extension. Torch's cmake
-# configuration does not include this library (presumably since the cmake
-# config is used for standalone C++ binaries that link against torch).
-# The `libtorch_python.so` library defines some of the glue code between
-# torch/python via pybind and is required by VLLM extensions for this
-# reason. So, add it by manually with `find_library` using torch's
-# installed library path.
-#
-find_library(torch_python_LIBRARY torch_python PATHS
-  "${TORCH_INSTALL_PREFIX}/lib")
-
-#
 # Forward the non-CUDA device extensions to external CMake scripts.
 #
-=======
-# Forward the non-CUDA device extensions to external CMake scripts.
-#
->>>>>>> 8720c92e
 if (NOT VLLM_TARGET_DEVICE STREQUAL "cuda" AND
     NOT VLLM_TARGET_DEVICE STREQUAL "rocm")
     if (VLLM_TARGET_DEVICE STREQUAL "cpu")
@@ -172,10 +154,7 @@
   "csrc/layernorm_kernels.cu"
   "csrc/quantization/squeezellm/quant_cuda_kernel.cu"
   "csrc/quantization/gptq/q_gemm.cu"
-<<<<<<< HEAD
-=======
   "csrc/quantization/compressed_tensors/int8_quant_kernels.cu"
->>>>>>> 8720c92e
   "csrc/quantization/fp8/common.cu"
   "csrc/cuda_utils_kernels.cu"
   "csrc/moe_align_block_size_kernels.cu"
@@ -185,11 +164,7 @@
   include(FetchContent)
   SET(CUTLASS_ENABLE_HEADERS_ONLY=ON)
   FetchContent_Declare(
-<<<<<<< HEAD
-        cutlass 
-=======
         cutlass
->>>>>>> 8720c92e
         GIT_REPOSITORY https://github.com/nvidia/cutlass.git
         # CUTLASS 3.5.0
         GIT_TAG 7d49e6c7e2f8896c47f586706e67e1fb215529dc
@@ -204,27 +179,14 @@
     "csrc/quantization/gptq_marlin/gptq_marlin.cu"
     "csrc/quantization/gptq_marlin/gptq_marlin_repack.cu"
     "csrc/custom_all_reduce.cu"
-<<<<<<< HEAD
-    "csrc/quantization/cutlass_w8a8/scaled_mm_dq_entry.cu"
-    "csrc/quantization/cutlass_w8a8/scaled_mm_dq_c2x.cu"
-    "csrc/quantization/cutlass_w8a8/scaled_mm_dq_c3x.cu")
-=======
     "csrc/quantization/cutlass_w8a8/scaled_mm_entry.cu"
     "csrc/quantization/cutlass_w8a8/scaled_mm_c2x.cu"
     "csrc/quantization/cutlass_w8a8/scaled_mm_c3x.cu")
->>>>>>> 8720c92e
 
   #
   # The CUTLASS kernels for Hopper require sm90a to be enabled.
   # This is done via the below gencode option, BUT that creates kernels for both sm90 and sm90a.
   # That adds an extra 17MB to compiled binary, so instead we selectively enable it.
-<<<<<<< HEAD
-  set_source_files_properties(
-      "csrc/quantization/cutlass_w8a8/scaled_mm_dq_c3x.cu"
-      PROPERTIES
-      COMPILE_FLAGS
-      "-gencode arch=compute_90a,code=sm_90a")
-=======
   if(${CMAKE_CUDA_COMPILER_VERSION} VERSION_GREATER 12.0)
     set_source_files_properties(
           "csrc/quantization/cutlass_w8a8/scaled_mm_c3x.cu"
@@ -232,7 +194,6 @@
           COMPILE_FLAGS
           "-gencode arch=compute_90a,code=sm_90a")
   endif()
->>>>>>> 8720c92e
 
 endif()
 
@@ -244,10 +205,7 @@
   COMPILE_FLAGS ${VLLM_GPU_FLAGS}
   ARCHITECTURES ${VLLM_GPU_ARCHES}
   INCLUDE_DIRECTORIES ${CUTLASS_INCLUDE_DIR};${CUTLASS_TOOLS_UTIL_INCLUDE_DIR}
-<<<<<<< HEAD
-=======
   USE_SABI 3
->>>>>>> 8720c92e
   WITH_SOABI)
 
 #
@@ -280,11 +238,7 @@
   "csrc/punica/bgmv/bgmv_fp32_bf16_bf16.cu"
   "csrc/punica/bgmv/bgmv_fp32_fp16_fp16.cu"
   "csrc/punica/punica_ops.cu"
-<<<<<<< HEAD
-  "csrc/punica/punica_pybind.cpp")
-=======
   "csrc/punica/torch_bindings.cpp")
->>>>>>> 8720c92e
 
 #
 # Copy GPU compilation flags+update for punica
@@ -346,12 +300,9 @@
 if(VLLM_GPU_LANG STREQUAL "CUDA" OR VLLM_GPU_LANG STREQUAL "HIP")
   message(STATUS "Enabling C extension.")
   add_dependencies(default _C)
-<<<<<<< HEAD
-=======
 
   message(STATUS "Enabling moe extension.")
   add_dependencies(default _moe_C)
->>>>>>> 8720c92e
 
   # Enable punica if -DVLLM_INSTALL_PUNICA_KERNELS=ON or
   # VLLM_INSTALL_PUNICA_KERNELS is set in the environment and
@@ -361,9 +312,4 @@
     message(STATUS "Enabling punica extension.")
     add_dependencies(default _punica_C)
   endif()
-endif()
-
-if(VLLM_GPU_LANG STREQUAL "CUDA")
-  message(STATUS "Enabling moe extension.")
-  add_dependencies(default _moe_C)
 endif()