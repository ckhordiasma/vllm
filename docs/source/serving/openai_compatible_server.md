--- conflicted
+++ resolved
@@ -50,7 +50,7 @@
 ```
 
 ### Extra Parameters for Chat API
-The following [sampling parameters (click through to see documentation)](../offline_inference/sampling_params.rst) are supported.
+The following [sampling parameters (click through to see documentation)](../dev/sampling_params.rst) are supported.
 
 ```{literalinclude} ../../../vllm/entrypoints/openai/protocol.py
 :language: python
@@ -67,7 +67,7 @@
 ```
 
 ### Extra Parameters for Completions API
-The following [sampling parameters (click through to see documentation)](../offline_inference/sampling_params.rst) are supported.
+The following [sampling parameters (click through to see documentation)](../dev/sampling_params.rst) are supported.
 
 ```{literalinclude} ../../../vllm/entrypoints/openai/protocol.py
 :language: python
@@ -111,9 +111,6 @@
 :module: vllm.entrypoints.openai.cli_args
 :func: make_arg_parser
 :prog: -m vllm.entrypoints.openai.api_server
-<<<<<<< HEAD
-```
-=======
 ```
 
 ## Tool calling in the chat completion API
@@ -125,5 +122,4 @@
 
 vLLM will use guided decoding to ensure the response matches the tool parameter object defined by the JSON schema in the `tools` parameter.
 
-Please refer to the OpenAI API reference documentation for more information.
->>>>>>> 8720c92e
+Please refer to the OpenAI API reference documentation for more information.