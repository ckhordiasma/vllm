Integrations
------------

.. toctree::
   :maxdepth: 1

   run_on_sky
   deploying_with_kserve
   deploying_with_triton
   deploying_with_bentoml
<<<<<<< HEAD
   deploying_with_lws
=======
   deploying_with_cerebrium
   deploying_with_lws
   deploying_with_dstack
>>>>>>> 8720c92e
   serving_with_langchain<|MERGE_RESOLUTION|>--- conflicted
+++ resolved
@@ -8,11 +8,7 @@
    deploying_with_kserve
    deploying_with_triton
    deploying_with_bentoml
-<<<<<<< HEAD
-   deploying_with_lws
-=======
    deploying_with_cerebrium
    deploying_with_lws
    deploying_with_dstack
->>>>>>> 8720c92e
    serving_with_langchain