--- conflicted
+++ resolved
@@ -6,11 +6,7 @@
 import subprocess
 import sys
 from shutil import which
-<<<<<<< HEAD
-from typing import Dict, List, Optional
-=======
 from typing import Dict, List
->>>>>>> 8720c92e
 
 import torch
 from packaging.version import Version, parse
@@ -210,15 +206,9 @@
 
 
 def _is_cuda() -> bool:
-<<<<<<< HEAD
-    return VLLM_TARGET_DEVICE == "cuda" \
-            and torch.version.cuda is not None \
-            and not _is_neuron()
-=======
     has_cuda = torch.version.cuda is not None
     return (VLLM_TARGET_DEVICE == "cuda" and has_cuda
             and not (_is_neuron() or _is_tpu()))
->>>>>>> 8720c92e
 
 
 def _is_hip() -> bool:
@@ -232,21 +222,15 @@
         subprocess.run(["neuron-ls"], capture_output=True, check=True)
     except (FileNotFoundError, PermissionError, subprocess.CalledProcessError):
         torch_neuronx_installed = False
-<<<<<<< HEAD
-    return torch_neuronx_installed or envs.VLLM_BUILD_WITH_NEURON
-=======
     return torch_neuronx_installed or VLLM_TARGET_DEVICE == "neuron"
 
 
 def _is_tpu() -> bool:
     return VLLM_TARGET_DEVICE == "tpu"
->>>>>>> 8720c92e
 
 
 def _is_cpu() -> bool:
     return VLLM_TARGET_DEVICE == "cpu"
-<<<<<<< HEAD
-=======
 
 
 def _is_xpu() -> bool:
@@ -255,7 +239,6 @@
 
 def _build_custom_ops() -> bool:
     return _is_cuda() or _is_hip() or _is_cpu()
->>>>>>> 8720c92e
 
 
 def _install_punica() -> bool:
@@ -354,17 +337,12 @@
         if neuron_version != MAIN_CUDA_VERSION:
             neuron_version_str = neuron_version.replace(".", "")[:3]
             version += f"+neuron{neuron_version_str}"
-<<<<<<< HEAD
-    elif _is_cpu():
-        version += "+cpu"
-=======
     elif _is_tpu():
         version += "+tpu"
     elif _is_cpu():
         version += "+cpu"
     elif _is_xpu():
         version += "+xpu"
->>>>>>> 8720c92e
     else:
         raise RuntimeError("Unknown runtime environment")
 
@@ -399,16 +377,8 @@
         cuda_major, cuda_minor = torch.version.cuda.split(".")
         modified_requirements = []
         for req in requirements:
-<<<<<<< HEAD
-            if "vllm-nccl-cu12" in req:
-                req = req.replace("vllm-nccl-cu12",
-                                  f"vllm-nccl-cu{cuda_major}")
-            elif ("vllm-flash-attn" in req
-                  and not (cuda_major == "12" and cuda_minor == "1")):
-=======
             if ("vllm-flash-attn" in req
                     and not (cuda_major == "12" and cuda_minor == "1")):
->>>>>>> 8720c92e
                 # vllm-flash-attn is built only for CUDA 12.1.
                 # Skip for other versions.
                 continue
@@ -418,47 +388,24 @@
         requirements = _read_requirements("requirements-rocm.txt")
     elif _is_neuron():
         requirements = _read_requirements("requirements-neuron.txt")
-<<<<<<< HEAD
-    elif _is_cpu():
-        requirements = _read_requirements("requirements-cpu.txt")
-=======
     elif _is_tpu():
         requirements = _read_requirements("requirements-tpu.txt")
     elif _is_cpu():
         requirements = _read_requirements("requirements-cpu.txt")
     elif _is_xpu():
         requirements = _read_requirements("requirements-xpu.txt")
->>>>>>> 8720c92e
     else:
         raise ValueError(
             "Unsupported platform, please use CUDA, ROCm, Neuron, or CPU.")
     return requirements
 
 
-def get_extra_requirements() -> Optional[Dict[str, List[str]]]:
-    extras = {"tensorizer": ["tensorizer>=2.9.0"]}
-    if _is_cuda():
-        extras["ray"] = ["ray>=2.9"]
-    elif _is_hip():
-        extras["ray"] = ["ray==2.9.3"]
-    elif _is_neuron() or _is_cpu():
-        pass
-    else:
-        raise ValueError(
-            "Unsupported platform, please use CUDA, ROCM or Neuron.")
-    return extras
-
-
 ext_modules = []
 
 if _is_cuda() or _is_hip():
     ext_modules.append(CMakeExtension(name="vllm._moe_C"))
 
-<<<<<<< HEAD
-if not _is_neuron():
-=======
 if _build_custom_ops():
->>>>>>> 8720c92e
     ext_modules.append(CMakeExtension(name="vllm._C"))
 
     if _install_punica():
@@ -498,14 +445,9 @@
     python_requires=">=3.8",
     install_requires=get_requirements(),
     ext_modules=ext_modules,
-<<<<<<< HEAD
-    extras_require=get_extra_requirements(),
-    cmdclass={"build_ext": cmake_build_ext} if not _is_neuron() else {},
-=======
     extras_require={
         "tensorizer": ["tensorizer>=2.9.0"],
     },
     cmdclass={"build_ext": cmake_build_ext} if _build_custom_ops() else {},
->>>>>>> 8720c92e
     package_data=package_data,
 )