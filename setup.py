# SPDX-License-Identifier: Apache-2.0

import ctypes
import importlib.util
import json
import logging
import os
import re
import subprocess
import sys
from pathlib import Path
from shutil import which

import torch
from packaging.version import Version, parse
from setuptools import Extension, setup
from setuptools.command.build_ext import build_ext
from torch.utils.cpp_extension import CUDA_HOME, ROCM_HOME


def load_module_from_path(module_name, path):
    spec = importlib.util.spec_from_file_location(module_name, path)
    module = importlib.util.module_from_spec(spec)
    sys.modules[module_name] = module
    spec.loader.exec_module(module)
    return module


ROOT_DIR = os.path.dirname(__file__)
logger = logging.getLogger(__name__)

# cannot import envs directly because it depends on vllm,
#  which is not installed yet
envs = load_module_from_path('envs', os.path.join(ROOT_DIR, 'vllm', 'envs.py'))

VLLM_TARGET_DEVICE = envs.VLLM_TARGET_DEVICE

if sys.platform.startswith("darwin") and VLLM_TARGET_DEVICE != "cpu":
    logger.warning(
        "VLLM_TARGET_DEVICE automatically set to `cpu` due to macOS")
    VLLM_TARGET_DEVICE = "cpu"
elif not (sys.platform.startswith("linux")
          or sys.platform.startswith("darwin")):
    logger.warning(
        "vLLM only supports Linux platform (including WSL) and MacOS."
        "Building on %s, "
        "so vLLM may not be able to run correctly", sys.platform)
    VLLM_TARGET_DEVICE = "empty"
elif (sys.platform.startswith("linux") and torch.version.cuda is None
      and os.getenv("VLLM_TARGET_DEVICE") is None
      and torch.version.hip is None):
    # if cuda or hip is not available and VLLM_TARGET_DEVICE is not set,
    # fallback to cpu
    VLLM_TARGET_DEVICE = "cpu"

MAIN_CUDA_VERSION = "12.4"


def is_sccache_available() -> bool:
    return which("sccache") is not None


def is_ccache_available() -> bool:
    return which("ccache") is not None


def is_ninja_available() -> bool:
    return which("ninja") is not None


class CMakeExtension(Extension):

    def __init__(self, name: str, cmake_lists_dir: str = '.', **kwa) -> None:
        super().__init__(name, sources=[], py_limited_api=True, **kwa)
        self.cmake_lists_dir = os.path.abspath(cmake_lists_dir)


class cmake_build_ext(build_ext):
    # A dict of extension directories that have been configured.
    did_config: dict[str, bool] = {}

    #
    # Determine number of compilation jobs and optionally nvcc compile threads.
    #
    def compute_num_jobs(self):
        # `num_jobs` is either the value of the MAX_JOBS environment variable
        # (if defined) or the number of CPUs available.
        num_jobs = envs.MAX_JOBS
        if num_jobs is not None:
            num_jobs = int(num_jobs)
            logger.info("Using MAX_JOBS=%d as the number of jobs.", num_jobs)
        else:
            try:
                # os.sched_getaffinity() isn't universally available, so fall
                #  back to os.cpu_count() if we get an error here.
                num_jobs = len(os.sched_getaffinity(0))
            except AttributeError:
                num_jobs = os.cpu_count()

        nvcc_threads = None
        if _is_cuda() and get_nvcc_cuda_version() >= Version("11.2"):
            # `nvcc_threads` is either the value of the NVCC_THREADS
            # environment variable (if defined) or 1.
            # when it is set, we reduce `num_jobs` to avoid
            # overloading the system.
            nvcc_threads = envs.NVCC_THREADS
            if nvcc_threads is not None:
                nvcc_threads = int(nvcc_threads)
                logger.info(
                    "Using NVCC_THREADS=%d as the number of nvcc threads.",
                    nvcc_threads)
            else:
                nvcc_threads = 1
            num_jobs = max(1, num_jobs // nvcc_threads)

        return num_jobs, nvcc_threads

    #
    # Perform cmake configuration for a single extension.
    #
    def configure(self, ext: CMakeExtension) -> None:
        # If we've already configured using the CMakeLists.txt for
        # this extension, exit early.
        if ext.cmake_lists_dir in cmake_build_ext.did_config:
            return

        cmake_build_ext.did_config[ext.cmake_lists_dir] = True

        # Select the build type.
        # Note: optimization level + debug info are set by the build type
        default_cfg = "Debug" if self.debug else "RelWithDebInfo"
        cfg = envs.CMAKE_BUILD_TYPE or default_cfg

        cmake_args = [
            '-DCMAKE_BUILD_TYPE={}'.format(cfg),
            '-DVLLM_TARGET_DEVICE={}'.format(VLLM_TARGET_DEVICE),
        ]

        verbose = envs.VERBOSE
        if verbose:
            cmake_args += ['-DCMAKE_VERBOSE_MAKEFILE=ON']

        if is_sccache_available():
            cmake_args += [
                '-DCMAKE_C_COMPILER_LAUNCHER=sccache',
                '-DCMAKE_CXX_COMPILER_LAUNCHER=sccache',
                '-DCMAKE_CUDA_COMPILER_LAUNCHER=sccache',
                '-DCMAKE_HIP_COMPILER_LAUNCHER=sccache',
            ]
        elif is_ccache_available():
            cmake_args += [
                '-DCMAKE_C_COMPILER_LAUNCHER=ccache',
                '-DCMAKE_CXX_COMPILER_LAUNCHER=ccache',
                '-DCMAKE_CUDA_COMPILER_LAUNCHER=ccache',
                '-DCMAKE_HIP_COMPILER_LAUNCHER=ccache',
            ]

        # Pass the python executable to cmake so it can find an exact
        # match.
        cmake_args += ['-DVLLM_PYTHON_EXECUTABLE={}'.format(sys.executable)]

        # Pass the python path to cmake so it can reuse the build dependencies
        # on subsequent calls to python.
        cmake_args += ['-DVLLM_PYTHON_PATH={}'.format(":".join(sys.path))]

        # Override the base directory for FetchContent downloads to $ROOT/.deps
        # This allows sharing dependencies between profiles,
        # and plays more nicely with sccache.
        # To override this, set the FETCHCONTENT_BASE_DIR environment variable.
        fc_base_dir = os.path.join(ROOT_DIR, ".deps")
        fc_base_dir = os.environ.get("FETCHCONTENT_BASE_DIR", fc_base_dir)
        cmake_args += ['-DFETCHCONTENT_BASE_DIR={}'.format(fc_base_dir)]

        #
        # Setup parallelism and build tool
        #
        num_jobs, nvcc_threads = self.compute_num_jobs()

        if nvcc_threads:
            cmake_args += ['-DNVCC_THREADS={}'.format(nvcc_threads)]

        if is_ninja_available():
            build_tool = ['-G', 'Ninja']
            cmake_args += [
                '-DCMAKE_JOB_POOL_COMPILE:STRING=compile',
                '-DCMAKE_JOB_POOLS:STRING=compile={}'.format(num_jobs),
            ]
        else:
            # Default build tool to whatever cmake picks.
            build_tool = []
        subprocess.check_call(
            ['cmake', ext.cmake_lists_dir, *build_tool, *cmake_args],
            cwd=self.build_temp)

    def build_extensions(self) -> None:
        # Ensure that CMake is present and working
        try:
            subprocess.check_output(['cmake', '--version'])
        except OSError as e:
            raise RuntimeError('Cannot find CMake executable') from e

        # Create build directory if it does not exist.
        if not os.path.exists(self.build_temp):
            os.makedirs(self.build_temp)

        targets = []

        def target_name(s: str) -> str:
            return s.removeprefix("vllm.").removeprefix("vllm_flash_attn.")

        # Build all the extensions
        for ext in self.extensions:
            self.configure(ext)
            targets.append(target_name(ext.name))

        num_jobs, _ = self.compute_num_jobs()

        build_args = [
            "--build",
            ".",
            f"-j={num_jobs}",
            *[f"--target={name}" for name in targets],
        ]

        subprocess.check_call(["cmake", *build_args], cwd=self.build_temp)

        # Install the libraries
        for ext in self.extensions:
            # Install the extension into the proper location
            outdir = Path(self.get_ext_fullpath(ext.name)).parent.absolute()

            # Skip if the install directory is the same as the build directory
            if outdir == self.build_temp:
                continue

            # CMake appends the extension prefix to the install path,
            # and outdir already contains that prefix, so we need to remove it.
            # We assume only the final component of extension prefix is added by
            # CMake, this is currently true for current extensions but may not
            # always be the case.
            prefix = outdir
            if '.' in ext.name:
                prefix = prefix.parent

            # prefix here should actually be the same for all components
            install_args = [
                "cmake", "--install", ".", "--prefix", prefix, "--component",
                target_name(ext.name)
            ]
            subprocess.check_call(install_args, cwd=self.build_temp)

    def run(self):
        # First, run the standard build_ext command to compile the extensions
        super().run()

        # copy vllm/vllm_flash_attn/*.py from self.build_lib to current
        # directory so that they can be included in the editable build
        import glob
        files = glob.glob(
            os.path.join(self.build_lib, "vllm", "vllm_flash_attn", "*.py"))
        for file in files:
            dst_file = os.path.join("vllm/vllm_flash_attn",
                                    os.path.basename(file))
            print(f"Copying {file} to {dst_file}")
            self.copy_file(file, dst_file)


class repackage_wheel(build_ext):
    """Extracts libraries and other files from an existing wheel."""

    def get_base_commit_in_main_branch(self) -> str:
        # Force to use the nightly wheel. This is mainly used for CI testing.
        if envs.VLLM_TEST_USE_PRECOMPILED_NIGHTLY_WHEEL:
            return "nightly"

        try:
            # Get the latest commit hash of the upstream main branch.
            resp_json = subprocess.check_output([
                "curl", "-s",
                "https://api.github.com/repos/vllm-project/vllm/commits/main"
            ]).decode("utf-8")
            upstream_main_commit = json.loads(resp_json)["sha"]

            # Check if the local main branch is up-to-date. This is to ensure
            # the base commit we found is the most recent commit on the main
            # branch.
            local_main_commit = subprocess.check_output(
                ["git", "rev-parse", "main"]).decode("utf-8").strip()
            if local_main_commit != upstream_main_commit:
                raise ValueError(
                    f"Local main branch ({local_main_commit}) is not "
                    "up-to-date with upstream main branch "
                    f"({upstream_main_commit}). Please pull the latest "
                    "changes from upstream main branch first.")

            # Then get the commit hash of the current branch that is the same as
            # the upstream main commit.
            current_branch = subprocess.check_output(
                ["git", "branch", "--show-current"]).decode("utf-8").strip()

            base_commit = subprocess.check_output(
                ["git", "merge-base", "main",
                 current_branch]).decode("utf-8").strip()
            return base_commit
        except ValueError as err:
            raise ValueError(err) from None
        except Exception as err:
            logger.warning(
                "Failed to get the base commit in the main branch. "
                "Using the nightly wheel. The libraries in this "
                "wheel may not be compatible with your dev branch: %s", err)
            return "nightly"

    def run(self) -> None:
        assert _is_cuda(
        ), "VLLM_USE_PRECOMPILED is only supported for CUDA builds"

        wheel_location = os.getenv("VLLM_PRECOMPILED_WHEEL_LOCATION", None)
        if wheel_location is None:
            base_commit = self.get_base_commit_in_main_branch()
            wheel_location = f"https://wheels.vllm.ai/{base_commit}/vllm-1.0.0.dev-cp38-abi3-manylinux1_x86_64.whl"

        import zipfile

        if os.path.isfile(wheel_location):
            wheel_path = wheel_location
            print(f"Using existing wheel={wheel_path}")
        else:
            # Download the wheel from a given URL, assume
            # the filename is the last part of the URL
            wheel_filename = wheel_location.split("/")[-1]

            import tempfile

            # create a temporary directory to store the wheel
            temp_dir = tempfile.mkdtemp(prefix="vllm-wheels")
            wheel_path = os.path.join(temp_dir, wheel_filename)

            print(f"Downloading wheel from {wheel_location} to {wheel_path}")

            from urllib.request import urlretrieve

            try:
                urlretrieve(wheel_location, filename=wheel_path)
            except Exception as e:
                from setuptools.errors import SetupError

                raise SetupError(
                    f"Failed to get vLLM wheel from {wheel_location}") from e

        with zipfile.ZipFile(wheel_path) as wheel:
            files_to_copy = [
                "vllm/_C.abi3.so",
                "vllm/_moe_C.abi3.so",
                "vllm/_flashmla_C.abi3.so",
                "vllm/vllm_flash_attn/_vllm_fa2_C.abi3.so",
                "vllm/vllm_flash_attn/_vllm_fa3_C.abi3.so",
                "vllm/vllm_flash_attn/flash_attn_interface.py",
                "vllm/vllm_flash_attn/__init__.py",
                "vllm/cumem_allocator.abi3.so",
                # "vllm/_version.py", # not available in nightly wheels yet
            ]
            file_members = filter(lambda x: x.filename in files_to_copy,
                                  wheel.filelist)

            for file in file_members:
                print(f"Extracting and including {file.filename} "
                      "from existing wheel")
                package_name = os.path.dirname(file.filename).replace("/", ".")
                file_name = os.path.basename(file.filename)

                if package_name not in package_data:
                    package_data[package_name] = []

                wheel.extract(file)
                if file_name.endswith(".py"):
                    # python files shouldn't be added to package_data
                    continue

                package_data[package_name].append(file_name)


def _is_hpu() -> bool:
    # if VLLM_TARGET_DEVICE env var was set explicitly, skip HPU autodetection
    if os.getenv("VLLM_TARGET_DEVICE", None) == VLLM_TARGET_DEVICE:
        return VLLM_TARGET_DEVICE == "hpu"

    # if VLLM_TARGET_DEVICE was not set explicitly, check if hl-smi succeeds,
    # and if it doesn't, check if habanalabs driver is loaded
    is_hpu_available = False
    try:
        out = subprocess.run(["hl-smi"], capture_output=True, check=True)
        is_hpu_available = out.returncode == 0
    except (FileNotFoundError, PermissionError, subprocess.CalledProcessError):
        if sys.platform.startswith("linux"):
            try:
                output = subprocess.check_output(
                    'lsmod | grep habanalabs | wc -l', shell=True)
                is_hpu_available = int(output) > 0
            except (ValueError, FileNotFoundError, PermissionError,
                    subprocess.CalledProcessError):
                pass
    return is_hpu_available


def _no_device() -> bool:
    return VLLM_TARGET_DEVICE == "empty"


def _is_cuda() -> bool:
    has_cuda = torch.version.cuda is not None
    return (VLLM_TARGET_DEVICE == "cuda" and has_cuda
            and not (_is_neuron() or _is_tpu() or _is_hpu()))


def _is_hip() -> bool:
    return (VLLM_TARGET_DEVICE == "cuda"
            or VLLM_TARGET_DEVICE == "rocm") and torch.version.hip is not None


def _is_neuron() -> bool:
    return VLLM_TARGET_DEVICE == "neuron"


def _is_tpu() -> bool:
    return VLLM_TARGET_DEVICE == "tpu"


def _is_cpu() -> bool:
    return VLLM_TARGET_DEVICE == "cpu"


def _is_openvino() -> bool:
    return VLLM_TARGET_DEVICE == "openvino"


def _is_xpu() -> bool:
    return VLLM_TARGET_DEVICE == "xpu"


def _build_custom_ops() -> bool:
    return _is_cuda() or _is_hip() or _is_cpu()


def get_rocm_version():
    # Get the Rocm version from the ROCM_HOME/bin/librocm-core.so
    # see https://github.com/ROCm/rocm-core/blob/d11f5c20d500f729c393680a01fa902ebf92094b/rocm_version.cpp#L21
    try:
        librocm_core_file = Path(ROCM_HOME) / "lib" / "librocm-core.so"
        if not librocm_core_file.is_file():
            return None
        librocm_core = ctypes.CDLL(librocm_core_file)
        VerErrors = ctypes.c_uint32
        get_rocm_core_version = librocm_core.getROCmVersion
        get_rocm_core_version.restype = VerErrors
        get_rocm_core_version.argtypes = [
            ctypes.POINTER(ctypes.c_uint32),
            ctypes.POINTER(ctypes.c_uint32),
            ctypes.POINTER(ctypes.c_uint32),
        ]
        major = ctypes.c_uint32()
        minor = ctypes.c_uint32()
        patch = ctypes.c_uint32()

        if (get_rocm_core_version(ctypes.byref(major), ctypes.byref(minor),
                                  ctypes.byref(patch)) == 0):
            return f"{major.value}.{minor.value}.{patch.value}"
        return None
    except Exception:
        return None


def get_neuronxcc_version():
    import sysconfig
    site_dir = sysconfig.get_paths()["purelib"]
    version_file = os.path.join(site_dir, "neuronxcc", "version",
                                "__init__.py")

    # Check if the command was executed successfully
    with open(version_file) as fp:
        content = fp.read()

    # Extract the version using a regular expression
    match = re.search(r"__version__ = '(\S+)'", content)
    if match:
        # Return the version string
        return match.group(1)
    else:
        raise RuntimeError("Could not find Neuron version in the output")


def get_nvcc_cuda_version() -> Version:
    """Get the CUDA version from nvcc.

    Adapted from https://github.com/NVIDIA/apex/blob/8b7a1ff183741dd8f9b87e7bafd04cfde99cea28/setup.py
    """
    assert CUDA_HOME is not None, "CUDA_HOME is not set"
    nvcc_output = subprocess.check_output([CUDA_HOME + "/bin/nvcc", "-V"],
                                          universal_newlines=True)
    output = nvcc_output.split()
    release_idx = output.index("release") + 1
    nvcc_cuda_version = parse(output[release_idx].split(",")[0])
    return nvcc_cuda_version


def get_path(*filepath) -> str:
    return os.path.join(ROOT_DIR, *filepath)


def get_gaudi_sw_version():
    """
    Returns the driver version.
    """
    # Enable console printing for `hl-smi` check
    output = subprocess.run("hl-smi",
                            shell=True,
                            text=True,
                            capture_output=True,
                            env={"ENABLE_CONSOLE": "true"})
    if output.returncode == 0 and output.stdout:
        return output.stdout.split("\n")[2].replace(
            " ", "").split(":")[1][:-1].split("-")[0]
    return "0.0.0"  # when hl-smi is not available


def get_vllm_version() -> str:
<<<<<<< HEAD
    version = "0.7.2.0"

=======
    version = get_version(write_to="vllm/_version.py")
>>>>>>> f35f8e22
    sep = "+" if "+" not in version else "."  # dev versions might contain +

    if _no_device():
        if envs.VLLM_TARGET_DEVICE == "empty":
            version += f"{sep}empty"
    elif _is_cuda():
        if envs.VLLM_USE_PRECOMPILED:
            version += f"{sep}precompiled"
        else:
            cuda_version = str(get_nvcc_cuda_version())
            if cuda_version != MAIN_CUDA_VERSION:
                cuda_version_str = cuda_version.replace(".", "")[:3]
                # skip this for source tarball, required for pypi
                if "sdist" not in sys.argv:
                    version += f"{sep}cu{cuda_version_str}"
    elif _is_hip():
        # Get the Rocm Version
        rocm_version = get_rocm_version() or torch.version.hip
        if rocm_version and rocm_version != MAIN_CUDA_VERSION:
            version += f"{sep}rocm{rocm_version.replace('.', '')[:3]}"
    elif _is_neuron():
        # Get the Neuron version
        neuron_version = str(get_neuronxcc_version())
        if neuron_version != MAIN_CUDA_VERSION:
            neuron_version_str = neuron_version.replace(".", "")[:3]
            version += f"{sep}neuron{neuron_version_str}"
    elif _is_hpu():
        # Get the Intel Gaudi Software Suite version
        gaudi_sw_version = str(get_gaudi_sw_version())
        if gaudi_sw_version != MAIN_CUDA_VERSION:
            gaudi_sw_version = gaudi_sw_version.replace(".", "")[:3]
            version += f"{sep}gaudi{gaudi_sw_version}"
    elif _is_openvino():
        version += f"{sep}openvino"
    elif _is_tpu():
        version += f"{sep}tpu"
    elif _is_cpu():
        if envs.VLLM_TARGET_DEVICE == "cpu":
            version += f"{sep}cpu"
    elif _is_xpu():
        version += f"{sep}xpu"
    else:
        raise RuntimeError("Unknown runtime environment")

    return version


def get_requirements() -> list[str]:
    """Get Python package dependencies from requirements.txt."""

    def _read_requirements(filename: str) -> list[str]:
        with open(get_path(filename)) as f:
            requirements = f.read().strip().split("\n")
        resolved_requirements = []
        for line in requirements:
            if line.startswith("-r "):
                resolved_requirements += _read_requirements(line.split()[1])
            elif line.startswith("--"):
                continue
            else:
                resolved_requirements.append(line)
        return resolved_requirements

    if _no_device():
        requirements = _read_requirements("requirements-common.txt")
    elif _is_cuda():
        requirements = _read_requirements("requirements-cuda.txt")
        cuda_major, cuda_minor = torch.version.cuda.split(".")
        modified_requirements = []
        for req in requirements:
            if ("vllm-flash-attn" in req and cuda_major != "12"):
                # vllm-flash-attn is built only for CUDA 12.x.
                # Skip for other versions.
                continue
            modified_requirements.append(req)
        requirements = modified_requirements
    elif _is_hip():
        requirements = _read_requirements("requirements-rocm.txt")
    elif _is_neuron():
        requirements = _read_requirements("requirements-neuron.txt")
    elif _is_hpu():
        requirements = _read_requirements("requirements-hpu.txt")
    elif _is_openvino():
        requirements = _read_requirements("requirements-openvino.txt")
    elif _is_tpu():
        requirements = _read_requirements("requirements-tpu.txt")
    elif _is_cpu():
        requirements = _read_requirements("requirements-cpu.txt")
    elif _is_xpu():
        requirements = _read_requirements("requirements-xpu.txt")
    else:
        raise ValueError(
            "Unsupported platform, please use CUDA, ROCm, Neuron, HPU, "
            "OpenVINO, or CPU.")
    return requirements


ext_modules = []

if _is_cuda() or _is_hip():
    ext_modules.append(CMakeExtension(name="vllm._moe_C"))

if _is_hip():
    ext_modules.append(CMakeExtension(name="vllm._rocm_C"))

if _is_cuda():
    ext_modules.append(CMakeExtension(name="vllm.vllm_flash_attn._vllm_fa2_C"))
    if envs.VLLM_USE_PRECOMPILED or get_nvcc_cuda_version() >= Version("12.0"):
        # FA3 requires CUDA 12.0 or later
        ext_modules.append(
            CMakeExtension(name="vllm.vllm_flash_attn._vllm_fa3_C"))
    if envs.VLLM_USE_PRECOMPILED or get_nvcc_cuda_version() >= Version("12.3"):
        # Optional since this doesn't get built (produce an .so file) when
        # not targeting a hopper system
        ext_modules.append(
            CMakeExtension(name="vllm._flashmla_C", optional=True))
    ext_modules.append(CMakeExtension(name="vllm.cumem_allocator"))

if _build_custom_ops():
    ext_modules.append(CMakeExtension(name="vllm._C"))

package_data = {
    "vllm": [
        "py.typed",
        "model_executor/layers/fused_moe/configs/*.json",
        "model_executor/layers/quantization/utils/configs/*.json",
    ]
}

if _no_device():
    ext_modules = []

if not ext_modules:
    cmdclass = {}
else:
    cmdclass = {
        "build_ext":
        repackage_wheel if envs.VLLM_USE_PRECOMPILED else cmake_build_ext
    }

setup(
    # static metadata should rather go in pyproject.toml
    version=get_vllm_version(),
    ext_modules=ext_modules,
    install_requires=get_requirements(),
    extras_require={
        "tensorizer": ["tensorizer>=2.9.0"],
        "runai": ["runai-model-streamer", "runai-model-streamer-s3", "boto3"],
        "audio": ["librosa", "soundfile"],  # Required for audio processing
        "video": ["decord"]  # Required for video processing
    },
    cmdclass=cmdclass,
    package_data=package_data,
)<|MERGE_RESOLUTION|>--- conflicted
+++ resolved
@@ -524,12 +524,7 @@
 
 
 def get_vllm_version() -> str:
-<<<<<<< HEAD
-    version = "0.7.2.0"
-
-=======
     version = get_version(write_to="vllm/_version.py")
->>>>>>> f35f8e22
     sep = "+" if "+" not in version else "."  # dev versions might contain +
 
     if _no_device():
