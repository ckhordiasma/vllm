--- conflicted
+++ resolved
@@ -1,19 +1,12 @@
 import random
-<<<<<<< HEAD
-=======
 from typing import Dict, List
->>>>>>> 8720c92e
 from unittest.mock import MagicMock
 
 import pytest
 import torch
 
 from vllm.model_executor.utils import set_random_seed
-<<<<<<< HEAD
-from vllm.sequence import ExecuteModelRequest, SamplerOutput
-=======
 from vllm.sequence import ExecuteModelRequest, Logprob, SamplerOutput
->>>>>>> 8720c92e
 from vllm.spec_decode.multi_step_worker import MultiStepWorker
 from vllm.spec_decode.top1_proposer import Top1Proposer
 from vllm.worker.worker import Worker
@@ -319,16 +312,10 @@
 
     seq_group_metadata_list, _, _ = create_batch(batch_size, k)
 
-<<<<<<< HEAD
-    proposals = proposer.get_proposals(execute_model_req=ExecuteModelRequest(
-        seq_group_metadata_list=seq_group_metadata_list,
-        num_lookahead_slots=k), )
-=======
     proposals = proposer.get_spec_proposals(
         execute_model_req=ExecuteModelRequest(
             seq_group_metadata_list=seq_group_metadata_list,
             num_lookahead_slots=k), )
->>>>>>> 8720c92e
 
     assert torch.is_tensor(proposals.proposal_token_ids)
     assert torch.is_tensor(proposals.proposal_probs)
@@ -363,16 +350,10 @@
                                                  k,
                                                  prompt_len=prompt_len)
 
-<<<<<<< HEAD
-    proposals = proposer.get_proposals(execute_model_req=ExecuteModelRequest(
-        seq_group_metadata_list=seq_group_metadata_list,
-        num_lookahead_slots=k), )
-=======
     proposals = proposer.get_spec_proposals(
         execute_model_req=ExecuteModelRequest(
             seq_group_metadata_list=seq_group_metadata_list,
             num_lookahead_slots=k), )
->>>>>>> 8720c92e
 
     assert torch.is_tensor(proposals.proposal_token_ids)
     assert torch.is_tensor(proposals.proposal_probs)
@@ -441,16 +422,10 @@
         prev_output_token_len=prev_output_token_len,
     )
 
-<<<<<<< HEAD
-    proposals = proposer.get_proposals(execute_model_req=ExecuteModelRequest(
-        seq_group_metadata_list=seq_group_metadata_list,
-        num_lookahead_slots=k), )
-=======
     proposals = proposer.get_spec_proposals(
         execute_model_req=ExecuteModelRequest(
             seq_group_metadata_list=seq_group_metadata_list,
             num_lookahead_slots=k), )
->>>>>>> 8720c92e
 
     assert torch.is_tensor(proposals.proposal_token_ids)
     assert torch.is_tensor(proposals.proposal_probs)
