import random
from types import SimpleNamespace
<<<<<<< HEAD
=======
from typing import Dict, List
>>>>>>> 8720c92e
from unittest.mock import MagicMock

import pytest
import torch

from vllm.model_executor.layers.rejection_sampler import RejectionSampler
from vllm.model_executor.utils import set_random_seed
<<<<<<< HEAD
from vllm.sequence import ExecuteModelRequest, SamplerOutput
=======
from vllm.sequence import ExecuteModelRequest, SamplerOutput, SequenceOutput
>>>>>>> 8720c92e
from vllm.spec_decode.interfaces import SpeculativeProposals
from vllm.spec_decode.metrics import (AsyncMetricsCollector,
                                      SpecDecodeWorkerMetrics)
from vllm.spec_decode.multi_step_worker import MultiStepWorker
from vllm.spec_decode.spec_decode_worker import (SpecDecodeWorker,
                                                 split_num_cache_blocks_evenly)

from .utils import create_batch, create_sampler_output_list, mock_worker


@pytest.mark.parametrize('k', [1, 2, 6])
@pytest.mark.parametrize('batch_size', [1, 2, 32])
@torch.inference_mode()
def test_correctly_calls_draft_model(k: int, batch_size: int):
    """Verify SpecDecodeWorker calls the draft worker with correct
    inputs. Everything else is mocked out.
    """
    draft_worker = mock_worker(cls=MultiStepWorker)
    target_worker = mock_worker()
    rejection_sampler = MagicMock(spec=RejectionSampler)
    metrics_collector = MagicMock(spec=AsyncMetricsCollector)
    worker = SpecDecodeWorker(draft_worker, target_worker, rejection_sampler,
                              metrics_collector)

    exception_secret = 'artificial stop'
    draft_worker.get_spec_proposals.side_effect = ValueError(exception_secret)

    seq_group_metadata_list, _, _ = create_batch(batch_size, k)
    execute_model_req = ExecuteModelRequest(
        seq_group_metadata_list=seq_group_metadata_list, num_lookahead_slots=k)

    with pytest.raises(ValueError, match=exception_secret):
        worker.execute_model(execute_model_req=execute_model_req)

    call_args_list = draft_worker.get_spec_proposals.call_args_list
    assert len(call_args_list) == 1

    for args, _ in call_args_list:
        actual_execute_model_data = args[0]
        assert actual_execute_model_data == execute_model_req


@pytest.mark.parametrize('k', [1, 2, 6])
@pytest.mark.parametrize('batch_size', [1, 2, 32])
@torch.inference_mode()
def test_correctly_calls_target_model(k: int, batch_size: int):
    """Verify SpecDecodeWorker calls the target model with correct
    inputs. Everything else is mocked out.
    """
    draft_worker = mock_worker(cls=MultiStepWorker, use_spec=False)
    target_worker = mock_worker(use_spec=False)
    rejection_sampler = MagicMock(spec=RejectionSampler)
    rejection_sampler.token_id_dtype = torch.int64
    metrics_collector = MagicMock(spec=AsyncMetricsCollector)

    draft_worker.device = 'cuda'
    target_worker.device = 'cuda'

    set_random_seed(1)

    worker = SpecDecodeWorker(draft_worker, target_worker, rejection_sampler,
                              metrics_collector)
    worker.init_device()

    vocab_size = 32_000

    proposal_token_ids = torch.randint(low=0,
                                       high=vocab_size,
                                       size=(batch_size, k),
                                       dtype=torch.int64,
                                       device='cuda')
    proposal_probs = torch.rand(batch_size,
                                k,
                                vocab_size,
                                dtype=torch.float32,
                                device='cuda')
    proposal_lens = torch.ones(batch_size, dtype=torch.int64,
                               device='cuda') * k

    seq_group_metadata_list, prompts, prev_output_tokens = create_batch(
        batch_size, k)

    draft_worker.get_spec_proposals.return_value = SpeculativeProposals(
        proposal_token_ids=proposal_token_ids,
        proposal_probs=proposal_probs,
        proposal_lens=proposal_lens)

    exception_secret = 'artificial stop'
    target_worker.execute_model.side_effect = ValueError(exception_secret)

    with pytest.raises(ValueError, match=exception_secret):
        worker.execute_model(execute_model_req=ExecuteModelRequest(
            seq_group_metadata_list=seq_group_metadata_list,
            num_lookahead_slots=k))

    seen_contexts: List[List[int]] = []

    call_args_list = target_worker.execute_model.call_args_list
    assert len(call_args_list) == 1
    for _, kwargs in call_args_list:
        seq_group_metadata_list = kwargs[
            "execute_model_req"].seq_group_metadata_list

        assert len(seq_group_metadata_list) == (k + 1) * batch_size
        for seq_group_metadata in seq_group_metadata_list:
            for seq_data in seq_group_metadata.seq_data.values():
                seen_contexts.append(seq_data.get_token_ids())

    expected_seen_contexts: List[List[int]] = []

    for prompt, prev_generated, draft_tokens in zip(
            prompts, prev_output_tokens, proposal_token_ids.tolist()):

        for i in range(len(draft_tokens) + 1):
            expected_seen_contexts.append(prompt + prev_generated +
                                          draft_tokens[:i])

    seen_contexts.sort()
    expected_seen_contexts.sort()
    assert expected_seen_contexts == seen_contexts


@pytest.mark.parametrize('k', [1, 2, 6])
@pytest.mark.parametrize('batch_size', [1, 2, 32])
@torch.inference_mode()
def test_correctly_calls_rejection_sampler(k: int, batch_size: int):
    """Verify SpecDecodeWorker calls the rejection sampler with
    correct inputs. Everything else is mocked out.
    """
    vocab_size = 32_000

    draft_worker = mock_worker(cls=MultiStepWorker,
                               vocab_size=vocab_size,
                               use_spec=False)
    target_worker = mock_worker(vocab_size=vocab_size, use_spec=False)
    rejection_sampler = MagicMock(spec=RejectionSampler)
    rejection_sampler.token_id_dtype = torch.int64
    metrics_collector = MagicMock(spec=AsyncMetricsCollector)
    draft_worker.device = 'cuda'
    target_worker.device = 'cuda'

    set_random_seed(1)

    worker = SpecDecodeWorker(draft_worker, target_worker, rejection_sampler,
                              metrics_collector)
    worker.init_device()

    proposal_token_ids = torch.randint(low=0,
                                       high=vocab_size,
                                       size=(batch_size, k),
                                       dtype=torch.int64,
                                       device='cuda')
    proposal_probs = torch.rand(batch_size,
                                k,
                                vocab_size,
                                dtype=torch.float32,
                                device='cuda')

    proposal_lens = torch.ones(batch_size, dtype=torch.int64,
                               device='cuda') * k

    seq_group_metadata_list, _, _ = create_batch(batch_size, k)

    draft_worker.get_spec_proposals.return_value = SpeculativeProposals(
        proposal_token_ids=proposal_token_ids,
        proposal_probs=proposal_probs,
        proposal_lens=proposal_lens)

    target_token_ids = torch.randint(low=0,
                                     high=vocab_size,
                                     size=(1, batch_size * (k + 1)),
                                     dtype=torch.int64,
                                     device='cuda')
    target_token_probs = torch.rand(1,
                                    batch_size * (k + 1),
                                    vocab_size,
                                    dtype=torch.float32,
                                    device='cuda')
    target_token_logprobs = torch.rand(1,
                                       batch_size * (k + 1),
                                       vocab_size,
                                       dtype=torch.float32,
                                       device='cuda')
    target_output = create_sampler_output_list(target_token_ids,
                                               target_token_probs,
                                               target_token_logprobs)

    target_worker.execute_model.return_value = [target_output[0]]

    exception_secret = 'artificial stop'
    rejection_sampler.side_effect = ValueError(exception_secret)

    with pytest.raises(ValueError, match=exception_secret):
        worker.execute_model(execute_model_req=ExecuteModelRequest(
            seq_group_metadata_list=seq_group_metadata_list,
            num_lookahead_slots=k))

    assert len(rejection_sampler.call_args_list) == 1
    _, kwargs = rejection_sampler.call_args_list[0]
    actual = SimpleNamespace(**kwargs)

    assert torch.equal(actual.bonus_token_ids,
                       target_token_ids.reshape(batch_size, k + 1)[:, -1:])
    assert torch.equal(
        actual.target_probs,
        target_token_probs.reshape(batch_size, k + 1, -1)[:, :-1])
    assert torch.equal(actual.draft_token_ids, proposal_token_ids)
    assert torch.equal(actual.draft_probs, proposal_probs)


@pytest.mark.parametrize('k', [1, 2, 6])
@pytest.mark.parametrize('batch_size', [1, 2, 32])
@torch.inference_mode()
def test_correctly_formats_output(k: int, batch_size: int):
    """Verify SpecDecodeWorker formats sampler output correctly.
    Everything else is mocked out.
    """
    vocab_size = 32_000

    draft_worker = mock_worker(cls=MultiStepWorker,
                               vocab_size=vocab_size,
                               use_spec=False)
    target_worker = mock_worker(vocab_size=vocab_size, use_spec=False)
    rejection_sampler = MagicMock(spec=RejectionSampler)
    rejection_sampler.token_id_dtype = torch.int64
    metrics_collector = MagicMock(spec=AsyncMetricsCollector)
    draft_worker.device = 'cuda'
    target_worker.device = 'cuda'

    set_random_seed(1)

    worker = SpecDecodeWorker(draft_worker, target_worker, rejection_sampler,
                              metrics_collector)
    worker.init_device()

    proposal_token_ids = torch.randint(low=0,
                                       high=vocab_size,
                                       size=(batch_size, k),
                                       dtype=torch.int64,
                                       device='cuda')
    proposal_probs = torch.rand(batch_size,
                                k,
                                vocab_size,
                                dtype=torch.float32,
                                device='cuda')

    proposal_lens = torch.ones(batch_size, dtype=torch.int64,
                               device='cuda') * k

    seq_group_metadata_list, _, _ = create_batch(batch_size, k)

    draft_worker.get_spec_proposals.return_value = SpeculativeProposals(
        proposal_token_ids=proposal_token_ids,
        proposal_probs=proposal_probs,
        proposal_lens=proposal_lens)

    target_token_ids = torch.randint(low=0,
                                     high=vocab_size,
                                     size=(1, batch_size * (k + 1)),
                                     dtype=torch.int64,
                                     device='cuda')
    target_token_probs = torch.rand(1,
                                    batch_size * (k + 1),
                                    vocab_size,
                                    dtype=torch.float32,
                                    device='cuda')
    target_token_logprobs = torch.rand(1,
                                       batch_size * (k + 1),
                                       vocab_size,
                                       dtype=torch.float32,
                                       device='cuda')
    target_output = create_sampler_output_list(target_token_ids,
                                               target_token_probs,
                                               target_token_logprobs)

    target_worker.execute_model.return_value = [target_output[0]]

    rejection_sampler_output = torch.randint(low=0,
                                             high=vocab_size,
                                             size=(batch_size, k + 1),
                                             dtype=torch.int64,
                                             device='cuda')
    for i in range(batch_size):
        minimum_accepted_tokens = 1
        rejection_sampler_output[i][
            -random.randint(minimum_accepted_tokens, k + 1):] = -1

    rejection_sampler.return_value = rejection_sampler_output

    output = worker.execute_model(execute_model_req=ExecuteModelRequest(
        seq_group_metadata_list=seq_group_metadata_list,
        num_lookahead_slots=k))

    expected_output = create_sampler_output_list(
        token_ids=rejection_sampler_output.transpose(0, 1),
        probs=[None for _ in range(k + 1)],
        logprobs=[None for _ in range(k + 1)])

    seq_ids = [
        next(iter(seq_group_metadata.seq_data.keys()))
        for seq_group_metadata in seq_group_metadata_list
    ]
    actual_output_by_seq: Dict[int, List[SequenceOutput]] = {
        seq_id: []
        for seq_id in seq_ids
    }
    expected_output_by_seq: Dict[int, List[SequenceOutput]] = {
        seq_id: []
        for seq_id in seq_ids
    }

    for step in output:
        for seq_group in step:
            for sample in seq_group.samples:
                seq_id = sample.parent_seq_id
                actual_output_by_seq[seq_id].append(sample)

    for step in expected_output:
        for seq_group in step:
            for sample in seq_group.samples:
                seq_id = sample.parent_seq_id
                expected_output_by_seq[seq_id].append(sample)

    all_seen_seq_ids = set(
        list(actual_output_by_seq.keys()) +
        list(expected_output_by_seq.keys()))
    for seq_id in all_seen_seq_ids:
        actual_by_step = actual_output_by_seq[seq_id]
        expected_by_step = expected_output_by_seq[seq_id]

        for i in range(k + 1):
            if i >= len(actual_by_step):
                assert expected_by_step[i].output_token == -1
                continue
            assert actual_by_step[i].output_token == expected_by_step[
                i].output_token


@pytest.mark.parametrize('k', [1, 2])
@pytest.mark.parametrize('batch_size', [1])
@pytest.mark.parametrize('returns_metrics', [True, False])
@torch.inference_mode()
def test_collects_metrics(k: int, batch_size: int, returns_metrics: bool):
    """Verify SpecDecodeWorker collects metrics.
    """
    vocab_size = 32_000

    draft_worker = mock_worker(cls=MultiStepWorker,
                               vocab_size=vocab_size,
                               use_spec=False)
    target_worker = mock_worker(vocab_size=vocab_size, use_spec=False)
    rejection_sampler = MagicMock(spec=RejectionSampler)
    rejection_sampler.token_id_dtype = torch.int64
    metrics_collector = MagicMock(spec=AsyncMetricsCollector)
    draft_worker.device = 'cuda'
    target_worker.device = 'cuda'

    set_random_seed(1)

    worker = SpecDecodeWorker(draft_worker, target_worker, rejection_sampler,
                              metrics_collector)
    worker.init_device()

    proposal_token_ids = torch.randint(low=0,
                                       high=vocab_size,
                                       size=(batch_size, k),
                                       dtype=torch.int64,
                                       device='cuda')
    proposal_probs = torch.rand(batch_size,
                                k,
                                vocab_size,
                                dtype=torch.float32,
                                device='cuda')

    proposal_lens = torch.ones(batch_size, dtype=torch.int64,
                               device='cuda') * k

    seq_group_metadata_list, _, _ = create_batch(batch_size, k)

    draft_worker.get_spec_proposals.return_value = SpeculativeProposals(
        proposal_token_ids=proposal_token_ids,
        proposal_probs=proposal_probs,
        proposal_lens=proposal_lens)

    target_token_ids = torch.randint(low=0,
                                     high=vocab_size,
                                     size=(1, batch_size * (k + 1)),
                                     dtype=torch.int64,
                                     device='cuda')
    target_token_probs = torch.rand(1,
                                    batch_size * (k + 1),
                                    vocab_size,
                                    dtype=torch.float32,
                                    device='cuda')
    target_token_logprobs = torch.rand(1,
                                       batch_size * (k + 1),
                                       vocab_size,
                                       dtype=torch.float32,
                                       device='cuda')
    target_output = create_sampler_output_list(target_token_ids,
                                               target_token_probs,
                                               target_token_logprobs)

    target_worker.execute_model.return_value = [target_output[0]]

    rejection_sampler_output = torch.randint(low=0,
                                             high=vocab_size,
                                             size=(batch_size, k + 1),
                                             dtype=torch.int64,
                                             device='cuda')
    for i in range(batch_size):
        minimum_accepted_tokens = 1
        rejection_sampler_output[i][
            -random.randint(minimum_accepted_tokens, k + 1):] = -1

    rejection_sampler.return_value = rejection_sampler_output

    mock_rejsample_metrics = MagicMock(
        spec=SpecDecodeWorkerMetrics) if returns_metrics else None
    metrics_collector.maybe_collect_rejsample_metrics.return_value = (
        mock_rejsample_metrics)

    output = worker.execute_model(execute_model_req=ExecuteModelRequest(
        seq_group_metadata_list=seq_group_metadata_list,
        num_lookahead_slots=k))
    assert output[0].spec_decode_worker_metrics == mock_rejsample_metrics

    call_args_list = (
        metrics_collector.maybe_collect_rejsample_metrics.call_args_list)
    assert len(call_args_list) == 1
    args, kwargs = call_args_list[0]
    assert args[0] == k or kwargs.get('k', -1) == k


@pytest.mark.parametrize('k', [0])
@pytest.mark.parametrize('batch_size', [1, 2, 32])
@torch.inference_mode()
def test_k_equals_zero(k: int, batch_size: int):
    """Verify that the SpecDecodeWorker calls the draft and target workers
    when k is zero. This happens during prefill.
    """
    draft_worker = mock_worker(cls=MultiStepWorker)
    target_worker = mock_worker()
    rejection_sampler = MagicMock(spec=RejectionSampler)
    rejection_sampler.token_id_dtype = torch.int64
    metrics_collector = MagicMock(spec=AsyncMetricsCollector)

<<<<<<< HEAD
    target_worker.execute_model.return_value = [MagicMock(spec=SamplerOutput)]
=======
    sampler_output = MagicMock(spec=SamplerOutput)
    sampler_output.hidden_states = None
    target_worker.execute_model.return_value = [sampler_output]
>>>>>>> 8720c92e

    draft_worker.device = 'cuda'
    target_worker.device = 'cuda'

    set_random_seed(1)

    worker = SpecDecodeWorker(draft_worker, target_worker, rejection_sampler,
                              metrics_collector)

    seq_group_metadata_list, _, _ = create_batch(batch_size,
                                                 k,
                                                 prev_output_token_len=0)
    execute_model_req = ExecuteModelRequest(
        seq_group_metadata_list=seq_group_metadata_list, num_lookahead_slots=k)

    out = worker.execute_model(execute_model_req=execute_model_req)

    assert len(out) == 1, f"expected only one token output when {k=}"
    assert out[0].probs is None, "expect gpu tensor references to be None"
    assert out[
        0].sampled_tokens is None, "expect gpu tensor references to be None"

    draft_worker.execute_model.assert_called_once_with(execute_model_req)
    target_worker.execute_model.assert_called_once_with(execute_model_req)


@pytest.mark.parametrize('k', [0, 5])
@pytest.mark.parametrize('batch_size', [0])
@torch.inference_mode()
def test_empty_input_batch(k: int, batch_size: int):
    """Verify that the SpecDecodeWorker calls the draft and target workers
    when the input batch is empty. This can happen if the engine communicates
    to the workers information without scheduling a batch.
    """
    draft_worker = mock_worker(cls=MultiStepWorker)
    target_worker = mock_worker()
    rejection_sampler = MagicMock(spec=RejectionSampler)
    rejection_sampler.token_id_dtype = torch.int64
    metrics_collector = MagicMock(spec=AsyncMetricsCollector)

<<<<<<< HEAD
    target_worker.execute_model.return_value = [MagicMock(spec=SamplerOutput)]
=======
    sampler_output = MagicMock(spec=SamplerOutput)
    sampler_output.hidden_states = None
    target_worker.execute_model.return_value = [sampler_output]
>>>>>>> 8720c92e

    draft_worker.device = 'cuda'
    target_worker.device = 'cuda'

    set_random_seed(1)

    worker = SpecDecodeWorker(draft_worker, target_worker, rejection_sampler,
                              metrics_collector)

    seq_group_metadata_list, _, _ = create_batch(batch_size,
                                                 k,
                                                 prev_output_token_len=0)
    execute_model_req = ExecuteModelRequest(
        seq_group_metadata_list=seq_group_metadata_list, num_lookahead_slots=k)

    out = worker.execute_model(execute_model_req=execute_model_req)

    assert len(out) == 1, f"expected only one token output when {k=}"
    assert out[0].probs is None, "expect gpu tensor references to be None"
    assert out[
        0].sampled_tokens is None, "expect gpu tensor references to be None"

    draft_worker.execute_model.assert_called_once_with(execute_model_req)
    target_worker.execute_model.assert_called_once_with(execute_model_req)


@pytest.mark.skip_global_cleanup
def test_init_device():
    """Verify SpecDecodeWorker invokes proposer/scorer worker init_device, as
    well as other GPU initialization.
    """
    draft_worker = mock_worker(cls=MultiStepWorker, use_spec=False)
    target_worker = mock_worker(use_spec=False)
    rejection_sampler = MagicMock(spec=RejectionSampler)
    rejection_sampler.token_id_dtype = torch.int64
    metrics_collector = MagicMock(spec=AsyncMetricsCollector)

    worker = SpecDecodeWorker(draft_worker, target_worker, rejection_sampler,
                              metrics_collector)

    worker.init_device()

    draft_worker.init_device.assert_called_once()

    target_worker.init_device.assert_called_once()

    metrics_collector.init_gpu_tensors.assert_called_once()
    rejection_sampler.init_gpu_tensors.assert_called_once()


@torch.inference_mode()
def test_initialize_cache():
    """Verify SpecDecodeWorker invokes initialize_cache on proposer/scorer
    workers.
    """
    draft_worker = mock_worker(cls=MultiStepWorker)
    target_worker = mock_worker()
    rejection_sampler = MagicMock(spec=RejectionSampler)
    rejection_sampler.token_id_dtype = torch.int64
    metrics_collector = MagicMock(spec=AsyncMetricsCollector)

    worker = SpecDecodeWorker(draft_worker, target_worker, rejection_sampler,
                              metrics_collector)

    kwargs = {"num_gpu_blocks": 1024, "num_cpu_blocks": 1023}
    worker.initialize_cache(**kwargs)

    draft_worker.initialize_cache.assert_called_once_with(**kwargs)
    target_worker.initialize_cache.assert_called_once_with(**kwargs)


@pytest.mark.parametrize('available_gpu_blocks', [1, 1024])
@pytest.mark.parametrize('available_cpu_blocks', [500])
@pytest.mark.parametrize('target_cache_block_size_bytes', [2 * 2 * 4096])
@pytest.mark.parametrize('draft_kv_size_bytes', [0, 2 * 2 * 768, 2 * 2 * 4096])
@pytest.mark.skip_global_cleanup
def test_determine_num_available_blocks(available_gpu_blocks: int,
                                        available_cpu_blocks: int,
                                        target_cache_block_size_bytes: int,
                                        draft_kv_size_bytes: int):
    """Verify SpecDecodeWorker correctly profiles num available GPU blocks.
    Specifically, it should run profiling in the scorer worker, and then evenly
    split the blocks between proposer and scorer worker.
    """
    draft_worker = mock_worker(cls=MultiStepWorker)
    target_worker = mock_worker()
    rejection_sampler = MagicMock(spec=RejectionSampler)
    rejection_sampler.token_id_dtype = torch.int64
    metrics_collector = MagicMock(spec=AsyncMetricsCollector)

    target_worker.determine_num_available_blocks.return_value = (
        available_gpu_blocks, available_cpu_blocks)
    target_worker.get_cache_block_size_bytes.return_value = (
        target_cache_block_size_bytes)
    draft_worker.get_cache_block_size_bytes.return_value = draft_kv_size_bytes

    worker = SpecDecodeWorker(draft_worker, target_worker, rejection_sampler,
                              metrics_collector)

    num_gpu_blocks, num_cpu_blocks = worker.determine_num_available_blocks()

    target_worker.determine_num_available_blocks.assert_called_once()
    assert num_cpu_blocks == available_cpu_blocks

    assert num_gpu_blocks == split_num_cache_blocks_evenly(
        target_cache_block_size_bytes, draft_kv_size_bytes,
        available_gpu_blocks)


@pytest.mark.parametrize('available_gpu_blocks',
                         list(range(20)) + [1024, 1024**2])
@pytest.mark.parametrize('target_cache_block_size_bytes',
                         [2 * 2 * 4096, 2 * 2 * 8192])
@pytest.mark.parametrize('draft_kv_size_bytes', [0, 2 * 2 * 768, 2 * 2 * 4096])
@pytest.mark.skip_global_cleanup
def test_split_num_cache_blocks_evenly(available_gpu_blocks: int,
                                       target_cache_block_size_bytes: int,
                                       draft_kv_size_bytes: int):
    """Verify split_num_cache_blocks_evenly does not exceed original memory
    allocation in bytes.
    """
    num_blocks = split_num_cache_blocks_evenly(target_cache_block_size_bytes,
                                               draft_kv_size_bytes,
                                               available_gpu_blocks)
    assert (num_blocks * target_cache_block_size_bytes) + (
        num_blocks * draft_kv_size_bytes) <= (available_gpu_blocks *
                                              target_cache_block_size_bytes)<|MERGE_RESOLUTION|>--- conflicted
+++ resolved
@@ -1,9 +1,6 @@
 import random
 from types import SimpleNamespace
-<<<<<<< HEAD
-=======
 from typing import Dict, List
->>>>>>> 8720c92e
 from unittest.mock import MagicMock
 
 import pytest
@@ -11,11 +8,7 @@
 
 from vllm.model_executor.layers.rejection_sampler import RejectionSampler
 from vllm.model_executor.utils import set_random_seed
-<<<<<<< HEAD
-from vllm.sequence import ExecuteModelRequest, SamplerOutput
-=======
 from vllm.sequence import ExecuteModelRequest, SamplerOutput, SequenceOutput
->>>>>>> 8720c92e
 from vllm.spec_decode.interfaces import SpeculativeProposals
 from vllm.spec_decode.metrics import (AsyncMetricsCollector,
                                       SpecDecodeWorkerMetrics)
@@ -463,13 +456,9 @@
     rejection_sampler.token_id_dtype = torch.int64
     metrics_collector = MagicMock(spec=AsyncMetricsCollector)
 
-<<<<<<< HEAD
-    target_worker.execute_model.return_value = [MagicMock(spec=SamplerOutput)]
-=======
     sampler_output = MagicMock(spec=SamplerOutput)
     sampler_output.hidden_states = None
     target_worker.execute_model.return_value = [sampler_output]
->>>>>>> 8720c92e
 
     draft_worker.device = 'cuda'
     target_worker.device = 'cuda'
@@ -510,13 +499,9 @@
     rejection_sampler.token_id_dtype = torch.int64
     metrics_collector = MagicMock(spec=AsyncMetricsCollector)
 
-<<<<<<< HEAD
-    target_worker.execute_model.return_value = [MagicMock(spec=SamplerOutput)]
-=======
     sampler_output = MagicMock(spec=SamplerOutput)
     sampler_output.hidden_states = None
     target_worker.execute_model.return_value = [sampler_output]
->>>>>>> 8720c92e
 
     draft_worker.device = 'cuda'
     target_worker.device = 'cuda'
