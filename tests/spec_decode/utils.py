from itertools import count
<<<<<<< HEAD
from typing import Dict, Iterable, List, Optional, Union
=======
from typing import Callable, Dict, List, Optional
from typing import Sequence as GenericSequence
from typing import TypeVar, Union
>>>>>>> 8720c92e
from unittest.mock import MagicMock

import torch

from vllm.engine.arg_utils import EngineArgs
from vllm.model_executor.utils import set_random_seed
from vllm.sampling_params import SamplingParams
from vllm.sequence import (CompletionSequenceGroupOutput, Logprob,
                           SamplerOutput, SequenceData, SequenceGroupMetadata,
                           SequenceOutput)
from vllm.utils import get_distributed_init_method, get_ip, get_open_port
from vllm.worker.cache_engine import CacheEngine
from vllm.worker.worker import Worker
<<<<<<< HEAD
=======

T = TypeVar("T", bound=Worker)
>>>>>>> 8720c92e


def round_up_to_next_block(seq_len: int, block_size: int) -> int:
    return (seq_len + block_size - 1) // block_size


def mock_worker(cls=None,
                vocab_size: int = 30_000,
                max_model_len: int = 2048,
                rank: int = 0,
                use_spec: bool = True) -> MagicMock:
    if cls is None:
        cls = Worker

    spec = cls if use_spec else None

    worker = MagicMock(spec=spec)
    worker.vocab_size = vocab_size
    worker.max_model_len = max_model_len
    worker.rank = rank
    worker.device = 'cuda:0'
    return worker


def patch_execute_model_with_seeds(worker: Worker, rand_seeds: List[int]):
    seed_iter = iter(rand_seeds)
    original_execute_model = worker.execute_model

    def new_execute_model(*args, **kwargs):
        result = original_execute_model(*args, **kwargs)
        set_random_seed(next(seed_iter))
        return result

    return new_execute_model


def zero_kv_cache(cache_engine: CacheEngine):
    assert cache_engine.gpu_cache
    for key_blocks, value_blocks in cache_engine.gpu_cache:
        key_blocks.zero_()
        value_blocks.zero_()


def create_worker(cls: Callable[..., T],
                  model_name: str,
                  block_size: int,
                  num_gpu_blocks: int,
                  seed: int,
                  is_driver_worker: bool = True,
                  enforce_eager: bool = True) -> T:
    engine_args = EngineArgs(
        model=model_name,
        seed=seed,
        block_size=block_size,
        enforce_eager=enforce_eager,
    )
    engine_config = engine_args.create_engine_config()

    distributed_init_method = get_distributed_init_method(
        get_ip(), get_open_port())

    worker = cls(
        model_config=engine_config.model_config,
        parallel_config=engine_config.parallel_config,
        scheduler_config=engine_config.scheduler_config,
        device_config=engine_config.device_config,
        cache_config=engine_config.cache_config,
        load_config=engine_config.load_config,
        local_rank=0,
        rank=0,
        distributed_init_method=distributed_init_method,
        is_driver_worker=is_driver_worker,
    )

    worker.init_device()
    worker.load_model()

    engine_config.cache_config.num_gpu_blocks = num_gpu_blocks
    engine_config.cache_config.num_cpu_blocks = 0
    worker.initialize_cache(
        num_gpu_blocks=engine_config.cache_config.num_gpu_blocks,
        num_cpu_blocks=engine_config.cache_config.num_cpu_blocks)

    return worker


def create_seq_group_metadata_from_prompts(
    prompts: List[List[int]],
    num_gpu_blocks: int,
    block_size: int,
    final_prompt_lens: List[int],
    continuations: Optional[List[List[int]]] = None,
    seq_ids: Optional[List[int]] = None,
) -> List[SequenceGroupMetadata]:

    if continuations is None:
        continuations = [[] for _ in prompts]

    if seq_ids is None:
        seq_ids = list(i for i, _ in enumerate(prompts))

    free_gpu_blocks = list(range(num_gpu_blocks))

    block_allocations = {
        i: [
            free_gpu_blocks.pop()
            for _ in range(round_up_to_next_block(final_len, block_size))
        ]
        for i, final_len in enumerate(final_prompt_lens)
    }

    return [
        SequenceGroupMetadata(
            request_id=str(i),
            is_prompt=len(cont_token_ids) == 0,
            seq_data={
                i:
                SequenceData(
                    prompt_token_ids=prompt_token_ids[:],
                    output_token_ids=cont_token_ids[:],
                ),
            },
            sampling_params=SamplingParams(temperature=0.0, ),
            block_tables={i: block_allocations[i][:]},
        ) for i, (prompt_token_ids,
                  cont_token_ids) in enumerate(zip(prompts, continuations))
    ]


def assert_logprobs_dict_allclose(
        actual_logprobs: List[Dict[int, Logprob]],
        expected_logprobs: List[Dict[int, Logprob]]) -> None:
    for single_step_actual_logprobs, single_step_expected_logprobs in zip(
            actual_logprobs, expected_logprobs):
        assert set(single_step_actual_logprobs.keys()) == set(
            single_step_expected_logprobs.keys())
        for token_id in single_step_actual_logprobs:
            actual = torch.tensor(
                single_step_actual_logprobs[token_id].logprob)
            expected = torch.tensor(
                single_step_expected_logprobs[token_id].logprob)
            assert torch.allclose(actual, expected)


def create_sampler_output_list(
        token_ids: torch.Tensor,
<<<<<<< HEAD
        probs: Iterable[Optional[torch.Tensor]],
        logprobs: Iterable[Optional[torch.Tensor]],
=======
        probs: GenericSequence[Optional[torch.Tensor]],
        logprobs: GenericSequence[Optional[torch.Tensor]],
>>>>>>> 8720c92e
        seq_ids: Optional[List[int]] = None) -> List[SamplerOutput]:
    num_steps, batch_size = token_ids.shape
    token_ids_by_step = token_ids.tolist()

    if seq_ids is None:
        seq_ids = list(range(batch_size))

    return [
        SamplerOutput(outputs=[
            CompletionSequenceGroupOutput(
                samples=[
                    SequenceOutput(
                        output_token=token_id,
                        parent_seq_id=seq_ids[seq_index],
                        logprobs={token_id: Logprob(0)},
                    )
                ],
                prompt_logprobs=None,
            ) for seq_index, token_id in enumerate(token_ids_by_step[step])
        ],
                      sampled_token_probs=probs[step],
                      logprobs=logprobs[step],
                      sampled_token_ids=token_ids[step])
        for step in range(num_steps)
    ]


def create_batch(batch_size,
                 k,
                 prompt_len: Union[int, List[int]] = 10,
                 prev_output_token_len: int = 10,
                 seq_ids: Optional[List[int]] = None,
                 num_gpu_blocks: Optional[int] = None,
                 block_size: Optional[int] = None):
    if block_size is None:
        block_size = 8

    if num_gpu_blocks is None:
        num_gpu_blocks = 2048 // block_size

    iterator = count()

    if isinstance(prompt_len, int):
        prompt_lens = [prompt_len for _ in range(batch_size)]
    else:
        prompt_lens = prompt_len

    prompts = [[next(iterator) for _ in range(p_len)] for p_len in prompt_lens]
    prev_output_tokens = [[
        next(iterator) for _ in range(prev_output_token_len)
    ] for _ in range(batch_size)]
    final_prompt_lens = [
        len(prompt) + len(prev_output_token) + k + 1
        for prompt, prev_output_token in zip(prompts, prev_output_tokens)
    ]

    seq_group_metadata_list = create_seq_group_metadata_from_prompts(
        prompts, num_gpu_blocks, block_size, final_prompt_lens,
        prev_output_tokens, seq_ids)
    return seq_group_metadata_list, prompts, prev_output_tokens<|MERGE_RESOLUTION|>--- conflicted
+++ resolved
@@ -1,11 +1,7 @@
 from itertools import count
-<<<<<<< HEAD
-from typing import Dict, Iterable, List, Optional, Union
-=======
 from typing import Callable, Dict, List, Optional
 from typing import Sequence as GenericSequence
 from typing import TypeVar, Union
->>>>>>> 8720c92e
 from unittest.mock import MagicMock
 
 import torch
@@ -19,11 +15,8 @@
 from vllm.utils import get_distributed_init_method, get_ip, get_open_port
 from vllm.worker.cache_engine import CacheEngine
 from vllm.worker.worker import Worker
-<<<<<<< HEAD
-=======
 
 T = TypeVar("T", bound=Worker)
->>>>>>> 8720c92e
 
 
 def round_up_to_next_block(seq_len: int, block_size: int) -> int:
@@ -170,13 +163,8 @@
 
 def create_sampler_output_list(
         token_ids: torch.Tensor,
-<<<<<<< HEAD
-        probs: Iterable[Optional[torch.Tensor]],
-        logprobs: Iterable[Optional[torch.Tensor]],
-=======
         probs: GenericSequence[Optional[torch.Tensor]],
         logprobs: GenericSequence[Optional[torch.Tensor]],
->>>>>>> 8720c92e
         seq_ids: Optional[List[int]] = None) -> List[SamplerOutput]:
     num_steps, batch_size = token_ids.shape
     token_ids_by_step = token_ids.tolist()
