--- conflicted
+++ resolved
@@ -5,11 +5,8 @@
 Run `pytest tests/models/test_big_models.py`.
 """
 import pytest
-<<<<<<< HEAD
+import torch
 from vllm.utils import is_hpu
-=======
-import torch
->>>>>>> db5ec52a
 
 MODELS = [
     "meta-llama/Llama-2-7b-hf",
