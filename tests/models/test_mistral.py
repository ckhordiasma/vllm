--- conflicted
+++ resolved
@@ -26,18 +26,6 @@
     num_logprobs: int,
 ) -> None:
     # TODO(sang): Sliding window should be tested separately.
-<<<<<<< HEAD
-    hf_model = hf_runner(model, dtype=dtype)
-    hf_outputs = hf_model.generate_greedy_logprobs_limit(
-        example_prompts, max_tokens, num_logprobs)
-    del hf_model
-
-    vllm_model = vllm_runner(model, dtype=dtype)
-    vllm_outputs = vllm_model.generate_greedy_logprobs(example_prompts,
-                                                       max_tokens,
-                                                       num_logprobs)
-    del vllm_model
-=======
     with hf_runner(model, dtype=dtype) as hf_model:
         hf_outputs = hf_model.generate_greedy_logprobs_limit(
             example_prompts, max_tokens, num_logprobs)
@@ -45,7 +33,6 @@
     with vllm_runner(model, dtype=dtype) as vllm_model:
         vllm_outputs = vllm_model.generate_greedy_logprobs(
             example_prompts, max_tokens, num_logprobs)
->>>>>>> 8720c92e
     check_logprobs_close(
         outputs_0_lst=hf_outputs,
         outputs_1_lst=vllm_outputs,
