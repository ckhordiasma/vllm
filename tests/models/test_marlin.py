--- conflicted
+++ resolved
@@ -13,23 +13,10 @@
 from dataclasses import dataclass
 
 import pytest
-<<<<<<< HEAD
-import torch
-
-from vllm.model_executor.layers.quantization import QUANTIZATION_METHODS
-
-from .utils import check_logprobs_close
-
-capability = torch.cuda.get_device_capability()
-capability = capability[0] * 10 + capability[1]
-marlin_not_supported = (capability <
-                        QUANTIZATION_METHODS["marlin"].get_min_capability())
-=======
 
 from tests.quantization.utils import is_quant_method_supported
 
 from .utils import check_logprobs_close
->>>>>>> 8720c92e
 
 
 @dataclass
@@ -63,22 +50,6 @@
     max_tokens: int,
     num_logprobs: int,
 ) -> None:
-<<<<<<< HEAD
-    marlin_model = vllm_runner(model_pair.model_marlin,
-                               dtype=dtype,
-                               quantization="marlin")
-    marlin_outputs = marlin_model.generate_greedy_logprobs(
-        example_prompts, max_tokens, num_logprobs)
-    del marlin_model
-
-    gptq_model = vllm_runner(model_pair.model_gptq,
-                             dtype=dtype,
-                             quantization="gptq")
-    gptq_outputs = gptq_model.generate_greedy_logprobs(example_prompts,
-                                                       max_tokens,
-                                                       num_logprobs)
-    del gptq_model
-=======
     with vllm_runner(model_pair.model_marlin,
                      dtype=dtype,
                      quantization="marlin") as marlin_model:
@@ -89,7 +60,6 @@
                      quantization="gptq") as gptq_model:
         gptq_outputs = gptq_model.generate_greedy_logprobs(
             example_prompts, max_tokens, num_logprobs)
->>>>>>> 8720c92e
 
     check_logprobs_close(
         outputs_0_lst=gptq_outputs,
