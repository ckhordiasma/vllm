--- conflicted
+++ resolved
@@ -1,8 +1,4 @@
 import pytest
-<<<<<<< HEAD
-=======
-
->>>>>>> db5ec52a
 from vllm.config import ModelConfig
 from vllm.utils import is_hpu
 
