--- conflicted
+++ resolved
@@ -123,15 +123,10 @@
     prompt_token_ids = prompt_token_ids or [1]
     return Sequence(
         seq_id=0,
-<<<<<<< HEAD
-        prompt="<s>",
-        prompt_token_ids=prompt_token_ids,
-=======
         inputs={
             "prompt": "<s>",
             "prompt_token_ids": prompt_token_ids,
         },
->>>>>>> 8720c92e
         block_size=16,
     )
 
@@ -158,13 +153,8 @@
     # Run sequentially.
     seq = create_sequence()
     dummy_logprobs = create_dummy_logprobs(complete_sequence_token_ids)
-<<<<<<< HEAD
-    sequential_logprobs_text_chosen_token = []
-    sequential_logprobs_text_other_token = []
-=======
     sequential_logprobs_text_chosen_token: List[str] = []
     sequential_logprobs_text_other_token: List[str] = []
->>>>>>> 8720c92e
     for new_token, logprobs in zip(complete_sequence_token_ids,
                                    dummy_logprobs):
         seq.append_token_id(new_token, logprobs)
