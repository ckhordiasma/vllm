import os
import random

import pytest
import ray
import torch
import torch.distributed as dist

from vllm.distributed.communication_op import (  # noqa
<<<<<<< HEAD
    graph_capture, tensor_model_parallel_all_reduce)
from vllm.distributed.parallel_state import (get_tensor_model_parallel_group,
                                             get_tp_ca_communicator)

from ..utils import (init_test_distributed_environment,
=======
    tensor_model_parallel_all_reduce)
from vllm.distributed.parallel_state import (get_tensor_model_parallel_group,
                                             get_tp_group, graph_capture)

from ..utils import (ensure_model_parallel_initialized,
                     init_test_distributed_environment,
>>>>>>> 8720c92e
                     multi_process_tensor_parallel)

random.seed(42)
test_sizes = [random.randint(1024, 2048 * 1024) for _ in range(8)]
for i, v in enumerate(test_sizes):
    test_sizes[i] -= v % 8


@ray.remote(num_gpus=1, max_calls=1)
def graph_allreduce(tp_size, pp_size, rank, distributed_init_port):
    del os.environ["CUDA_VISIBLE_DEVICES"]
    device = torch.device(f"cuda:{rank}")
    torch.cuda.set_device(device)
    init_test_distributed_environment(tp_size, pp_size, rank,
                                      distributed_init_port)
    ensure_model_parallel_initialized(tp_size, pp_size)
    group = get_tensor_model_parallel_group().device_group

    # A small all_reduce for warmup.
    # this is needed because device communicators might be created lazily
    # (e.g. NCCL). This will ensure that the communicator is initialized
    # before any communication happens, so that this group can be used for
    # graph capture immediately.
    data = torch.zeros(1)
    data = data.to(device=device)
    torch.distributed.all_reduce(data, group=group)
    torch.cuda.synchronize()
    del data

    # we use the first group to communicate once
    # and the second group to communicate twice
    # and so on
    # this is used to demonstrate that each group can
    # communicate independently
    num_communication = rank // tp_size + 1

<<<<<<< HEAD
    group = get_tensor_model_parallel_group()

    # A small all_reduce for warmup.
    # this is needed because device communicators might be created lazily
    # (e.g. NCCL). This will ensure that the communicator is initialized
    # before any communication happens, so that this group can be used for
    # graph capture immediately.
    data = torch.zeros(1)
    data = data.to(device=device)
    torch.distributed.all_reduce(data, group=group)
    torch.cuda.synchronize()
    del data

    # we use the first group to communicate once
    # and the second group to communicate twice
    # and so on
    # this is used to demonstrate that each group can
    # communicate independently
    num_communication = rank // tp_size + 1

=======
>>>>>>> 8720c92e
    for sz in test_sizes:
        for dtype in [torch.float32, torch.float16, torch.bfloat16]:
            with graph_capture() as graph_capture_context:
                # use integers so result matches NCCL exactly
                inp1 = torch.randint(1,
                                     16, (sz, ),
                                     dtype=dtype,
                                     device=torch.cuda.current_device())
                inp2 = torch.randint(1,
                                     16, (sz, ),
                                     dtype=dtype,
                                     device=torch.cuda.current_device())
                torch.cuda.synchronize()
                graph = torch.cuda.CUDAGraph()
                with torch.cuda.graph(graph,
                                      stream=graph_capture_context.stream):
                    for i in range(num_communication):
                        out1 = tensor_model_parallel_all_reduce(inp1)
                        # the input buffer is immediately modified to test
                        # synchronization
                        dist.all_reduce(inp1, group=group)
                        out2 = tensor_model_parallel_all_reduce(inp2)
                        dist.all_reduce(inp2, group=group)
            graph.replay()
            assert torch.allclose(out1, inp1)
            assert torch.allclose(out2, inp2)


@ray.remote(num_gpus=1, max_calls=1)
def eager_allreduce(tp_size, pp_size, rank, distributed_init_port):
    del os.environ["CUDA_VISIBLE_DEVICES"]
    device = torch.device(f"cuda:{rank}")
    torch.cuda.set_device(device)
    init_test_distributed_environment(tp_size, pp_size, rank,
                                      distributed_init_port)

    # we use the first group to communicate once
    # and the second group to communicate twice
    # and so on
    # this is used to demonstrate that each group can
    # communicate independently
    num_communication = rank // tp_size + 1
    sz = 1024
<<<<<<< HEAD
    fa = get_tp_ca_communicator()
=======
    fa = get_tp_group().ca_comm
>>>>>>> 8720c92e
    inp = torch.ones(sz, dtype=torch.float32, device=device)
    out = inp
    for _ in range(num_communication):
        out = fa.all_reduce_unreg(out)
    assert torch.allclose(out, inp * (tp_size**num_communication))

    inp = torch.ones(sz * 4, dtype=torch.bfloat16, device=device)
    out = inp
    for _ in range(num_communication):
        out = fa.all_reduce_unreg(out)
    assert torch.allclose(out, inp * (tp_size**num_communication))


@pytest.mark.parametrize("tp_size", [2])
@pytest.mark.parametrize("pipeline_parallel_size", [1, 2])
@pytest.mark.parametrize("test_target", [eager_allreduce, graph_allreduce])
def test_custom_allreduce(tp_size, pipeline_parallel_size, test_target):
    world_size = tp_size * pipeline_parallel_size
    if world_size > torch.cuda.device_count():
        pytest.skip("Not enough GPUs to run the test.")
    multi_process_tensor_parallel(tp_size, pipeline_parallel_size, test_target)<|MERGE_RESOLUTION|>--- conflicted
+++ resolved
@@ -7,20 +7,12 @@
 import torch.distributed as dist
 
 from vllm.distributed.communication_op import (  # noqa
-<<<<<<< HEAD
-    graph_capture, tensor_model_parallel_all_reduce)
-from vllm.distributed.parallel_state import (get_tensor_model_parallel_group,
-                                             get_tp_ca_communicator)
-
-from ..utils import (init_test_distributed_environment,
-=======
     tensor_model_parallel_all_reduce)
 from vllm.distributed.parallel_state import (get_tensor_model_parallel_group,
                                              get_tp_group, graph_capture)
 
 from ..utils import (ensure_model_parallel_initialized,
                      init_test_distributed_environment,
->>>>>>> 8720c92e
                      multi_process_tensor_parallel)
 
 random.seed(42)
@@ -57,29 +49,6 @@
     # communicate independently
     num_communication = rank // tp_size + 1
 
-<<<<<<< HEAD
-    group = get_tensor_model_parallel_group()
-
-    # A small all_reduce for warmup.
-    # this is needed because device communicators might be created lazily
-    # (e.g. NCCL). This will ensure that the communicator is initialized
-    # before any communication happens, so that this group can be used for
-    # graph capture immediately.
-    data = torch.zeros(1)
-    data = data.to(device=device)
-    torch.distributed.all_reduce(data, group=group)
-    torch.cuda.synchronize()
-    del data
-
-    # we use the first group to communicate once
-    # and the second group to communicate twice
-    # and so on
-    # this is used to demonstrate that each group can
-    # communicate independently
-    num_communication = rank // tp_size + 1
-
-=======
->>>>>>> 8720c92e
     for sz in test_sizes:
         for dtype in [torch.float32, torch.float16, torch.bfloat16]:
             with graph_capture() as graph_capture_context:
@@ -123,11 +92,7 @@
     # communicate independently
     num_communication = rank // tp_size + 1
     sz = 1024
-<<<<<<< HEAD
-    fa = get_tp_ca_communicator()
-=======
     fa = get_tp_group().ca_comm
->>>>>>> 8720c92e
     inp = torch.ones(sz, dtype=torch.float32, device=device)
     out = inp
     for _ in range(num_communication):
