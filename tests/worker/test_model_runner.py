<<<<<<< HEAD
import pytest
import torch

from vllm.distributed.parallel_state import init_distributed_environment
=======
from typing import List

import pytest
import torch

from vllm.distributed.parallel_state import (ensure_model_parallel_initialized,
                                             init_distributed_environment)
>>>>>>> 8720c92e
from vllm.engine.arg_utils import EngineArgs
from vllm.model_executor.sampling_metadata import SamplingMetadata
from vllm.sequence import SamplingParams, SequenceData, SequenceGroupMetadata
from vllm.utils import get_open_port
from vllm.worker.model_runner import ModelRunner, _get_graph_batch_size
<<<<<<< HEAD


def _create_model_runner(model: str, *args, **kwargs) -> ModelRunner:
    engine_args = EngineArgs(model, *args, **kwargs)
    engine_config = engine_args.create_engine_config()
    model_runner = ModelRunner(
        model_config=engine_config.model_config,
        parallel_config=engine_config.parallel_config,
        scheduler_config=engine_config.scheduler_config,
        device_config=engine_config.device_config,
        cache_config=engine_config.cache_config,
        load_config=engine_config.load_config,
        lora_config=engine_config.lora_config,
        is_driver_worker=True,
    )
    return model_runner


@pytest.mark.parametrize("batch_size", list(range(1, 257)))
def test_prepare_prompt(batch_size):
    model_runner = _create_model_runner(
        "facebook/opt-125m",
        max_num_batched_tokens=100000,
        max_num_seqs=100000,
        enable_chunked_prefill=False,
    )

    seq_lens = []
    seq_group_metadata_list = []
=======


def _create_model_runner(model: str, *args, **kwargs) -> ModelRunner:
    engine_args = EngineArgs(model, *args, **kwargs)
    engine_config = engine_args.create_engine_config()
    model_runner = ModelRunner(
        model_config=engine_config.model_config,
        parallel_config=engine_config.parallel_config,
        scheduler_config=engine_config.scheduler_config,
        device_config=engine_config.device_config,
        cache_config=engine_config.cache_config,
        load_config=engine_config.load_config,
        lora_config=engine_config.lora_config,
        is_driver_worker=True,
    )
    return model_runner


@pytest.mark.parametrize("batch_size", list(range(1, 257)))
def test_prepare_prompt(batch_size):
    model_runner = _create_model_runner(
        "facebook/opt-125m",
        max_num_batched_tokens=100000,
        max_num_seqs=100000,
        enable_chunked_prefill=False,
    )

    seq_lens: List[int] = []
    seq_group_metadata_list: List[SequenceGroupMetadata] = []
>>>>>>> 8720c92e
    block_tables = {0: [1]}
    for i in range(batch_size):
        # make sure all tokens fit into one block
        seq_len = i % (model_runner.block_size - 1) + 1
        seq_lens.append(seq_len)
        seq_data = SequenceData(list(range(seq_len)))
        seq_group_metadata = SequenceGroupMetadata(
            request_id=f"test_{i}",
            is_prompt=True,
            seq_data={0: seq_data},
            sampling_params=SamplingParams(temperature=0),
            block_tables=block_tables,
        )
        assert seq_group_metadata.token_chunk_size == seq_data.get_len()
        seq_group_metadata_list.append(seq_group_metadata)

    expected_selected_token_indices = []
    selected_token_start_idx = 0
    for seq_len in seq_lens:
        expected_selected_token_indices.append(selected_token_start_idx +
                                               seq_len - 1)
        selected_token_start_idx += seq_len
    model_input = model_runner._prepare_model_input(seq_group_metadata_list)
    input_tokens = model_input.input_tokens
    input_positions = model_input.input_positions
    attn_metadata = model_input.attn_metadata
    return_seq_lens = model_input.seq_lens
    slot_mapping = model_input.slot_mapping
    assert return_seq_lens == seq_lens
    assert len(slot_mapping) == len(input_tokens)

    # Verify input metadata is correct for prompts.
    device = model_runner.device
    assert attn_metadata.num_prefills > 0
    assert attn_metadata.num_decode_tokens == 0
    assert torch.allclose(
        attn_metadata.seq_lens_tensor,
        torch.tensor(seq_lens, device=device, dtype=torch.int))
    assert attn_metadata.seq_lens == seq_lens
    assert attn_metadata.max_prefill_seq_len == max(seq_lens)
    assert attn_metadata.max_decode_seq_len == 0

    # Test subquery start locs.
    start_idx = 0
    start_loc = [start_idx]
    for seq_len in seq_lens:
        start_idx += seq_len
        start_loc.append(start_idx)
    assert torch.allclose(
        attn_metadata.query_start_loc,
        torch.tensor(start_loc, dtype=torch.int32, device=device))

    # Test seq start locs. Note that for normal prefill it is
    # equivalent to query_start_loc.
    start_idx = 0
    seq_start_loc = [start_idx]
    for seq_len in seq_lens:
        start_idx += seq_len
        seq_start_loc.append(start_idx)

    assert torch.allclose(
        attn_metadata.seq_start_loc,
        torch.tensor(start_loc, dtype=torch.int32, device=device))
    assert torch.allclose(
        attn_metadata.context_lens_tensor,
        torch.zeros(attn_metadata.context_lens_tensor.shape[0],
                    dtype=torch.int,
                    device=device))

    expected = torch.tensor([[] for _ in range(len(seq_group_metadata_list))],
                            dtype=torch.int32,
                            device=model_runner.device)
    assert torch.allclose(attn_metadata.block_tables, expected)
    # Cuda graph should not be used for prerill.
    assert attn_metadata.use_cuda_graph is False

    assert len(input_tokens) == sum(seq_lens)
    assert len(input_positions) == sum(seq_lens)
    torch.testing.assert_close(input_tokens, input_positions)

    sampling_metadata = SamplingMetadata.prepare(
        seq_group_metadata_list,
        seq_lens,
        query_lens=seq_lens,
        device=model_runner.device,
        pin_memory=model_runner.pin_memory)
    assert len(input_tokens) == sum(seq_lens)
    assert len(input_positions) == sum(seq_lens)
    actual = sampling_metadata.selected_token_indices
    expected = torch.tensor(expected_selected_token_indices,
                            device=actual.device,
                            dtype=actual.dtype)
    torch.testing.assert_close(actual, expected)
    torch.allclose(input_tokens, input_positions)

    actual = sampling_metadata.selected_token_indices
    expected = torch.tensor(expected_selected_token_indices,
                            device=actual.device,
                            dtype=actual.dtype)
    torch.testing.assert_close(actual, expected)


@pytest.mark.parametrize("batch_size", list(range(1, 257)))
def test_prepare_decode_cuda_graph(batch_size):
    model_runner = _create_model_runner(
        "facebook/opt-125m",
        seed=0,
        dtype="float16",
        enforce_eager=False,
        max_num_batched_tokens=100000,
        max_num_seqs=100000,
        enable_chunked_prefill=False,
    )

<<<<<<< HEAD
    context_lens = []
    seq_group_metadata_list = []
=======
    context_lens: List[int] = []
    seq_group_metadata_list: List[SequenceGroupMetadata] = []
>>>>>>> 8720c92e
    # Assume each seq group finishes prefill.
    for i in range(batch_size):
        # make sure all tokens fit into one block
        context_len = i % (model_runner.block_size - 1) + 1
        context_lens.append(context_len)
<<<<<<< HEAD
        seq_data = list(range(context_len))
        seq_data = SequenceData(seq_data)
=======
        seq_data = SequenceData(list(range(context_len)))
>>>>>>> 8720c92e
        seq_data.update_num_computed_tokens(context_len)
        # Append one token ID since prefill is finished.
        seq_data.append_token_id(1, 0)
        seq_group_metadata = SequenceGroupMetadata(
            request_id=f"test_{i}",
            is_prompt=False,
            seq_data={0: seq_data},
            sampling_params=SamplingParams(temperature=0),
            block_tables={0: [1]},
        )
        assert seq_group_metadata.token_chunk_size == 1
        seq_group_metadata_list.append(seq_group_metadata)

    model_input = model_runner._prepare_model_input(seq_group_metadata_list)
    input_tokens, input_positions, attn_metadata, slot_mapping = (
        model_input.input_tokens, model_input.input_positions,
        model_input.attn_metadata, model_input.slot_mapping)
    assert len(slot_mapping) == len(input_tokens)

    expected_bs = _get_graph_batch_size(len(seq_group_metadata_list))
    # Verify input metadata is correct for prompts.
    device = model_runner.device
    assert attn_metadata.num_prefills == 0
    assert attn_metadata.num_prefill_tokens == 0
    seq_lens = [context_len + 1 for context_len in context_lens]
    # seq_lens are padded to expected_bs
    for _ in range(expected_bs - len(seq_lens)):
        seq_lens.append(1)
    assert attn_metadata.seq_lens == seq_lens
    start_idx = 0
    start_loc = [start_idx]
    for _ in context_lens:
        # decode has only 1 token for query.
        start_idx += 1
        start_loc.append(start_idx)
    assert torch.allclose(
        attn_metadata.query_start_loc,
        torch.tensor(start_loc, dtype=torch.int32, device=device))

    start_idx = 0
    seq_start_loc = [start_idx]
    for seq_len in seq_lens:
        start_idx += seq_len
        seq_start_loc.append(start_idx)
    assert torch.allclose(
        attn_metadata.seq_start_loc,
        torch.tensor(seq_start_loc, dtype=torch.int32, device=device))

    assert torch.allclose(
        attn_metadata.context_lens_tensor,
        torch.tensor(context_lens, dtype=torch.int, device=device))
    assert attn_metadata.max_decode_seq_len == max(seq_lens)
    assert torch.allclose(
        attn_metadata.seq_lens_tensor[:len(seq_lens)],
        torch.tensor(seq_lens, dtype=torch.int, device=device))

    # block table's first index corresponds to each batch, meaning in
    # decoding it is each token.
    assert attn_metadata.block_tables.shape[0] == len(input_tokens)
    # Block table's second dim correspondsd to each token's block number.
    # It is padded up to
    assert attn_metadata.block_tables.shape[1] == (
        model_runner.get_max_block_per_batch())
    assert attn_metadata.use_cuda_graph is True

    assert len(input_tokens) == expected_bs
    assert len(input_positions) == expected_bs
    torch.allclose(input_tokens, input_positions)

    # Verify Sampling
    expected_selected_token_indices = []
    selected_token_start_idx = 0
    for _ in context_lens:
        expected_selected_token_indices.append(selected_token_start_idx)
        selected_token_start_idx += 1
    sampling_metadata = SamplingMetadata.prepare(
        seq_group_metadata_list,
        seq_lens,
        # query lens is all 1 for decode.
        query_lens=[1 for _ in range(len(context_lens))],
        device=model_runner.device,
        pin_memory=model_runner.pin_memory)
    actual = sampling_metadata.selected_token_indices
    expected = torch.tensor(expected_selected_token_indices,
                            device=actual.device,
                            dtype=actual.dtype)
    torch.testing.assert_close(actual, expected)


def test_empty_seq_group():
    """Verify prepare prompt and decode returns empty output."""
    model_runner = _create_model_runner(
        "facebook/opt-125m",
        seed=0,
        dtype="float16",
        enforce_eager=False,
    )
<<<<<<< HEAD
    seq_group_metadata_list = []
=======
    seq_group_metadata_list: List[SequenceGroupMetadata] = []
>>>>>>> 8720c92e
    model_input = model_runner._prepare_model_input(seq_group_metadata_list)
    input_tokens, input_positions, attn_metadata, slot_mapping = (
        model_input.input_tokens,
        model_input.input_positions,
        model_input.attn_metadata,
        model_input.slot_mapping,
    )
    assert len(input_tokens) == 0
    assert len(input_positions) == 0
    assert attn_metadata is None
    assert len(slot_mapping) == 0

    model_input = model_runner._prepare_model_input(seq_group_metadata_list)
    (input_tokens, input_positions, attn_metadata, slot_mapping,
     return_seq_lens) = (
         model_input.input_tokens,
         model_input.input_positions,
         model_input.attn_metadata,
         model_input.slot_mapping,
         model_input.seq_lens,
     )
    assert len(input_tokens) == 0
    assert len(input_positions) == 0
    assert attn_metadata is None
    assert len(slot_mapping) == 0
    assert len(return_seq_lens) == 0


@pytest.fixture
def distributed_init():
    init_distributed_environment(
        world_size=1,
        rank=0,
        distributed_init_method=f"tcp://127.0.0.1:{get_open_port()}",
        local_rank=0)
<<<<<<< HEAD
=======
    ensure_model_parallel_initialized(1, 1)
>>>>>>> 8720c92e


@pytest.mark.parametrize("batch_size", list(range(2, 128)))
@pytest.mark.parametrize("enforce_eager", [True, False])
def test_hybrid_batches(batch_size, enforce_eager, distributed_init):
    model_runner = _create_model_runner(
        "facebook/opt-125m",
        seed=0,
        dtype="float16",
        enforce_eager=enforce_eager,
        max_num_batched_tokens=100000,
        max_num_seqs=100000,
        enable_chunked_prefill=True,
    )

    # Add prefill requests.
<<<<<<< HEAD
    seq_lens = []
    seq_group_metadata_list = []
    prefill_metadata_list = []
    decode_metadata_list = []
=======
    seq_lens: List[int] = []
    seq_group_metadata_list: List[SequenceGroupMetadata] = []
    prefill_metadata_list: List[SequenceGroupMetadata] = []
    decode_metadata_list: List[SequenceGroupMetadata] = []
>>>>>>> 8720c92e
    block_tables = {0: [1]}
    prefill_batch_size = batch_size // 2
    decode_batch_size = batch_size - prefill_batch_size
    for i in range(prefill_batch_size):
        # make sure all tokens fit into one block
        seq_len = i % (model_runner.block_size - 1) + 1
        seq_lens.append(seq_len)
        seq_data = SequenceData(list(range(seq_len)))
        seq_group_metadata = SequenceGroupMetadata(
            request_id=f"test_{i}",
            is_prompt=True,
            seq_data={0: seq_data},
            sampling_params=SamplingParams(temperature=0),
            block_tables=block_tables,
        )
        assert seq_group_metadata.token_chunk_size == seq_data.get_len()
        seq_group_metadata_list.append(seq_group_metadata)
        prefill_metadata_list.append(seq_group_metadata)

    # Add decode requests
    for i in range(prefill_batch_size, batch_size):
        # make sure all tokens fit into one block
        context_len = i % (model_runner.block_size - 1) + 1
        prompt_toks = list(range(context_len))
        seq_data = SequenceData(prompt_toks)
        seq_data.append_token_id(1, 0)
        seq_data.update_num_computed_tokens(context_len)
        seq_group_metadata = SequenceGroupMetadata(
            request_id=f"test_{i}",
            is_prompt=False,
            seq_data={0: seq_data},
            sampling_params=SamplingParams(temperature=0),
            block_tables={0: [1]},
        )
        assert seq_group_metadata.token_chunk_size == 1
        seq_group_metadata_list.append(seq_group_metadata)
        decode_metadata_list.append(seq_group_metadata)

    (input_tokens, input_positions, attn_metadata, _, _, _,
     _) = model_runner.prepare_input_tensors(seq_group_metadata_list)

    prefill_meta_actual = attn_metadata.prefill_metadata
    decode_meta_actual = attn_metadata.decode_metadata

    assert len(attn_metadata.slot_mapping) == len(input_tokens)
    assert len(input_positions) == len(input_tokens)
    assert attn_metadata.num_prefills == prefill_batch_size
    assert attn_metadata.num_decode_tokens == decode_batch_size
    assert attn_metadata.num_prefill_tokens == sum(seq_lens)

    # Verify attn metadata is consistent. We don't need to test individual
    # values here because they are tested above.
    attn_metadata = model_runner._prepare_model_input(
        seq_group_metadata_list).attn_metadata

    for attr_expected, attr_actual in zip(vars(attn_metadata.prefill_metadata),
                                          vars(prefill_meta_actual)):
        assert attr_expected[1] == attr_actual[1]
    for attr_expected, attr_actual in zip(vars(attn_metadata.decode_metadata),
                                          vars(decode_meta_actual)):
        assert attr_expected[1] == attr_actual[1]<|MERGE_RESOLUTION|>--- conflicted
+++ resolved
@@ -1,23 +1,15 @@
-<<<<<<< HEAD
+from typing import List
+
 import pytest
 import torch
 
-from vllm.distributed.parallel_state import init_distributed_environment
-=======
-from typing import List
-
-import pytest
-import torch
-
 from vllm.distributed.parallel_state import (ensure_model_parallel_initialized,
                                              init_distributed_environment)
->>>>>>> 8720c92e
 from vllm.engine.arg_utils import EngineArgs
 from vllm.model_executor.sampling_metadata import SamplingMetadata
 from vllm.sequence import SamplingParams, SequenceData, SequenceGroupMetadata
 from vllm.utils import get_open_port
 from vllm.worker.model_runner import ModelRunner, _get_graph_batch_size
-<<<<<<< HEAD
 
 
 def _create_model_runner(model: str, *args, **kwargs) -> ModelRunner:
@@ -45,39 +37,8 @@
         enable_chunked_prefill=False,
     )
 
-    seq_lens = []
-    seq_group_metadata_list = []
-=======
-
-
-def _create_model_runner(model: str, *args, **kwargs) -> ModelRunner:
-    engine_args = EngineArgs(model, *args, **kwargs)
-    engine_config = engine_args.create_engine_config()
-    model_runner = ModelRunner(
-        model_config=engine_config.model_config,
-        parallel_config=engine_config.parallel_config,
-        scheduler_config=engine_config.scheduler_config,
-        device_config=engine_config.device_config,
-        cache_config=engine_config.cache_config,
-        load_config=engine_config.load_config,
-        lora_config=engine_config.lora_config,
-        is_driver_worker=True,
-    )
-    return model_runner
-
-
-@pytest.mark.parametrize("batch_size", list(range(1, 257)))
-def test_prepare_prompt(batch_size):
-    model_runner = _create_model_runner(
-        "facebook/opt-125m",
-        max_num_batched_tokens=100000,
-        max_num_seqs=100000,
-        enable_chunked_prefill=False,
-    )
-
     seq_lens: List[int] = []
     seq_group_metadata_list: List[SequenceGroupMetadata] = []
->>>>>>> 8720c92e
     block_tables = {0: [1]}
     for i in range(batch_size):
         # make sure all tokens fit into one block
@@ -192,24 +153,14 @@
         enable_chunked_prefill=False,
     )
 
-<<<<<<< HEAD
-    context_lens = []
-    seq_group_metadata_list = []
-=======
     context_lens: List[int] = []
     seq_group_metadata_list: List[SequenceGroupMetadata] = []
->>>>>>> 8720c92e
     # Assume each seq group finishes prefill.
     for i in range(batch_size):
         # make sure all tokens fit into one block
         context_len = i % (model_runner.block_size - 1) + 1
         context_lens.append(context_len)
-<<<<<<< HEAD
-        seq_data = list(range(context_len))
-        seq_data = SequenceData(seq_data)
-=======
         seq_data = SequenceData(list(range(context_len)))
->>>>>>> 8720c92e
         seq_data.update_num_computed_tokens(context_len)
         # Append one token ID since prefill is finished.
         seq_data.append_token_id(1, 0)
@@ -307,11 +258,7 @@
         dtype="float16",
         enforce_eager=False,
     )
-<<<<<<< HEAD
-    seq_group_metadata_list = []
-=======
     seq_group_metadata_list: List[SequenceGroupMetadata] = []
->>>>>>> 8720c92e
     model_input = model_runner._prepare_model_input(seq_group_metadata_list)
     input_tokens, input_positions, attn_metadata, slot_mapping = (
         model_input.input_tokens,
@@ -347,10 +294,7 @@
         rank=0,
         distributed_init_method=f"tcp://127.0.0.1:{get_open_port()}",
         local_rank=0)
-<<<<<<< HEAD
-=======
     ensure_model_parallel_initialized(1, 1)
->>>>>>> 8720c92e
 
 
 @pytest.mark.parametrize("batch_size", list(range(2, 128)))
@@ -367,17 +311,10 @@
     )
 
     # Add prefill requests.
-<<<<<<< HEAD
-    seq_lens = []
-    seq_group_metadata_list = []
-    prefill_metadata_list = []
-    decode_metadata_list = []
-=======
     seq_lens: List[int] = []
     seq_group_metadata_list: List[SequenceGroupMetadata] = []
     prefill_metadata_list: List[SequenceGroupMetadata] = []
     decode_metadata_list: List[SequenceGroupMetadata] = []
->>>>>>> 8720c92e
     block_tables = {0: [1]}
     prefill_batch_size = batch_size // 2
     decode_batch_size = batch_size - prefill_batch_size
