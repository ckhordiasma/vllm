--- conflicted
+++ resolved
@@ -2,10 +2,7 @@
 from copy import deepcopy
 from dataclasses import dataclass
 from typing import Dict, List, Optional, Tuple
-<<<<<<< HEAD
-=======
 from unittest.mock import patch
->>>>>>> 8720c92e
 
 import pytest
 import torch
@@ -15,12 +12,8 @@
 from vllm.lora.fully_sharded_layers import (
     ColumnParallelLinearWithShardedLoRA,
     MergedColumnParallelLinearWithShardedLoRA,
-<<<<<<< HEAD
-    MergedQKVParallelLinearWithShardedLora, RowParallelLinearWithShardedLoRA)
-=======
     MergedQKVParallelLinearWithShardedLora, QKVParallelLinearWithShardedLora,
     RowParallelLinearWithShardedLoRA)
->>>>>>> 8720c92e
 # yapf conflicts with isort for this block
 # yapf: disable
 from vllm.lora.layers import (BaseLayerWithLoRA, ColumnParallelLinearWithLoRA,
@@ -41,11 +34,7 @@
 from vllm.model_executor.layers.logits_processor import LogitsProcessor
 from vllm.model_executor.layers.rotary_embedding import get_rope
 from vllm.model_executor.layers.vocab_parallel_embedding import (
-<<<<<<< HEAD
-    ParallelLMHead, VocabParallelEmbedding)
-=======
     ParallelLMHead, VocabParallelEmbedding, get_masked_input_and_mask)
->>>>>>> 8720c92e
 from vllm.model_executor.utils import set_random_seed
 
 from .utils import DummyLoRAManager
@@ -443,12 +432,8 @@
         logits_processor = LogitsProcessor(
             vocab_size + lora_config.lora_extra_vocab_size, vocab_size)
         lora_logits_processor = LogitsProcessorWithLoRA(
-<<<<<<< HEAD
-            logits_processor, 1024, linear.weight.dtype, linear.weight.device)
-=======
             logits_processor, 1024, linear.weight.dtype, linear.weight.device,
             None)
->>>>>>> 8720c92e
         lora_logits_processor.create_lora_weights(max_loras, lora_config)
 
         return linear, logits_processor, lora_logits_processor
@@ -501,11 +486,7 @@
 
         logits_processor.org_vocab_size = (vocab_size +
                                            lora_config.lora_extra_vocab_size)
-<<<<<<< HEAD
-        expected_results = []
-=======
         expected_results: List[torch.Tensor] = []
->>>>>>> 8720c92e
         for input_, lora_id in zip(inputs, prompt_mapping):
             lora = lora_dict[lora_id]
             result = logits_processor._get_logits(hidden_states=input_,
@@ -893,9 +874,6 @@
     actual_q, actual_k = lora_rope(positions, query, key)
 
     torch.allclose(ref_q, actual_q)
-<<<<<<< HEAD
-    torch.allclose(ref_k, actual_k)
-=======
     torch.allclose(ref_k, actual_k)
 
 
@@ -1109,5 +1087,4 @@
     assert torch.equal(modified_x_rank_2,
                        torch.tensor([0, 0, 0, 0, 0, 1, 0, 0, 0, 0, 4, 0]))
     assert torch.equal(modified_x_rank_3,
-                       torch.tensor([0, 0, 0, 0, 0, 0, 0, 1, 0, 0, 0, 4]))
->>>>>>> 8720c92e
+                       torch.tensor([0, 0, 0, 0, 0, 0, 0, 1, 0, 0, 0, 4]))