import itertools
import random
<<<<<<< HEAD
from typing import List, Optional, Tuple
=======
from typing import Dict, List, Optional, Tuple
>>>>>>> 8720c92e
from unittest.mock import patch

import pytest
import torch
from transformers import GenerationConfig, GenerationMixin

from vllm.model_executor.layers.sampler import Sampler
from vllm.model_executor.sampling_metadata import SamplingMetadata
from vllm.model_executor.utils import set_random_seed
from vllm.sequence import SamplingParams, SequenceData, SequenceGroupMetadata
from vllm.utils import Counter, is_pin_memory_available


class MockLogitsSampler(Sampler):

    def __init__(self, fake_logits: torch.Tensor):
        super().__init__()
        self.fake_logits = fake_logits

    def forward(self, *args, **kwargs):
        return super().forward(*args, **kwargs)


def _prepare_test(
        batch_size: int
) -> Tuple[torch.Tensor, torch.Tensor, MockLogitsSampler]:
    input_tensor = torch.rand((batch_size, 1024), dtype=torch.float16)
    fake_logits = torch.full((batch_size, VOCAB_SIZE),
                             1e-2,
                             dtype=input_tensor.dtype)
    sampler = MockLogitsSampler(fake_logits)
    return input_tensor, fake_logits, sampler


VOCAB_SIZE = 32000
RANDOM_SEEDS = list(range(128))
CUDA_DEVICES = [
    f"cuda:{i}" for i in range(1 if torch.cuda.device_count() == 1 else 2)
]


def _do_sample(
    batch_size: int,
    input_tensor: torch.Tensor,
    sampler: MockLogitsSampler,
    sampling_params: SamplingParams,
    device: str,
):
<<<<<<< HEAD
    seq_group_metadata_list = []
    seq_lens = []
=======
    seq_group_metadata_list: List[SequenceGroupMetadata] = []
    seq_lens: List[int] = []
>>>>>>> 8720c92e
    for i in range(batch_size):
        seq_group_metadata_list.append(
            SequenceGroupMetadata(
                request_id=f"test_{i}",
                is_prompt=True,
                seq_data={0: SequenceData([1, 2, 3])},
                sampling_params=sampling_params,
                block_tables={0: [1]},
            ))
        seq_lens.append(seq_group_metadata_list[-1].seq_data[0].get_len())

    sampling_metadata = SamplingMetadata.prepare(
        seq_group_metadata_list,
        seq_lens,
        query_lens=seq_lens,
        device=device,
        pin_memory=is_pin_memory_available())
    return sampler(logits=input_tensor, sampling_metadata=sampling_metadata)


@pytest.mark.parametrize("seed", RANDOM_SEEDS)
@pytest.mark.parametrize("device", CUDA_DEVICES)
def test_sampler_all_greedy(seed: int, device: str):
    set_random_seed(seed)
    torch.set_default_device(device)
    batch_size = random.randint(1, 256)
    input_tensor, fake_logits, sampler = _prepare_test(batch_size)

    sampling_params = SamplingParams(temperature=0)
    sampler_output = _do_sample(batch_size, fake_logits, sampler,
                                sampling_params, device)
    expected = torch.argmax(fake_logits, dim=-1)
    for i, sequence_output in enumerate(sampler_output):
        for nth_output in sequence_output.samples:
            assert nth_output.output_token == expected[i].item()


@pytest.mark.parametrize("seed", RANDOM_SEEDS)
@pytest.mark.parametrize("device", CUDA_DEVICES)
def test_sampler_all_random(seed: int, device: str):
    set_random_seed(seed)
    torch.set_default_device(device)
    batch_size = random.randint(1, 256)
    _, fake_logits, sampler = _prepare_test(batch_size)

    for i in range(batch_size):
        fake_logits[i, i] = 1e2

    sampling_params = SamplingParams(
        temperature=1.0,
        n=random.randint(1, 10),
    )
    sampler_output = _do_sample(batch_size, fake_logits, sampler,
                                sampling_params, device)

    for i, sequence_output in enumerate(sampler_output):
        for nth_output in sequence_output.samples:
            assert nth_output.output_token == i


@pytest.mark.parametrize("seed", RANDOM_SEEDS)
@pytest.mark.parametrize("device", CUDA_DEVICES)
def test_sampler_all_random_seed(seed: int, device: str):
    set_random_seed(seed)
    torch.set_default_device(device)
    batch_size = random.randint(1, 256)
    _, fake_logits, sampler = _prepare_test(batch_size)

    for i in range(batch_size):
        fake_logits[i, i] = 1e2

    sampling_params = SamplingParams(
        temperature=1.0,
        n=random.randint(1, 10),
        seed=random.randint(0, 10000),
    )
    sampler_output = _do_sample(batch_size, fake_logits, sampler,
                                sampling_params, device)

    for i, sequence_output in enumerate(sampler_output):
        for nth_output in sequence_output.samples:
            assert nth_output.output_token == i


@pytest.mark.parametrize("seed", RANDOM_SEEDS)
@pytest.mark.parametrize("device", CUDA_DEVICES)
def test_sampler_all_random_seed_deterministic(seed: int, device: str):
    set_random_seed(seed)
    torch.set_default_device(device)
    batch_size = random.randint(1, 256)
    _, fake_logits, sampler = _prepare_test(batch_size)

    sampling_params = SamplingParams(
        temperature=1.0,
        n=random.randint(1, 10),
        seed=random.randint(0, 10000),
    )
    first_sampler_output = _do_sample(batch_size, fake_logits, sampler,
                                      sampling_params, device)

    second_sampler_output = _do_sample(batch_size, fake_logits, sampler,
                                       sampling_params, device)

    assert first_sampler_output == second_sampler_output


@pytest.mark.parametrize("seed", RANDOM_SEEDS)
@pytest.mark.parametrize("device", CUDA_DEVICES)
def test_sampler_all_beam(seed: int, device: str):
    set_random_seed(seed)
    torch.set_default_device(device)
    batch_size = random.randint(1, 256)
    _, fake_logits, sampler = _prepare_test(batch_size)

    sampling_params = SamplingParams(
        temperature=0,
        best_of=2,
        use_beam_search=True,
    )
    _do_sample(batch_size, fake_logits, sampler, sampling_params, device)
    # no assertion here as I am not sure how to determine whether
    # the outputs are expected - in other words, this just tests
    # whether there are no exceptions in the sampler
    # when handling an all-beam search case.


@pytest.mark.parametrize("seed", RANDOM_SEEDS)
@pytest.mark.parametrize("device", CUDA_DEVICES)
def test_sampler_min_tokens_penalty(seed: int, device: str):
    seq_id_counter = Counter(start=random.randint(0, 100))
    set_random_seed(seed)
    torch.set_default_device(device)

    def create_sampling_params(min_tokens,
                               eos_token_id=0,
                               *,
                               stop_token_ids: Optional[List[int]] = None,
                               prompt_logprobs: Optional[int] = None):
        sampling_params = SamplingParams(
            min_tokens=min_tokens,
            max_tokens=9999,  # keep higher than max of min_tokens
            stop_token_ids=stop_token_ids,
            # requesting prompt_logprobs changes the structure of `logits`
            prompt_logprobs=prompt_logprobs,
        )
        sampling_params.all_stop_token_ids.add(eos_token_id)
        return sampling_params

    def create_sequence_data(num_input=3, num_generated=0):
        seq_data = SequenceData(
            random.choices(range(0, VOCAB_SIZE), k=num_input))
        if num_generated > 0:
            seq_data.output_token_ids = random.choices(range(0, VOCAB_SIZE),
                                                       k=num_generated)
        return seq_data

    def generate_test_case():
        # generate multiple seq groups but limit total batch size
        batch_size = random.randint(1, 128)

        expected_penalization = []
<<<<<<< HEAD
        sequence_metadata_list = []
=======
        sequence_metadata_list: List[SequenceGroupMetadata] = []
>>>>>>> 8720c92e
        # 20% chance to generate seq group metadata list with all prompts
        is_prompt = random.random() < 0.2
        while batch_size > 0:
            num_seqs = 1 if is_prompt else random.randint(1, batch_size)

            eos_token_id = random.randint(0, VOCAB_SIZE - 1)
            min_tokens = random.randint(0, 50)
            num_stop_tokens = random.randint(0, 8)
            if num_stop_tokens > 0:
                stop_token_ids = random.choices(range(0, VOCAB_SIZE - 1),
                                                k=num_stop_tokens)
            else:
                stop_token_ids = None

            sampling_params = create_sampling_params(
                min_tokens=min_tokens,
                eos_token_id=eos_token_id,
                stop_token_ids=stop_token_ids)

<<<<<<< HEAD
            seq_data = {}
            seq_group_penalization = []
=======
            seq_data: Dict[int, SequenceData] = {}
            seq_group_penalization: List[bool] = []
>>>>>>> 8720c92e
            for _ in range(num_seqs):
                num_input = random.randint(1, 100)
                num_generated = 0 if is_prompt else random.randint(1, 100)
                seq_data[next(seq_id_counter)] = create_sequence_data(
                    num_input=num_input, num_generated=num_generated)
                seq_group_penalization.append(num_generated < min_tokens)

            expected_penalization.extend(seq_group_penalization)
            sequence_metadata_list.append(
                SequenceGroupMetadata(
                    request_id=f"test_{batch_size}",
                    is_prompt=is_prompt,
                    seq_data=seq_data,
                    sampling_params=sampling_params,
                    block_tables={},
                ))
            batch_size -= num_seqs

        return {
            "expected_penalization": expected_penalization,
            "seq_group_metadata_list": sequence_metadata_list,
        }

    # define some explicit test cases for edge case behavior
    prompt_without_penalization = {
        "expected_penalization": [False],
        "seq_group_metadata_list": [
            SequenceGroupMetadata(
                request_id="test_1",
                is_prompt=True,
                seq_data={
                    next(seq_id_counter): create_sequence_data(),
                },
                sampling_params=create_sampling_params(0),
                block_tables={},
            ),
        ]
    }

    prompt_with_penalization = {
        "expected_penalization": [True],
        "seq_group_metadata_list": [
            SequenceGroupMetadata(
                request_id="test_1",
                is_prompt=True,
                seq_data={
                    next(seq_id_counter): create_sequence_data(),
                },
                sampling_params=create_sampling_params(1),
                block_tables={},
            ),
        ]
    }

    prompt_with_penalization_and_prompt_logprobs = {
        "expected_penalization": [False, False, True],
        "seq_group_metadata_list": [
            SequenceGroupMetadata(
                request_id="test_1",
                is_prompt=True,
                seq_data={
                    next(seq_id_counter): create_sequence_data(num_input=3),
                },
                sampling_params=create_sampling_params(1, prompt_logprobs=3),
                block_tables={},
            ),
        ]
    }

    stop_penalizing_after_min_tokens = {
        "expected_penalization": [False],
        "seq_group_metadata_list": [
            SequenceGroupMetadata(
                request_id="test_1",
                is_prompt=False,
                seq_data={
                    next(seq_id_counter):
                    create_sequence_data(num_generated=1),
                },
                sampling_params=create_sampling_params(1),
                block_tables={},
            )
        ]
    }

    stop_token_ids = [42, 99, 42, 0]  # intentional duplication
    prompt_combination = {
        "expected_penalization": [False, True, False],
        "seq_group_metadata_list": [
            SequenceGroupMetadata(
                request_id="test_2",
                is_prompt=True,
                seq_data={
                    next(seq_id_counter): create_sequence_data(num_input=2),
                },
                sampling_params=create_sampling_params(1, prompt_logprobs=3),
                block_tables={},
            ),
            SequenceGroupMetadata(
                request_id="test_3",
                is_prompt=True,
                seq_data={
                    next(seq_id_counter): create_sequence_data(),
                },
                sampling_params=create_sampling_params(
                    0, stop_token_ids=stop_token_ids),
                block_tables={},
            )
        ]
    }

    stop_token_ids = [1, 999, 37, 37]  # intentional duplication
    decode_combination = {
        "expected_penalization": [True, False, False, True, False],
        "seq_group_metadata_list": [
            SequenceGroupMetadata(
                request_id="test_1",
                is_prompt=False,
                seq_data={
                    next(seq_id_counter):
                    create_sequence_data(num_generated=1),
                    next(seq_id_counter):
                    create_sequence_data(num_generated=100),
                },
                sampling_params=create_sampling_params(
                    2, stop_token_ids=stop_token_ids),
                block_tables={},
            ),
            SequenceGroupMetadata(
                request_id="test_2",
                is_prompt=False,
                seq_data={
                    next(seq_id_counter):
                    create_sequence_data(num_generated=20),
                    next(seq_id_counter):
                    create_sequence_data(num_generated=1),
                    next(seq_id_counter):
                    create_sequence_data(num_generated=10),
                },
                sampling_params=create_sampling_params(
                    10, prompt_logprobs=5, stop_token_ids=stop_token_ids),
                block_tables={},
            ),
        ]
    }

    if seed == 0:
        test_cases = [
            prompt_without_penalization,
            prompt_with_penalization,
            prompt_with_penalization_and_prompt_logprobs,
            stop_penalizing_after_min_tokens,
            prompt_combination,
            decode_combination,
        ]
    else:
        test_cases = [generate_test_case()]

<<<<<<< HEAD
    def run_test_case(*,
                      expected_penalization=None,
                      seq_group_metadata_list=None):
=======
    def run_test_case(*, expected_penalization: List[bool],
                      seq_group_metadata_list: List[SequenceGroupMetadata]):
>>>>>>> 8720c92e
        assert expected_penalization, \
            "Invalid test case, need expected_penalization"
        assert seq_group_metadata_list, \
            "Invalid test case, need seq_group_metadata_list"

        batch_size = 0
<<<<<<< HEAD
        seq_lens = []
        sampling_params_per_row = []
=======
        seq_lens: List[int] = []
        sampling_params_per_row: List[SamplingParams] = []
>>>>>>> 8720c92e
        for sgm in seq_group_metadata_list:
            sampling_params = sgm.sampling_params

            num_rows = len(sgm.seq_data)
            if sgm.is_prompt:
                # a prompt seq_group has only one sequence
                seq_data = next(iter(sgm.seq_data.values()))
                prompt_len = seq_data.get_prompt_len()
                seq_lens.append(prompt_len)

                if sgm.sampling_params.prompt_logprobs:
                    # with prompt_logprobs each token in the prompt has a row in
                    # logits
                    num_rows = prompt_len

            batch_size += num_rows
            sampling_params_per_row.extend(
                itertools.repeat(sampling_params, num_rows))

        assert len(
            expected_penalization
        ) == batch_size, \
            ("Invalid test case, expected_penalization does not match computed"
             "batch size")

        _, fake_logits, sampler = _prepare_test(batch_size)
        sampling_metadata = SamplingMetadata.prepare(
            seq_group_metadata_list,
            seq_lens=seq_lens if seq_lens else None,
            query_lens=seq_lens if seq_lens else None,
            device=device,
            pin_memory=is_pin_memory_available())
        # the logits tensor is modified in-place by the sampler
        _ = sampler(logits=fake_logits, sampling_metadata=sampling_metadata)

        for logits_idx, (should_penalize, sampling_params) in enumerate(
                zip(expected_penalization, sampling_params_per_row)):

            tokens_to_check = sampling_params.all_stop_token_ids

            if should_penalize:
                for token_id in tokens_to_check:
                    assert fake_logits[logits_idx, token_id] == -float(
                        'inf'
                    ), f"Expected token {token_id} for logits row {logits_idx}"
                    " to be penalized"
                # no other tokens should be set to -inf
                assert torch.count_nonzero(
                    fake_logits[logits_idx, :] == -float('inf')) == len(
                        tokens_to_check
                    ), f"Expected only {len(tokens_to_check)} to be penalized"
            else:
                # no tokens should be set to -inf
                assert torch.count_nonzero(
                    fake_logits[logits_idx, :] ==
                    -float('inf')) == 0, "No tokens should have been penalized"

    for test_case in test_cases:
        run_test_case(**test_case)


@pytest.mark.parametrize("seed", RANDOM_SEEDS)
@pytest.mark.parametrize("device", CUDA_DEVICES)
def test_sampler_mixed(seed: int, device: str):
    set_random_seed(seed)
    torch.set_default_device(device)
    batch_size = random.randint(1, 256)
    input_tensor, fake_logits, sampler = _prepare_test(batch_size)

    seq_group_metadata_list: List[SequenceGroupMetadata] = []
    expected_tokens: List[Optional[List[int]]] = []
<<<<<<< HEAD
    seq_lens = []
=======
    seq_lens: List[int] = []
>>>>>>> 8720c92e
    for i in range(batch_size):
        expected: Optional[List[int]] = None
        sampling_type = random.randint(0, 3)
        if sampling_type == 0:
            sampling_params = SamplingParams(temperature=0)
            expected = [int(torch.argmax(fake_logits[i], dim=-1).item())]
        elif sampling_type in (1, 2):
            n = random.randint(1, 10)
            sampling_params = SamplingParams(
                temperature=random.random() + 0.1,
                top_p=min(random.random() + 0.1, 1),
                top_k=random.randint(0, 10) or -1,
                n=n,
                presence_penalty=random.randint(0, 1),
            )
            if sampling_type == 2:
                sampling_params.seed = random.randint(0, 10000)
            else:
                for idx in range(n):
                    fake_logits[i, i + idx] = 1e2
                expected = list(range(i, i + n))
        else:
            sampling_params = SamplingParams(temperature=0,
                                             use_beam_search=True,
                                             best_of=2)
        expected_tokens.append(expected)
        seq_group_metadata_list.append(
            SequenceGroupMetadata(
                request_id=f"test_{i}",
                is_prompt=True,
                seq_data={0: SequenceData([1, 2, 3])},
                sampling_params=sampling_params,
                block_tables={0: [1]},
            ))
        seq_lens.append(seq_group_metadata_list[-1].seq_data[0].get_len())

    def test_sampling():
        sampling_metadata = SamplingMetadata.prepare(
            seq_group_metadata_list,
            seq_lens,
            query_lens=seq_lens,
            device=device,
            pin_memory=is_pin_memory_available())
        sampler_output = sampler(logits=fake_logits,
                                 sampling_metadata=sampling_metadata)

        for i, (sequence_output, metadata) in enumerate(
                zip(sampler_output, seq_group_metadata_list)):
            if metadata.sampling_params.use_beam_search:
                continue

            if (metadata.sampling_params.seed is not None
                    and expected_tokens[i] is None):
                # Record seeded random result to compare with results of
                # second invocation
                expected_tokens[i] = [
                    nth_output.output_token
                    for nth_output in sequence_output.samples
                ]
                continue

            expected_tokens_item = expected_tokens[i]
            assert expected_tokens_item is not None

            for n, nth_output in enumerate(sequence_output.samples):
                if (metadata.sampling_params.temperature == 0
                        or metadata.sampling_params.seed is not None):
                    # Ensure exact matches for greedy or random with seed
                    assert nth_output.output_token == expected_tokens_item[n]
                else:
                    # For non-seeded random check that one of the high-logit
                    # tokens were chosen
                    assert nth_output.output_token in expected_tokens_item

    # Test batch
    test_sampling()

    # Shuffle the batch and resample
    target_index = list(range(batch_size))
    for list_to_shuffle in (target_index, seq_group_metadata_list,
                            expected_tokens, seq_lens):
        random.Random(seed).shuffle(list_to_shuffle)
    target_index = torch.tensor(target_index)
    input_tensor.data = input_tensor.index_select(0, target_index)
    fake_logits.data = fake_logits.index_select(0, target_index)

    # This time, results of seeded random samples will be compared with
    # the corresponding sample in the pre-shuffled batch
    test_sampling()


@pytest.mark.parametrize("seed", RANDOM_SEEDS)
@pytest.mark.parametrize("device", CUDA_DEVICES)
def test_sampler_top_k_top_p(seed: int, device: str):
    set_random_seed(seed)
    batch_size = random.randint(1, 256)
    top_k = random.randint(100, 500)
    top_p = random.random() * 0.1
    vocab_size = 32000
    input_tensor = torch.rand((batch_size, 1024),
                              device=device,
                              dtype=torch.float16)
    fake_logits = torch.normal(0,
                               5,
                               size=(batch_size, vocab_size),
                               device=input_tensor.device,
                               dtype=input_tensor.dtype)
    sampler = MockLogitsSampler(fake_logits)

    generation_model = GenerationMixin()
    generation_config = GenerationConfig(top_k=top_k,
                                         top_p=top_p,
                                         do_sample=True)
    warpers = generation_model._get_logits_warper(generation_config)
    assert len(warpers) == 2  # top_p and top_k

<<<<<<< HEAD
    seq_group_metadata_list = []
    seq_lens = []
=======
    seq_group_metadata_list: List[SequenceGroupMetadata] = []
    seq_lens: List[int] = []
>>>>>>> 8720c92e
    for i in range(batch_size):
        seq_group_metadata_list.append(
            SequenceGroupMetadata(
                request_id=f"test_{i}",
                is_prompt=True,
                seq_data={0: SequenceData([1, 2, 3])},
                sampling_params=SamplingParams(
                    temperature=1,
                    top_k=top_k,
                    top_p=top_p,
                ),
                block_tables={0: [1]},
            ))
        seq_lens.append(seq_group_metadata_list[-1].seq_data[0].get_len())

    sampling_metadata = SamplingMetadata.prepare(
        seq_group_metadata_list,
        seq_lens,
        query_lens=seq_lens,
        device=device,
        pin_memory=is_pin_memory_available())

    sample_probs = None

    def mock_sample(probs, *args, **kwargs):
        nonlocal sample_probs
        sample_probs = probs
        return ([[prob.topk(1, dim=-1).indices.tolist(), [0]]
                 for prob in probs], None)

    with patch("vllm.model_executor.layers.sampler._sample", mock_sample):
        sampler(logits=fake_logits, sampling_metadata=sampling_metadata)
<<<<<<< HEAD
    hf_probs = warpers(torch.zeros_like(fake_logits), fake_logits.clone())
    hf_probs = torch.softmax(hf_probs, dim=-1, dtype=torch.float)
    assert torch.allclose(hf_probs, sample_probs, atol=1e-5)
    assert torch.equal(hf_probs.eq(0), sample_probs.eq(0))
=======

    assert sample_probs is not None

    hf_probs = warpers(torch.zeros_like(fake_logits), fake_logits.clone())
    hf_probs = torch.softmax(hf_probs, dim=-1, dtype=torch.float)
    assert torch.allclose(hf_probs, sample_probs, atol=1e-5)
    assert torch.equal(hf_probs.eq(0), sample_probs.eq(0))


@pytest.mark.parametrize("device", CUDA_DEVICES)
def test_sampler_repetition_penalty_mixed(device: str):

    vocab_size = 8

    def test_sampling_params(sampling_params: List[SamplingParams]):

        seq_group_metadata_list: List[SequenceGroupMetadata] = []
        seq_lens: List[int] = []
        for i in range(2):
            seq_group_metadata_list.append(
                SequenceGroupMetadata(
                    request_id=f"test_{i}",
                    is_prompt=True,
                    seq_data={0: SequenceData([1, 2, 3])},
                    sampling_params=sampling_params[i],
                    block_tables={0: [1]},
                ))
            seq_lens.append(seq_group_metadata_list[-1].seq_data[0].get_len())

        sampling_metadata = SamplingMetadata.prepare(
            seq_group_metadata_list,
            seq_lens,
            query_lens=seq_lens,
            device=device,
            pin_memory=is_pin_memory_available())

        fake_logits = torch.full((2, vocab_size),
                                 1e-2,
                                 device=device,
                                 dtype=torch.float16)

        fake_logits[:, 5] = 1.1e-2
        fake_logits[:, 1] = 1.2e-2

        sampler = MockLogitsSampler(fake_logits)

        sampler_output = sampler(logits=fake_logits,
                                 sampling_metadata=sampling_metadata)

        generated_tokens = []
        for output in sampler_output:
            generated_tokens.append(output.samples[0].output_token)

        return generated_tokens

    # one configuration is greedy with repetition_penalty
    sampling_params_rep = SamplingParams(
        temperature=0.0,
        repetition_penalty=2.0,
    )

    # other configuration is sampling w/o repetition_penalty
    sampling_params_sample = SamplingParams(
        temperature=1.0,
        top_k=1,
        seed=42,
    )

    tokens1 = test_sampling_params(
        [sampling_params_rep, sampling_params_sample])

    tokens2 = test_sampling_params(
        [sampling_params_sample, sampling_params_rep])

    assert tokens1[0] == tokens2[1]
    assert tokens1[1] == tokens2[0]
>>>>>>> 8720c92e
<|MERGE_RESOLUTION|>--- conflicted
+++ resolved
@@ -1,10 +1,6 @@
 import itertools
 import random
-<<<<<<< HEAD
-from typing import List, Optional, Tuple
-=======
 from typing import Dict, List, Optional, Tuple
->>>>>>> 8720c92e
 from unittest.mock import patch
 
 import pytest
@@ -53,13 +49,8 @@
     sampling_params: SamplingParams,
     device: str,
 ):
-<<<<<<< HEAD
-    seq_group_metadata_list = []
-    seq_lens = []
-=======
     seq_group_metadata_list: List[SequenceGroupMetadata] = []
     seq_lens: List[int] = []
->>>>>>> 8720c92e
     for i in range(batch_size):
         seq_group_metadata_list.append(
             SequenceGroupMetadata(
@@ -221,11 +212,7 @@
         batch_size = random.randint(1, 128)
 
         expected_penalization = []
-<<<<<<< HEAD
-        sequence_metadata_list = []
-=======
         sequence_metadata_list: List[SequenceGroupMetadata] = []
->>>>>>> 8720c92e
         # 20% chance to generate seq group metadata list with all prompts
         is_prompt = random.random() < 0.2
         while batch_size > 0:
@@ -245,13 +232,8 @@
                 eos_token_id=eos_token_id,
                 stop_token_ids=stop_token_ids)
 
-<<<<<<< HEAD
-            seq_data = {}
-            seq_group_penalization = []
-=======
             seq_data: Dict[int, SequenceData] = {}
             seq_group_penalization: List[bool] = []
->>>>>>> 8720c92e
             for _ in range(num_seqs):
                 num_input = random.randint(1, 100)
                 num_generated = 0 if is_prompt else random.randint(1, 100)
@@ -410,27 +392,16 @@
     else:
         test_cases = [generate_test_case()]
 
-<<<<<<< HEAD
-    def run_test_case(*,
-                      expected_penalization=None,
-                      seq_group_metadata_list=None):
-=======
     def run_test_case(*, expected_penalization: List[bool],
                       seq_group_metadata_list: List[SequenceGroupMetadata]):
->>>>>>> 8720c92e
         assert expected_penalization, \
             "Invalid test case, need expected_penalization"
         assert seq_group_metadata_list, \
             "Invalid test case, need seq_group_metadata_list"
 
         batch_size = 0
-<<<<<<< HEAD
-        seq_lens = []
-        sampling_params_per_row = []
-=======
         seq_lens: List[int] = []
         sampling_params_per_row: List[SamplingParams] = []
->>>>>>> 8720c92e
         for sgm in seq_group_metadata_list:
             sampling_params = sgm.sampling_params
 
@@ -502,11 +473,7 @@
 
     seq_group_metadata_list: List[SequenceGroupMetadata] = []
     expected_tokens: List[Optional[List[int]]] = []
-<<<<<<< HEAD
-    seq_lens = []
-=======
     seq_lens: List[int] = []
->>>>>>> 8720c92e
     for i in range(batch_size):
         expected: Optional[List[int]] = None
         sampling_type = random.randint(0, 3)
@@ -623,13 +590,8 @@
     warpers = generation_model._get_logits_warper(generation_config)
     assert len(warpers) == 2  # top_p and top_k
 
-<<<<<<< HEAD
-    seq_group_metadata_list = []
-    seq_lens = []
-=======
     seq_group_metadata_list: List[SequenceGroupMetadata] = []
     seq_lens: List[int] = []
->>>>>>> 8720c92e
     for i in range(batch_size):
         seq_group_metadata_list.append(
             SequenceGroupMetadata(
@@ -662,12 +624,6 @@
 
     with patch("vllm.model_executor.layers.sampler._sample", mock_sample):
         sampler(logits=fake_logits, sampling_metadata=sampling_metadata)
-<<<<<<< HEAD
-    hf_probs = warpers(torch.zeros_like(fake_logits), fake_logits.clone())
-    hf_probs = torch.softmax(hf_probs, dim=-1, dtype=torch.float)
-    assert torch.allclose(hf_probs, sample_probs, atol=1e-5)
-    assert torch.equal(hf_probs.eq(0), sample_probs.eq(0))
-=======
 
     assert sample_probs is not None
 
@@ -743,5 +699,4 @@
         [sampling_params_sample, sampling_params_rep])
 
     assert tokens1[0] == tokens2[1]
-    assert tokens1[1] == tokens2[0]
->>>>>>> 8720c92e
+    assert tokens1[1] == tokens2[0]