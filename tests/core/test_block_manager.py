--- conflicted
+++ resolved
@@ -6,11 +6,8 @@
 
 from vllm import SamplingParams
 from vllm.block import PhysicalTokenBlock
-<<<<<<< HEAD
-=======
 from vllm.core.block.utils import (STR_NOT_IMPL_ENC_DEC_PREFIX_CACHE,
                                    STR_NOT_IMPL_ENC_DEC_SWA)
->>>>>>> 8720c92e
 from vllm.core.block_manager_v1 import (BlockSpaceManagerV1,
                                         UncachedBlockAllocator)
 from vllm.core.interfaces import AllocStatus
@@ -334,8 +331,6 @@
     # Swap seq group from CPU -> GPU.
     cpu_blocks = block_manager.get_block_table(prompt)
     assert block_manager.can_swap_in(seq_group) == AllocStatus.OK
-<<<<<<< HEAD
-=======
     before_cpu_blocks = block_manager.get_num_free_cpu_blocks()
     before_gpu_blocks = block_manager.get_num_free_gpu_blocks()
     mapping = block_manager.swap_in(seq_group)
@@ -392,7 +387,6 @@
     cross_cpu_blocks = block_manager.get_cross_block_table(seq_group)
     cpu_blocks = decoder_cpu_blocks + cross_cpu_blocks
     assert block_manager.can_swap_in(seq_group) == AllocStatus.OK
->>>>>>> 8720c92e
     before_cpu_blocks = block_manager.get_num_free_cpu_blocks()
     before_gpu_blocks = block_manager.get_num_free_gpu_blocks()
     mapping = block_manager.swap_in(seq_group)
@@ -526,16 +520,12 @@
 
     assert block_manager.get_num_free_gpu_blocks() == num_gpu_blocks
 
-<<<<<<< HEAD
-    parent = Sequence(1, "one two three", [0, 1, 2], block_size)
-=======
     parent = Sequence(seq_id=1,
                       inputs={
                           "prompt": "one two three",
                           "prompt_token_ids": [0, 1, 2],
                       },
                       block_size=block_size)
->>>>>>> 8720c92e
     seq_group = SequenceGroup(request_id="1",
                               seqs=[parent],
                               arrival_time=time.time(),
