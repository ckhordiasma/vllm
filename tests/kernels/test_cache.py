--- conflicted
+++ resolved
@@ -1,9 +1,5 @@
 import random
-<<<<<<< HEAD
-from typing import Tuple
-=======
 from typing import List, Tuple
->>>>>>> 8720c92e
 
 import pytest
 import torch
@@ -67,11 +63,7 @@
     src_blocks = random.sample(range(num_blocks), num_mappings)
     remainig_blocks = list(set(range(num_blocks)) - set(src_blocks))
     dst_blocks = random.sample(remainig_blocks, 2 * num_mappings)
-<<<<<<< HEAD
-    block_mapping = []
-=======
     block_mapping: List[Tuple[int, int]] = []
->>>>>>> 8720c92e
     for i in range(num_mappings):
         src = src_blocks[i]
         dst1 = dst_blocks[2 * i]
@@ -232,15 +224,10 @@
 
     # Create a random slot mapping.
     num_slots = block_size * num_blocks
-<<<<<<< HEAD
-    slot_mapping = random.sample(range(num_slots), num_tokens)
-    slot_mapping = torch.tensor(slot_mapping, dtype=torch.long, device=device)
-=======
     slot_mapping_lst = random.sample(range(num_slots), num_tokens)
     slot_mapping = torch.tensor(slot_mapping_lst,
                                 dtype=torch.long,
                                 device=device)
->>>>>>> 8720c92e
 
     qkv = torch.randn(num_tokens,
                       3,
@@ -272,15 +259,6 @@
                                 slot_mapping, kv_cache_dtype)
 
     # Run the reference implementation.
-<<<<<<< HEAD
-    block_indicies = torch.div(slot_mapping, block_size, rounding_mode='floor')
-    block_indicies = block_indicies.cpu().tolist()
-    block_offsets = slot_mapping % block_size
-    block_offsets = block_offsets.cpu().tolist()
-    for i in range(num_tokens):
-        block_idx = block_indicies[i]
-        block_offset = block_offsets[i]
-=======
     block_indicies = torch.div(slot_mapping, block_size, rounding_mode="floor")
     block_indicies_lst = block_indicies.cpu().tolist()
     block_offsets = slot_mapping % block_size
@@ -288,7 +266,6 @@
     for i in range(num_tokens):
         block_idx = block_indicies_lst[i]
         block_offset = block_offsets_lst[i]
->>>>>>> 8720c92e
         cloned_key_cache[block_idx, block_offset, :, :] = key[i]
         cloned_value_cache[block_idx, block_offset, :, :] = value[i]
 
