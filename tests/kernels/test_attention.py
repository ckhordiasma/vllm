--- conflicted
+++ resolved
@@ -72,17 +72,6 @@
     block_size = value_cache.shape[3]
     num_seqs = query.shape[0]
 
-<<<<<<< HEAD
-    block_tables = block_tables.cpu().tolist()
-    seq_lens = seq_lens.cpu().tolist()
-    for i in range(num_seqs):
-        q = query[i].unsqueeze(0)
-        block_table = block_tables[i]
-        seq_len = int(seq_lens[i])
-
-        keys = []
-        values = []
-=======
     block_tables_lst = block_tables.cpu().tolist()
     seq_lens_lst = seq_lens.cpu().tolist()
     for i in range(num_seqs):
@@ -92,7 +81,6 @@
 
         keys_lst: List[torch.Tensor] = []
         values_lst: List[torch.Tensor] = []
->>>>>>> 8720c92e
         for j in range(seq_len):
             block_number = int(block_table[j // block_size])
             block_offset = j % block_size
@@ -169,11 +157,7 @@
 
     # Create the block tables.
     max_num_blocks_per_seq = (max_seq_len + block_size - 1) // block_size
-<<<<<<< HEAD
-    block_tables = []
-=======
     block_tables_lst: List[List[int]] = []
->>>>>>> 8720c92e
     for _ in range(num_seqs):
         block_table = [
             random.randint(0, NUM_BLOCKS - 1)
