import argparse
from typing import List, Tuple

from vllm import EngineArgs, LLMEngine, RequestOutput, SamplingParams
<<<<<<< HEAD
=======
from vllm.utils import FlexibleArgumentParser
>>>>>>> 8720c92e


def create_test_prompts() -> List[Tuple[str, SamplingParams]]:
    """Create a list of test prompts with their sampling parameters."""
    return [
        ("A robot may not injure a human being",
         SamplingParams(temperature=0.0, logprobs=1, prompt_logprobs=1)),
        ("To be or not to be,",
         SamplingParams(temperature=0.8, top_k=5, presence_penalty=0.2)),
        ("What is the meaning of life?",
         SamplingParams(n=2,
                        best_of=5,
                        temperature=0.8,
                        top_p=0.95,
                        frequency_penalty=0.1)),
        ("It is only with the heart that one can see rightly",
         SamplingParams(n=3, best_of=3, use_beam_search=True,
                        temperature=0.0)),
    ]


def process_requests(engine: LLMEngine,
                     test_prompts: List[Tuple[str, SamplingParams]]):
    """Continuously process a list of prompts and handle the outputs."""
    request_id = 0

    while test_prompts or engine.has_unfinished_requests():
        if test_prompts:
            prompt, sampling_params = test_prompts.pop(0)
            engine.add_request(str(request_id), prompt, sampling_params)
            request_id += 1

        request_outputs: List[RequestOutput] = engine.step()

        for request_output in request_outputs:
            if request_output.finished:
                print(request_output)


def initialize_engine(args: argparse.Namespace) -> LLMEngine:
    """Initialize the LLMEngine from the command line arguments."""
    engine_args = EngineArgs.from_cli_args(args)
    return LLMEngine.from_engine_args(engine_args)


def main(args: argparse.Namespace):
    """Main function that sets up and runs the prompt processing."""
    engine = initialize_engine(args)
    test_prompts = create_test_prompts()
    process_requests(engine, test_prompts)


if __name__ == '__main__':
    parser = FlexibleArgumentParser(
        description='Demo on using the LLMEngine class directly')
    parser = EngineArgs.add_cli_args(parser)
    args = parser.parse_args()
    main(args)<|MERGE_RESOLUTION|>--- conflicted
+++ resolved
@@ -2,10 +2,7 @@
 from typing import List, Tuple
 
 from vllm import EngineArgs, LLMEngine, RequestOutput, SamplingParams
-<<<<<<< HEAD
-=======
 from vllm.utils import FlexibleArgumentParser
->>>>>>> 8720c92e
 
 
 def create_test_prompts() -> List[Tuple[str, SamplingParams]]:
