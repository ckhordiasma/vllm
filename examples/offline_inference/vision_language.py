--- conflicted
+++ resolved
@@ -611,11 +611,7 @@
     )
 
 
-<<<<<<< HEAD
-def run_llama4(questions: list[str], modality: str):
-=======
 def run_llama4(questions: list[str], modality: str) -> ModelRequestData:
->>>>>>> dc1b4a6f
     assert modality == "image"
 
     model_name = "meta-llama/Llama-4-Scout-17B-16E-Instruct"
@@ -625,13 +621,8 @@
         max_model_len=8192,
         max_num_seqs=4,
         tensor_parallel_size=8,
-<<<<<<< HEAD
-        disable_mm_preprocessor_cache=args.disable_mm_preprocessor_cache,
         gpu_memory_utilization=0.4,
-=======
-        gpu_memory_utilization=0.4,
-        limit_mm_per_prompt={"image": 1},
->>>>>>> dc1b4a6f
+        limit_mm_per_prompt={"image": 1},
     )
 
     tokenizer = AutoTokenizer.from_pretrained(model_name)
@@ -1040,7 +1031,7 @@
 
 def apply_image_repeat(image_repeat_prob, num_prompts, data,
                        prompts: list[str], modality):
-    """Repeats images with provided probability of "image_repeat_prob". 
+    """Repeats images with provided probability of "image_repeat_prob".
     Used to simulate hit/miss for the MM preprocessor cache.
     """
     assert (image_repeat_prob <= 1.0 and image_repeat_prob >= 0)
