"""
This example shows how to use Ray Data for running offline batch inference
distributively on a multi-nodes cluster.

Learn more about Ray Data in https://docs.ray.io/en/latest/data/data.html
"""

<<<<<<< HEAD
from typing import Dict
=======
from typing import Any, Dict, List
>>>>>>> 8720c92e

import numpy as np
import ray
from packaging.version import Version
from ray.util.scheduling_strategies import PlacementGroupSchedulingStrategy

from vllm import LLM, SamplingParams

assert Version(ray.__version__) >= Version(
    "2.22.0"), "Ray version must be at least 2.22.0"

# Create a sampling params object.
sampling_params = SamplingParams(temperature=0.8, top_p=0.95)

# Set tensor parallelism per instance.
tensor_parallel_size = 1

# Set number of instances. Each instance will use tensor_parallel_size GPUs.
num_instances = 1


# Create a class to do batch inference.
class LLMPredictor:

    def __init__(self):
        # Create an LLM.
        self.llm = LLM(model="meta-llama/Llama-2-7b-chat-hf",
                       tensor_parallel_size=tensor_parallel_size)

    def __call__(self, batch: Dict[str, np.ndarray]) -> Dict[str, list]:
        # Generate texts from the prompts.
        # The output is a list of RequestOutput objects that contain the prompt,
        # generated text, and other information.
        outputs = self.llm.generate(batch["text"], sampling_params)
        prompt: List[str] = []
        generated_text: List[str] = []
        for output in outputs:
            prompt.append(output.prompt)
            generated_text.append(' '.join([o.text for o in output.outputs]))
        return {
            "prompt": prompt,
            "generated_text": generated_text,
        }


# Read one text file from S3. Ray Data supports reading multiple files
# from cloud storage (such as JSONL, Parquet, CSV, binary format).
ds = ray.data.read_text("s3://anonymous@air-example-data/prompts.txt")


# For tensor_parallel_size > 1, we need to create placement groups for vLLM
# to use. Every actor has to have its own placement group.
def scheduling_strategy_fn():
    # One bundle per tensor parallel worker
    pg = ray.util.placement_group(
        [{
            "GPU": 1,
            "CPU": 1
        }] * tensor_parallel_size,
        strategy="STRICT_PACK",
    )
    return dict(scheduling_strategy=PlacementGroupSchedulingStrategy(
        pg, placement_group_capture_child_tasks=True))


<<<<<<< HEAD
resources_kwarg = {}
=======
resources_kwarg: Dict[str, Any] = {}
>>>>>>> 8720c92e
if tensor_parallel_size == 1:
    # For tensor_parallel_size == 1, we simply set num_gpus=1.
    resources_kwarg["num_gpus"] = 1
else:
    # Otherwise, we have to set num_gpus=0 and provide
    # a function that will create a placement group for
    # each instance.
    resources_kwarg["num_gpus"] = 0
    resources_kwarg["ray_remote_args_fn"] = scheduling_strategy_fn

# Apply batch inference for all input data.
ds = ds.map_batches(
    LLMPredictor,
    # Set the concurrency to the number of LLM instances.
    concurrency=num_instances,
    # Specify the batch size for inference.
    batch_size=32,
    **resources_kwarg,
)

# Peek first 10 results.
# NOTE: This is for local testing and debugging. For production use case,
# one should write full result out as shown below.
outputs = ds.take(limit=10)
for output in outputs:
    prompt = output["prompt"]
    generated_text = output["generated_text"]
    print(f"Prompt: {prompt!r}, Generated text: {generated_text!r}")

# Write inference output data out as Parquet files to S3.
# Multiple files would be written to the output destination,
# and each task would write one or more files separately.
#
# ds.write_parquet("s3://<your-output-bucket>")<|MERGE_RESOLUTION|>--- conflicted
+++ resolved
@@ -5,11 +5,7 @@
 Learn more about Ray Data in https://docs.ray.io/en/latest/data/data.html
 """
 
-<<<<<<< HEAD
-from typing import Dict
-=======
 from typing import Any, Dict, List
->>>>>>> 8720c92e
 
 import numpy as np
 import ray
@@ -75,11 +71,7 @@
         pg, placement_group_capture_child_tasks=True))
 
 
-<<<<<<< HEAD
-resources_kwarg = {}
-=======
 resources_kwarg: Dict[str, Any] = {}
->>>>>>> 8720c92e
 if tensor_parallel_size == 1:
     # For tensor_parallel_size == 1, we simply set num_gpus=1.
     resources_kwarg["num_gpus"] = 1
