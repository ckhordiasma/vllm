--- conflicted
+++ resolved
@@ -25,11 +25,7 @@
     - name: Install dependencies
       run: |
         python -m pip install --upgrade pip
-<<<<<<< HEAD
-        pip install ruff==0.1.5 codespell==2.2.6 tomli==2.0.1 isort==5.13.2
-=======
         pip install ruff==0.1.5 codespell==2.3.0 tomli==2.0.1 isort==5.13.2
->>>>>>> 8720c92e
     - name: Analysing the code with ruff
       run: |
         ruff .
