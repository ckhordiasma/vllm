--- conflicted
+++ resolved
@@ -50,13 +50,8 @@
     """
     token_budget: int
     max_num_seqs: int
-<<<<<<< HEAD
-    _requeset_ids_num_batched_tokens: Set[str] = field(default_factory=set)
-    _requeset_ids_num_curr_seqs: Set[str] = field(default_factory=set)
-=======
     _request_ids_num_batched_tokens: Set[str] = field(default_factory=set)
     _request_ids_num_curr_seqs: Set[str] = field(default_factory=set)
->>>>>>> 8720c92e
     _num_batched_tokens: int = 0
     _num_curr_seqs: int = 0
 
@@ -70,37 +65,14 @@
         return self.token_budget - self.num_batched_tokens
 
     def add_num_batched_tokens(self, req_id: str, num_batched_tokens: int):
-<<<<<<< HEAD
-        if req_id in self._requeset_ids_num_batched_tokens:
-            return
-
-        self._requeset_ids_num_batched_tokens.add(req_id)
-=======
         if req_id in self._request_ids_num_batched_tokens:
             return
 
         self._request_ids_num_batched_tokens.add(req_id)
->>>>>>> 8720c92e
         self._num_batched_tokens += num_batched_tokens
 
     def subtract_num_batched_tokens(self, req_id: str,
                                     num_batched_tokens: int):
-<<<<<<< HEAD
-        if req_id in self._requeset_ids_num_batched_tokens:
-            self._requeset_ids_num_batched_tokens.remove(req_id)
-            self._num_batched_tokens -= num_batched_tokens
-
-    def add_num_seqs(self, req_id: str, num_curr_seqs: int):
-        if req_id in self._requeset_ids_num_curr_seqs:
-            return
-
-        self._requeset_ids_num_curr_seqs.add(req_id)
-        self._num_curr_seqs += num_curr_seqs
-
-    def subtract_num_seqs(self, req_id: str, num_curr_seqs: int):
-        if req_id in self._requeset_ids_num_curr_seqs:
-            self._requeset_ids_num_curr_seqs.remove(req_id)
-=======
         if req_id in self._request_ids_num_batched_tokens:
             self._request_ids_num_batched_tokens.remove(req_id)
             self._num_batched_tokens -= num_batched_tokens
@@ -115,7 +87,6 @@
     def subtract_num_seqs(self, req_id: str, num_curr_seqs: int):
         if req_id in self._request_ids_num_curr_seqs:
             self._request_ids_num_curr_seqs.remove(req_id)
->>>>>>> 8720c92e
             self._num_curr_seqs -= num_curr_seqs
 
     @property
@@ -326,11 +297,8 @@
         self.prev_prompt = False
         # Latency of the last prompt step
         self.last_prompt_latency = 0.0
-<<<<<<< HEAD
-=======
         # preemption mode, RECOMPUTE or SWAP
         self.user_specified_preemption_mode = scheduler_config.preemption_mode
->>>>>>> 8720c92e
 
         # The following field is test-only. It is used to inject artificial
         # preemption.
@@ -455,13 +423,9 @@
                 num_running_seqs = seq_group.get_max_num_running_seqs()
                 budget.subtract_num_seqs(seq_group.request_id,
                                          num_running_seqs)
-<<<<<<< HEAD
-                if curr_loras is not None and seq_group.lora_int_id > 0:
-=======
 
                 if (curr_loras is not None and seq_group.lora_int_id > 0
                         and seq_group.lora_int_id in curr_loras):
->>>>>>> 8720c92e
                     curr_loras.remove(seq_group.lora_int_id)
 
                 if running_queue:
@@ -562,13 +526,9 @@
             seq_group = swapped_queue[0]
 
             # If the sequence group cannot be swapped in, stop.
-<<<<<<< HEAD
-            alloc_status = self.block_manager.can_swap_in(seq_group)
-=======
             is_prefill = seq_group.is_prefill()
             alloc_status = self.block_manager.can_swap_in(
                 seq_group, self._get_num_lookahead_slots(is_prefill))
->>>>>>> 8720c92e
             if alloc_status == AllocStatus.LATER:
                 break
             elif alloc_status == AllocStatus.NEVER:
@@ -790,13 +750,8 @@
             budget.add_num_seqs(seq_group.request_id,
                                 seq_group.get_max_num_running_seqs())
         curr_loras = set(
-<<<<<<< HEAD
-            seq_group.lora_int_id
-            for seq_group in self.running) if self.lora_enabled else None
-=======
             seq_group.lora_int_id for seq_group in self.running
             if seq_group.lora_int_id > 0) if self.lora_enabled else None
->>>>>>> 8720c92e
 
         remaining_waiting, prefills = (self.waiting,
                                        SchedulerPrefillOutputs.create_empty())
@@ -952,12 +907,8 @@
             blocks_to_swap_out=running_scheduled.blocks_to_swap_out,
             blocks_to_copy=running_scheduled.blocks_to_copy +
             swapped_in.blocks_to_copy,
-<<<<<<< HEAD
-            ignored_seq_groups=prefills.ignored_seq_groups,
-=======
             ignored_seq_groups=prefills.ignored_seq_groups +
             swapped_in.infeasible_seq_groups,
->>>>>>> 8720c92e
             num_lookahead_slots=running_scheduled.num_lookahead_slots,
             running_queue_size=len(self.running),
             preempted=(len(running_scheduled.preempted) +
@@ -1129,14 +1080,11 @@
             else:
                 preemption_mode = PreemptionMode.SWAP
 
-<<<<<<< HEAD
-=======
         elif self.user_specified_preemption_mode == "swap":
             preemption_mode = PreemptionMode.SWAP
         else:
             preemption_mode = PreemptionMode.RECOMPUTE
 
->>>>>>> 8720c92e
         if self.num_cumulative_preemption % 50 == 0:
             logger.warning(
                 "Sequence group %s is preempted by %s mode because there is "
