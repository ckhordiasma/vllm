--- conflicted
+++ resolved
@@ -347,7 +347,6 @@
         elif engine_config.device_config.device_type == "cpu":
             from vllm.executor.cpu_executor import CPUExecutor
             executor_class = CPUExecutor
-<<<<<<< HEAD
         elif engine_config.device_config.device_type == "hpu":
             if engine_config.parallel_config.worker_use_ray:
                 initialize_ray_cluster(engine_config.parallel_config)
@@ -356,8 +355,6 @@
             else:
                 from vllm.executor.habana_executor import HabanaExecutor
                 executor_class = HabanaExecutor
-        elif engine_config.parallel_config.worker_use_ray:
-=======
         elif engine_config.device_config.device_type == "xpu":
             if distributed_executor_backend == "ray":
                 initialize_ray_cluster(engine_config.parallel_config)
@@ -367,7 +364,6 @@
                 from vllm.executor.xpu_executor import XPUExecutor
                 executor_class = XPUExecutor
         elif distributed_executor_backend == "ray":
->>>>>>> db5ec52a
             initialize_ray_cluster(engine_config.parallel_config)
             from vllm.executor.ray_gpu_executor import RayGPUExecutor
             executor_class = RayGPUExecutor
