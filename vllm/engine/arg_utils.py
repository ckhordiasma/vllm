--- conflicted
+++ resolved
@@ -7,18 +7,11 @@
 
 from vllm.config import (CacheConfig, DecodingConfig, DeviceConfig,
                          EngineConfig, LoadConfig, LoRAConfig, ModelConfig,
-<<<<<<< HEAD
-                         ParallelConfig, SchedulerConfig, SpeculativeConfig,
-                         TokenizerPoolConfig, VisionLanguageConfig)
-from vllm.model_executor.layers.quantization import QUANTIZATION_METHODS
-from vllm.utils import str_to_int_tuple
-=======
                          ObservabilityConfig, ParallelConfig, SchedulerConfig,
                          SpeculativeConfig, TokenizerPoolConfig,
                          VisionLanguageConfig)
 from vllm.model_executor.layers.quantization import QUANTIZATION_METHODS
 from vllm.utils import FlexibleArgumentParser, str_to_int_tuple
->>>>>>> 8720c92e
 
 
 def nullable_str(val: str):
@@ -50,20 +43,13 @@
     max_parallel_loading_workers: Optional[int] = None
     block_size: int = 16
     enable_prefix_caching: bool = False
-<<<<<<< HEAD
-=======
     disable_sliding_window: bool = False
->>>>>>> 8720c92e
     use_v2_block_manager: bool = False
     swap_space: int = 4  # GiB
     gpu_memory_utilization: float = 0.90
     max_num_batched_tokens: Optional[int] = None
     max_num_seqs: int = 256
-<<<<<<< HEAD
-    max_logprobs: int = 5  # OpenAI default value
-=======
     max_logprobs: int = 20  # Default value for OpenAI Chat Completions API
->>>>>>> 8720c92e
     disable_log_stats: bool = False
     revision: Optional[str] = None
     code_revision: Optional[str] = None
@@ -84,34 +70,24 @@
     fully_sharded_loras: bool = False
     lora_extra_vocab_size: int = 256
     long_lora_scaling_factors: Optional[Tuple[float]] = None
-<<<<<<< HEAD
-    lora_dtype = 'auto'
-=======
     lora_dtype: str = 'auto'
->>>>>>> 8720c92e
     max_cpu_loras: Optional[int] = None
     device: str = 'auto'
     ray_workers_use_nsight: bool = False
     num_gpu_blocks_override: Optional[int] = None
     num_lookahead_slots: int = 0
     model_loader_extra_config: Optional[dict] = None
-<<<<<<< HEAD
-=======
     preemption_mode: Optional[str] = None
->>>>>>> 8720c92e
 
     # Related to Vision-language models such as llava
     image_input_type: Optional[str] = None
     image_token_id: Optional[int] = None
     image_input_shape: Optional[str] = None
     image_feature_size: Optional[int] = None
-<<<<<<< HEAD
-=======
     image_processor: Optional[str] = None
     image_processor_revision: Optional[str] = None
     disable_image_processor: bool = False
 
->>>>>>> 8720c92e
     scheduler_delay_factor: float = 0.0
     enable_chunked_prefill: bool = False
 
@@ -123,13 +99,10 @@
     speculative_disable_by_batch_size: Optional[int] = None
     ngram_prompt_lookup_max: Optional[int] = None
     ngram_prompt_lookup_min: Optional[int] = None
-<<<<<<< HEAD
-=======
 
     qlora_adapter_name_or_path: Optional[str] = None
 
     otlp_traces_endpoint: Optional[str] = None
->>>>>>> 8720c92e
 
     def __post_init__(self):
         if self.tokenizer is None:
@@ -182,13 +155,10 @@
 
         return parser
 
-<<<<<<< HEAD
-=======
     @staticmethod
     def add_cli_args(parser: FlexibleArgumentParser) -> FlexibleArgumentParser:
         """Shared CLI arguments for vLLM engine."""
 
->>>>>>> 8720c92e
         # Model arguments
         parser.add_argument(
             '--model',
@@ -199,12 +169,8 @@
             '--tokenizer',
             type=nullable_str,
             default=EngineArgs.tokenizer,
-<<<<<<< HEAD
-            help='Name or path of the huggingface tokenizer to use.')
-=======
             help='Name or path of the huggingface tokenizer to use. '
             'If unspecified, model name or path will be used.')
->>>>>>> 8720c92e
         parser.add_argument(
             '--skip-tokenizer-init',
             action='store_true',
@@ -227,15 +193,9 @@
             '--tokenizer-revision',
             type=nullable_str,
             default=None,
-<<<<<<< HEAD
-            help='The specific tokenizer version to use. It can be a branch '
-            'name, a tag name, or a commit id. If unspecified, will use '
-            'the default version.')
-=======
             help='Revision of the huggingface tokenizer to use. '
             'It can be a branch name, a tag name, or a commit id. '
             'If unspecified, will use the default version.')
->>>>>>> 8720c92e
         parser.add_argument(
             '--tokenizer-mode',
             type=str,
@@ -258,12 +218,8 @@
             type=str,
             default=EngineArgs.load_format,
             choices=[
-<<<<<<< HEAD
-                'auto', 'pt', 'safetensors', 'npcache', 'dummy', 'tensorizer'
-=======
                 'auto', 'pt', 'safetensors', 'npcache', 'dummy', 'tensorizer',
                 'bitsandbytes'
->>>>>>> 8720c92e
             ],
             help='The format of the model weights to load.\n\n'
             '* "auto" will try to load the weights in the safetensors format '
@@ -276,15 +232,10 @@
             '* "dummy" will initialize the weights with random values, '
             'which is mainly for profiling.\n'
             '* "tensorizer" will load the weights using tensorizer from '
-<<<<<<< HEAD
-            'CoreWeave. See the Tensorize vLLM Model script in the Examples'
-            'section for more information.\n')
-=======
             'CoreWeave. See the Tensorize vLLM Model script in the Examples '
             'section for more information.\n'
             '* "bitsandbytes" will load the weights using bitsandbytes '
             'quantization.\n')
->>>>>>> 8720c92e
         parser.add_argument(
             '--dtype',
             type=str,
@@ -303,20 +254,11 @@
         parser.add_argument(
             '--kv-cache-dtype',
             type=str,
-<<<<<<< HEAD
-            choices=['auto', 'fp8'],
-            default=EngineArgs.kv_cache_dtype,
-            help='Data type for kv cache storage. If "auto", will use model '
-            'data type. FP8_E5M2 (without scaling) is only supported on cuda '
-            'version greater than 11.8. On ROCm (AMD GPU), FP8_E4M3 is instead '
-            'supported for common inference criteria.')
-=======
             choices=['auto', 'fp8', 'fp8_e5m2', 'fp8_e4m3'],
             default=EngineArgs.kv_cache_dtype,
             help='Data type for kv cache storage. If "auto", will use model '
             'data type. CUDA 11.8+ supports fp8 (=fp8_e4m3) and fp8_e5m2. '
             'ROCm (AMD GPU) supports fp8 (=fp8_e4m3)')
->>>>>>> 8720c92e
         parser.add_argument(
             '--quantization-param-path',
             type=nullable_str,
@@ -388,13 +330,10 @@
         parser.add_argument('--enable-prefix-caching',
                             action='store_true',
                             help='Enables automatic prefix caching.')
-<<<<<<< HEAD
-=======
         parser.add_argument('--disable-sliding-window',
                             action='store_true',
                             help='Disables sliding window, '
                             'capping to sliding window size')
->>>>>>> 8720c92e
         parser.add_argument('--use-v2-block-manager',
                             action='store_true',
                             help='Use BlockSpaceMangerV2.')
@@ -481,15 +420,9 @@
                             help='Maximum context length covered by CUDA '
                             'graphs. When a sequence has context length '
                             'larger than this, we fall back to eager mode. '
-<<<<<<< HEAD
-                            '(DEPRECATED. Use --max-seq_len-to-capture instead'
-                            ')')
-        parser.add_argument('--max-seq_len-to-capture',
-=======
                             '(DEPRECATED. Use --max-seq-len-to-capture instead'
                             ')')
         parser.add_argument('--max-seq-len-to-capture',
->>>>>>> 8720c92e
                             type=int,
                             default=EngineArgs.max_seq_len_to_capture,
                             help='Maximum sequence length covered by CUDA '
@@ -570,116 +503,6 @@
                   'Enabling this will use the fully sharded layers. '
                   'At high sequence length, max rank or '
                   'tensor parallel size, this is likely faster.'))
-<<<<<<< HEAD
-        parser.add_argument("--device",
-                            type=str,
-                            default=EngineArgs.device,
-                            choices=["auto", "cuda", "neuron", "cpu"],
-                            help='Device type for vLLM execution.')
-        # Related to Vision-language models such as llava
-        parser.add_argument(
-            '--image-input-type',
-            type=nullable_str,
-            default=None,
-            choices=[
-                t.name.lower() for t in VisionLanguageConfig.ImageInputType
-            ],
-            help=('The image input type passed into vLLM. '
-                  'Should be one of "pixel_values" or "image_features".'))
-        parser.add_argument('--image-token-id',
-                            type=int,
-                            default=None,
-                            help=('Input id for image token.'))
-        parser.add_argument(
-            '--image-input-shape',
-            type=nullable_str,
-            default=None,
-            help=('The biggest image input shape (worst for memory footprint) '
-                  'given an input type. Only used for vLLM\'s profile_run.'))
-        parser.add_argument(
-            '--image-feature-size',
-            type=int,
-            default=None,
-            help=('The image feature size along the context dimension.'))
-        parser.add_argument(
-            '--scheduler-delay-factor',
-            type=float,
-            default=EngineArgs.scheduler_delay_factor,
-            help='Apply a delay (of delay factor multiplied by previous'
-            'prompt latency) before scheduling next prompt.')
-        parser.add_argument(
-            '--enable-chunked-prefill',
-            action='store_true',
-            help='If set, the prefill requests can be chunked based on the '
-            'max_num_batched_tokens.')
-
-        parser.add_argument(
-            '--speculative-model',
-            type=nullable_str,
-            default=EngineArgs.speculative_model,
-            help=
-            'The name of the draft model to be used in speculative decoding.')
-
-        parser.add_argument(
-            '--num-speculative-tokens',
-            type=int,
-            default=EngineArgs.num_speculative_tokens,
-            help='The number of speculative tokens to sample from '
-            'the draft model in speculative decoding.')
-
-        parser.add_argument(
-            '--speculative-max-model-len',
-            type=int,
-            default=EngineArgs.speculative_max_model_len,
-            help='The maximum sequence length supported by the '
-            'draft model. Sequences over this length will skip '
-            'speculation.')
-
-        parser.add_argument(
-            '--speculative-disable-by-batch-size',
-            type=int,
-            default=EngineArgs.speculative_disable_by_batch_size,
-            help='Disable speculative decoding for new incoming requests '
-            'if the number of enqueue requests is larger than this value.')
-
-        parser.add_argument(
-            '--ngram-prompt-lookup-max',
-            type=int,
-            default=EngineArgs.ngram_prompt_lookup_max,
-            help='Max size of window for ngram prompt lookup in speculative '
-            'decoding.')
-
-        parser.add_argument(
-            '--ngram-prompt-lookup-min',
-            type=int,
-            default=EngineArgs.ngram_prompt_lookup_min,
-            help='Min size of window for ngram prompt lookup in speculative '
-            'decoding.')
-
-        parser.add_argument('--model-loader-extra-config',
-                            type=nullable_str,
-                            default=EngineArgs.model_loader_extra_config,
-                            help='Extra config for model loader. '
-                            'This will be passed to the model loader '
-                            'corresponding to the chosen load_format. '
-                            'This should be a JSON string that will be '
-                            'parsed into a dictionary.')
-
-        parser.add_argument(
-            "--served-model-name",
-            nargs="+",
-            type=str,
-            default=None,
-            help="The model name(s) used in the API. If multiple "
-            "names are provided, the server will respond to any "
-            "of the provided names. The model name in the model "
-            "field of a response will be the first name in this "
-            "list. If not specified, the model name will be the "
-            "same as the `--model` argument. Noted that this name(s)"
-            "will also be used in `model_name` tag content of "
-            "prometheus metrics, if multiple names provided, metrics"
-            "tag will take the first one.")
-=======
         parser.add_argument(
             "--device",
             type=str,
@@ -784,7 +607,6 @@
             type=str,
             default=None,
             help='Target URL to which OpenTelemetry traces will be sent.')
->>>>>>> 8720c92e
 
         return parser
 
@@ -797,30 +619,6 @@
         return engine_args
 
     def create_engine_config(self, ) -> EngineConfig:
-<<<<<<< HEAD
-        device_config = DeviceConfig(self.device)
-        model_config = ModelConfig(
-            self.model, self.tokenizer, self.tokenizer_mode,
-            self.trust_remote_code, self.dtype, self.seed, self.revision,
-            self.code_revision, self.tokenizer_revision, self.max_model_len,
-            self.quantization, self.quantization_param_path,
-            self.enforce_eager, self.max_context_len_to_capture,
-            self.max_seq_len_to_capture, self.max_logprobs,
-            self.skip_tokenizer_init, self.served_model_name)
-        cache_config = CacheConfig(self.block_size,
-                                   self.gpu_memory_utilization,
-                                   self.swap_space, self.kv_cache_dtype,
-                                   self.num_gpu_blocks_override,
-                                   model_config.get_sliding_window(),
-                                   self.enable_prefix_caching)
-        parallel_config = ParallelConfig(
-            self.pipeline_parallel_size,
-            self.tensor_parallel_size,
-            self.worker_use_ray,
-            self.max_parallel_loading_workers,
-            self.disable_custom_all_reduce,
-            TokenizerPoolConfig.create_config(
-=======
 
         # bitsandbytes quantization needs a specific model loader
         # so we make sure the quant method and the load format are consistent
@@ -876,16 +674,11 @@
             max_parallel_loading_workers=self.max_parallel_loading_workers,
             disable_custom_all_reduce=self.disable_custom_all_reduce,
             tokenizer_pool_config=TokenizerPoolConfig.create_config(
->>>>>>> 8720c92e
                 self.tokenizer_pool_size,
                 self.tokenizer_pool_type,
                 self.tokenizer_pool_extra_config,
             ),
-<<<<<<< HEAD
-            self.ray_workers_use_nsight,
-=======
             ray_workers_use_nsight=self.ray_workers_use_nsight,
->>>>>>> 8720c92e
             distributed_executor_backend=self.distributed_executor_backend)
 
         speculative_config = SpeculativeConfig.maybe_create_spec_config(
@@ -904,27 +697,17 @@
         )
 
         scheduler_config = SchedulerConfig(
-<<<<<<< HEAD
-            self.max_num_batched_tokens,
-            self.max_num_seqs,
-            model_config.max_model_len,
-            self.use_v2_block_manager,
-=======
             max_num_batched_tokens=self.max_num_batched_tokens,
             max_num_seqs=self.max_num_seqs,
             max_model_len=model_config.max_model_len,
             use_v2_block_manager=self.use_v2_block_manager,
->>>>>>> 8720c92e
             num_lookahead_slots=(self.num_lookahead_slots
                                  if speculative_config is None else
                                  speculative_config.num_lookahead_slots),
             delay_factor=self.scheduler_delay_factor,
             enable_chunked_prefill=self.enable_chunked_prefill,
             embedding_mode=model_config.embedding_mode,
-<<<<<<< HEAD
-=======
             preemption_mode=self.preemption_mode,
->>>>>>> 8720c92e
         )
         lora_config = LoRAConfig(
             max_lora_rank=self.max_lora_rank,
@@ -936,8 +719,6 @@
             max_cpu_loras=self.max_cpu_loras if self.max_cpu_loras
             and self.max_cpu_loras > 0 else None) if self.enable_lora else None
 
-<<<<<<< HEAD
-=======
         if self.qlora_adapter_name_or_path is not None and \
             self.qlora_adapter_name_or_path != "":
             if self.model_loader_extra_config is None:
@@ -945,7 +726,6 @@
             self.model_loader_extra_config[
                 "qlora_adapter_name_or_path"] = self.qlora_adapter_name_or_path
 
->>>>>>> 8720c92e
         load_config = LoadConfig(
             load_format=self.load_format,
             download_dir=self.download_dir,
@@ -958,8 +738,6 @@
                 raise ValueError(
                     'Specify `image_token_id`, `image_input_shape` and '
                     '`image_feature_size` together with `image_input_type`.')
-<<<<<<< HEAD
-=======
 
             if self.image_processor is None:
                 self.image_processor = self.model
@@ -973,18 +751,14 @@
 
                 self.image_processor = None
 
->>>>>>> 8720c92e
             vision_language_config = VisionLanguageConfig(
                 image_input_type=VisionLanguageConfig.
                 get_image_input_enum_type(self.image_input_type),
                 image_token_id=self.image_token_id,
                 image_input_shape=str_to_int_tuple(self.image_input_shape),
                 image_feature_size=self.image_feature_size,
-<<<<<<< HEAD
-=======
                 image_processor=self.image_processor,
                 image_processor_revision=self.image_processor_revision,
->>>>>>> 8720c92e
             )
         else:
             vision_language_config = None
@@ -992,23 +766,6 @@
         decoding_config = DecodingConfig(
             guided_decoding_backend=self.guided_decoding_backend)
 
-<<<<<<< HEAD
-        if (model_config.get_sliding_window() is not None
-                and scheduler_config.chunked_prefill_enabled):
-            raise ValueError(
-                "Chunked prefill is not supported with sliding window.")
-
-        return EngineConfig(model_config=model_config,
-                            cache_config=cache_config,
-                            parallel_config=parallel_config,
-                            scheduler_config=scheduler_config,
-                            device_config=device_config,
-                            lora_config=lora_config,
-                            vision_language_config=vision_language_config,
-                            speculative_config=speculative_config,
-                            load_config=load_config,
-                            decoding_config=decoding_config)
-=======
         observability_config = ObservabilityConfig(
             otlp_traces_endpoint=self.otlp_traces_endpoint)
 
@@ -1032,7 +789,6 @@
             decoding_config=decoding_config,
             observability_config=observability_config,
         )
->>>>>>> 8720c92e
 
 
 @dataclass
@@ -1043,13 +799,8 @@
     max_log_len: Optional[int] = None
 
     @staticmethod
-<<<<<<< HEAD
-    def add_cli_args(parser: argparse.ArgumentParser,
-                     async_args_only: bool = False) -> argparse.ArgumentParser:
-=======
     def add_cli_args(parser: FlexibleArgumentParser,
                      async_args_only: bool = False) -> FlexibleArgumentParser:
->>>>>>> 8720c92e
         if not async_args_only:
             parser = EngineArgs.add_cli_args(parser)
         parser.add_argument('--engine-use-ray',
@@ -1070,14 +821,6 @@
 
 # These functions are used by sphinx to build the documentation
 def _engine_args_parser():
-<<<<<<< HEAD
-    return EngineArgs.add_cli_args(argparse.ArgumentParser())
-
-
-def _async_engine_args_parser():
-    return AsyncEngineArgs.add_cli_args(argparse.ArgumentParser(),
-                                        async_args_only=True)
-=======
     return EngineArgs.add_cli_args(FlexibleArgumentParser())
 
 
@@ -1087,5 +830,4 @@
 
 
 def _vlm_engine_args_parser():
-    return EngineArgs.add_cli_args_for_vlm(FlexibleArgumentParser())
->>>>>>> 8720c92e
+    return EngineArgs.add_cli_args_for_vlm(FlexibleArgumentParser())