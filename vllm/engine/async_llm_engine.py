import asyncio
import time
from functools import partial
from typing import (AsyncIterator, Callable, Dict, Iterable, List, Optional,
                    Set, Tuple, Type, Union)

from transformers import PreTrainedTokenizer

import vllm.envs as envs
from vllm.config import DecodingConfig, ModelConfig
from vllm.core.scheduler import SchedulerOutputs
from vllm.engine.arg_utils import AsyncEngineArgs
from vllm.engine.async_timeout import asyncio_timeout
from vllm.engine.llm_engine import LLMEngine
from vllm.executor.ray_utils import initialize_ray_cluster, ray
<<<<<<< HEAD
=======
from vllm.inputs import LLMInputs, PromptInputs
>>>>>>> 8720c92e
from vllm.logger import init_logger
from vllm.lora.request import LoRARequest
from vllm.outputs import EmbeddingRequestOutput, RequestOutput
from vllm.pooling_params import PoolingParams
from vllm.sampling_params import SamplingParams
<<<<<<< HEAD
from vllm.sequence import ExecuteModelRequest, MultiModalData, SamplerOutput
=======
from vllm.sequence import ExecuteModelRequest, SamplerOutput
>>>>>>> 8720c92e
from vllm.usage.usage_lib import UsageContext

logger = init_logger(__name__)
ENGINE_ITERATION_TIMEOUT_S = envs.VLLM_ENGINE_ITERATION_TIMEOUT_S


class AsyncEngineDeadError(RuntimeError):
    pass


def _log_task_completion(task: asyncio.Task,
                         error_callback: Callable[[Exception], None]) -> None:
    """This function is only intended for the `engine.run_engine_loop()` task.

    In particular, that task runs a `while True` loop that can only exit if
    there is an exception.
    """

    exception = None
    try:
        return_value = task.result()
        raise AssertionError(
            f"The engine background task should never finish without an "
            f"exception. {return_value}")
    except asyncio.exceptions.CancelledError:
        # We assume that if the task is cancelled, we are gracefully shutting
        # down. This should only happen on program exit.
        logger.info("Engine is gracefully shutting down.")
    except Exception as e:
        exception = e
        logger.error("Engine background task failed", exc_info=e)
        error_callback(exception)
        raise AsyncEngineDeadError(
            "Task finished unexpectedly. This should never happen! "
            "Please open an issue on Github. See stack trace above for the"
            "actual cause.") from e


class AsyncStream:
    """A stream of RequestOutputs or EmbeddingRequestOutputs for a request
    that can be iterated over asynchronously."""

    def __init__(self, request_id: str) -> None:
        self.request_id = request_id
        self._queue: asyncio.Queue = asyncio.Queue()
        self._finished = False

    def put(self, item: Union[RequestOutput, EmbeddingRequestOutput,
                              Exception]) -> None:
        if self._finished:
            return
        self._queue.put_nowait(item)

    def finish(self) -> None:
        self._queue.put_nowait(StopAsyncIteration())
        self._finished = True

    @property
    def finished(self) -> bool:
        return self._finished

    def __aiter__(self):
        return self

    async def __anext__(self) -> Union[RequestOutput, EmbeddingRequestOutput]:
        result = await self._queue.get()
        if isinstance(result, Exception):
            raise result
        return result


class RequestTracker:
    """Synchronous abstraction for tracking requests."""

    def __init__(self) -> None:
        self._request_streams: Dict[str, AsyncStream] = {}
        self._finished_requests: asyncio.Queue[str] = asyncio.Queue()
        self._new_requests: asyncio.Queue[Tuple[AsyncStream,
                                                dict]] = asyncio.Queue()
        self.new_requests_event = asyncio.Event()

    def __contains__(self, item):
        return item in self._request_streams

    def __len__(self) -> int:
        return len(self._request_streams)

    def propagate_exception(self,
                            exc: Exception,
                            request_id: Optional[str] = None) -> None:
        """Propagate an exception to request streams
        (all if request_id is None)."""
        if request_id is not None:
            self._request_streams[request_id].put(exc)
            self.abort_request(request_id)
        else:
            for rid, stream in self._request_streams.items():
                stream.put(exc)
                self.abort_request(rid)

    def process_request_output(self,
                               request_output: Union[RequestOutput,
                                                     EmbeddingRequestOutput],
                               *,
                               verbose: bool = False) -> None:
        """Process a request output from the engine."""
        request_id = request_output.request_id

        self._request_streams[request_id].put(request_output)
        if request_output.finished:
            if verbose:
                logger.info("Finished request %s.", request_id)
            self.abort_request(request_id)

    def process_exception(self,
                          request_id: str,
                          exception: Exception,
                          *,
                          verbose: bool = False) -> None:
        """Propagate an exception from the engine."""
        self._request_streams[request_id].put(exception)
        if verbose:
            logger.info("Finished request %s.", request_id)
        self.abort_request(request_id)

    def add_request(self, request_id: str,
                    **engine_add_request_kwargs) -> AsyncStream:
        """Add a request to be sent to the engine on the next background
        loop iteration."""
        if request_id in self._request_streams:
            raise KeyError(f"Request {request_id} already exists.")

        stream = AsyncStream(request_id)
        self._new_requests.put_nowait((stream, {
            "request_id": request_id,
            **engine_add_request_kwargs
        }))

        self.new_requests_event.set()

        return stream

    def abort_request(self, request_id: str, *, verbose: bool = False) -> None:
        """Abort a request during next background loop iteration."""
        if verbose:
            logger.info("Aborted request %s.", request_id)

        self._finished_requests.put_nowait(request_id)

        if request_id not in self._request_streams or self._request_streams[
                request_id].finished:
            # The request has already finished or been aborted.
            return

        self._request_streams[request_id].finish()

    def get_new_and_finished_requests(self) -> Tuple[List[Dict], Set[str]]:
        """Get the new requests and finished requests to be
        sent to the engine."""
        new_requests: List[Dict] = []
        finished_requests: Set[str] = set()

        while not self._finished_requests.empty():
            request_id = self._finished_requests.get_nowait()
            finished_requests.add(request_id)
            self._request_streams.pop(request_id, None)

        while not self._new_requests.empty():
            stream, new_request = self._new_requests.get_nowait()
            if stream.request_id in finished_requests:
                # The request has already been aborted.
                stream.finish()
                continue
            self._request_streams[stream.request_id] = stream
            new_requests.append(new_request)

        return new_requests, finished_requests

    async def wait_for_new_requests(self):
        if not self.has_new_requests():
            await self.new_requests_event.wait()
        self.new_requests_event.clear()

    def has_new_requests(self):
        return not self._new_requests.empty()


class _AsyncLLMEngine(LLMEngine):
    """Extension of LLMEngine to add async methods."""

    async def step_async(
            self) -> List[Union[RequestOutput, EmbeddingRequestOutput]]:
        """Performs one decoding iteration and returns newly generated results.
        The workers are ran asynchronously if possible.

        This function performs one decoding iteration of the engine. It first
        schedules the sequences to be executed in the next iteration and the
        token blocks to be swapped in/out/copy. Then, it executes the model
        and updates the scheduler with the model outputs. Finally, it decodes
        the sequences and returns the newly generated results.
        """
        seq_group_metadata_list, scheduler_outputs = self.scheduler.schedule()

        if not scheduler_outputs.is_empty():
            # Execute the model.
            execute_model_req = ExecuteModelRequest(
                seq_group_metadata_list=seq_group_metadata_list,
                blocks_to_swap_in=scheduler_outputs.blocks_to_swap_in,
                blocks_to_swap_out=scheduler_outputs.blocks_to_swap_out,
                blocks_to_copy=scheduler_outputs.blocks_to_copy,
                num_lookahead_slots=scheduler_outputs.num_lookahead_slots,
                running_queue_size=scheduler_outputs.running_queue_size,
            )
            output = await self.model_executor.execute_model_async(
                execute_model_req)
        else:
            output = []

        request_outputs = self._process_model_outputs(
            output, scheduler_outputs.scheduled_seq_groups,
            scheduler_outputs.ignored_seq_groups, seq_group_metadata_list)

        # Log stats.
        self.do_log_stats(scheduler_outputs, output)

<<<<<<< HEAD
        return request_outputs
=======
        # Tracing
        self.do_tracing(scheduler_outputs)

        if not request_outputs:
            # Stop the execute model loop in parallel workers until there are
            # more requests to process. This avoids waiting indefinitely in
            # torch.distributed ops which may otherwise timeout, and unblocks
            # the RPC thread in the workers so that they can process any other
            # queued control plane messages, such as add/remove lora adapters.
            await self.model_executor.stop_remote_worker_execution_loop_async()
>>>>>>> 8720c92e

        return request_outputs

    async def process_model_inputs_async(
        self,
        request_id: str,
        inputs: PromptInputs,
        lora_request: Optional[LoRARequest] = None,
    ) -> LLMInputs:
        if isinstance(inputs, str):
            inputs = {"prompt": inputs}

        if "prompt_token_ids" not in inputs:
            tokenizer = self.get_tokenizer_group("prompts must be None if "
                                                 "skip_tokenizer_init is True")

            prompt_token_ids = await tokenizer.encode_async(
                request_id=request_id,
                prompt=inputs["prompt"],
                lora_request=lora_request)
        else:
            prompt_token_ids = inputs["prompt_token_ids"]

        return LLMInputs(prompt_token_ids=prompt_token_ids,
                         prompt=inputs.get("prompt"),
                         multi_modal_data=inputs.get("multi_modal_data"))

    async def add_request_async(
        self,
        request_id: str,
<<<<<<< HEAD
        prompt: Optional[str],
        params: Union[SamplingParams, PoolingParams],
        prompt_token_ids: Optional[List[int]] = None,
        arrival_time: Optional[float] = None,
        lora_request: Optional[LoRARequest] = None,
        multi_modal_data: Optional[MultiModalData] = None,
=======
        inputs: PromptInputs,
        params: Union[SamplingParams, PoolingParams],
        arrival_time: Optional[float] = None,
        lora_request: Optional[LoRARequest] = None,
        trace_headers: Optional[Dict[str, str]] = None,
>>>>>>> 8720c92e
    ) -> None:
        if lora_request is not None and not self.lora_config:
            raise ValueError(f"Got lora_request {lora_request} but LoRA is "
                             "not enabled!")
        if arrival_time is None:
            arrival_time = time.time()

<<<<<<< HEAD
        return self.add_request(request_id,
                                prompt=prompt,
                                params=params,
                                prompt_token_ids=prompt_token_ids,
                                arrival_time=arrival_time,
                                lora_request=lora_request,
                                multi_modal_data=multi_modal_data)
=======
        processed_inputs = await self.process_model_inputs_async(
            request_id=request_id, inputs=inputs, lora_request=lora_request)

        self._add_processed_request(
            request_id=request_id,
            processed_inputs=processed_inputs,
            params=params,
            arrival_time=arrival_time,
            lora_request=lora_request,
            trace_headers=trace_headers,
        )
>>>>>>> 8720c92e

    async def check_health_async(self) -> None:
        self.model_executor.check_health()


class AsyncLLMEngine:
    """An asynchronous wrapper for :class:`LLMEngine`.

    This class is used to wrap the :class:`LLMEngine` class to make it
    asynchronous. It uses asyncio to create a background loop that keeps
    processing incoming requests. The :class:`LLMEngine` is kicked by the
    generate method when there are requests in the waiting queue. The generate
    method yields the outputs from the :class:`LLMEngine` to the caller.

    Args:
        worker_use_ray: Whether to use Ray for model workers. Required for
            distributed execution. Should be the same as
            `parallel_config.worker_use_ray`.
        engine_use_ray: Whether to make LLMEngine a Ray actor. If so, the
            async frontend will be executed in a separate process as the
            model workers.
        log_requests: Whether to log the requests.
        max_log_len: Maximum number of prompt characters or prompt ID numbers
            being printed in log.
        start_engine_loop: If True, the background task to run the engine
            will be automatically started in the generate call.
        *args: Arguments for :class:`LLMEngine`.
        **kwargs: Arguments for :class:`LLMEngine`.
    """

    _engine_class: Type[_AsyncLLMEngine] = _AsyncLLMEngine

    def __init__(self,
                 worker_use_ray: bool,
                 engine_use_ray: bool,
                 *args,
                 log_requests: bool = True,
                 max_log_len: Optional[int] = None,
                 start_engine_loop: bool = True,
                 **kwargs) -> None:
        self.worker_use_ray = worker_use_ray
        self.engine_use_ray = engine_use_ray
        self.log_requests = log_requests
        self.max_log_len = max_log_len
        self.engine = self._init_engine(*args, **kwargs)

        self.background_loop: Optional[asyncio.Future] = None
        # We need to keep a reference to unshielded
        # task as well to prevent it from being garbage
        # collected
        self._background_loop_unshielded: Optional[asyncio.Task] = None
        self.start_engine_loop = start_engine_loop
        self._errored_with: Optional[BaseException] = None

        # Lazy initialized fields
        self._request_tracker: RequestTracker

    @classmethod
    def from_engine_args(
        cls,
        engine_args: AsyncEngineArgs,
        start_engine_loop: bool = True,
        usage_context: UsageContext = UsageContext.ENGINE_CONTEXT,
    ) -> "AsyncLLMEngine":
        """Creates an async LLM engine from the engine arguments."""
        # Create the engine configs.
        engine_config = engine_args.create_engine_config()
        distributed_executor_backend = (
            engine_config.parallel_config.distributed_executor_backend)

        if engine_config.device_config.device_type == "neuron":
            from vllm.executor.neuron_executor import NeuronExecutorAsync
            executor_class = NeuronExecutorAsync
<<<<<<< HEAD
=======
        elif engine_config.device_config.device_type == "tpu":
            from vllm.executor.tpu_executor import TPUExecutorAsync
            executor_class = TPUExecutorAsync
>>>>>>> 8720c92e
        elif engine_config.device_config.device_type == "cpu":
            assert distributed_executor_backend is None, (
                "Distributed execution is not supported with the CPU backend.")
            from vllm.executor.cpu_executor import CPUExecutorAsync
            executor_class = CPUExecutorAsync
<<<<<<< HEAD
=======
        elif engine_config.device_config.device_type == "xpu":
            if distributed_executor_backend is None:
                from vllm.executor.xpu_executor import XPUExecutorAsync
                executor_class = XPUExecutorAsync
            elif distributed_executor_backend == "ray":
                initialize_ray_cluster(engine_config.parallel_config)
                from vllm.executor.ray_xpu_executor import RayXPUExecutorAsync
                executor_class = RayXPUExecutorAsync
            else:
                raise RuntimeError(
                    "Not supported distributed execution model on XPU device.")
>>>>>>> 8720c92e
        elif distributed_executor_backend == "ray":
            initialize_ray_cluster(engine_config.parallel_config)
            from vllm.executor.ray_gpu_executor import RayGPUExecutorAsync
            executor_class = RayGPUExecutorAsync
        elif distributed_executor_backend == "mp":
            from vllm.executor.multiproc_gpu_executor import (
                MultiprocessingGPUExecutorAsync)
            executor_class = MultiprocessingGPUExecutorAsync
        else:
            from vllm.executor.gpu_executor import GPUExecutorAsync
            executor_class = GPUExecutorAsync
        # Create the async LLM engine.
        engine = cls(
            distributed_executor_backend == "ray",
            engine_args.engine_use_ray,
            **engine_config.to_dict(),
            executor_class=executor_class,
            log_requests=not engine_args.disable_log_requests,
            log_stats=not engine_args.disable_log_stats,
            max_log_len=engine_args.max_log_len,
            start_engine_loop=start_engine_loop,
            usage_context=usage_context,
        )
        return engine

    @property
    def is_running(self) -> bool:
        return (self.background_loop is not None
                and self._background_loop_unshielded is not None
                and not self._background_loop_unshielded.done())

    @property
    def is_stopped(self) -> bool:
        return self.errored or (self.background_loop is not None and
                                self._background_loop_unshielded is not None
                                and self._background_loop_unshielded.done())

    @property
    def errored(self) -> bool:
        return self._errored_with is not None

    def set_errored(self, exc: Exception) -> None:
        self._errored_with = exc

    def _error_callback(self, exc: Exception) -> None:
        self.set_errored(exc)
        self._request_tracker.propagate_exception(exc)

    async def get_tokenizer(self) -> "PreTrainedTokenizer":
        if self.engine_use_ray:
            return await self.engine.get_tokenizer.remote()  # type: ignore
        else:
            return self.engine.get_tokenizer()

    def start_background_loop(self) -> None:
        """Start the background loop."""
        if self.errored:
            raise AsyncEngineDeadError(
                "Background loop has errored already.") from self._errored_with
        if self.is_running:
            raise RuntimeError("Background loop is already running.")
        # Initialize the RequestTracker here so it uses the right event loop.
        self._request_tracker = RequestTracker()

        self._background_loop_unshielded = asyncio.get_event_loop(
        ).create_task(self.run_engine_loop())
        self._background_loop_unshielded.add_done_callback(
            partial(_log_task_completion, error_callback=self._error_callback))
        self.background_loop = asyncio.shield(self._background_loop_unshielded)

    def _init_engine(self, *args,
                     **kwargs) -> Union[_AsyncLLMEngine, "ray.ObjectRef"]:
        if not self.engine_use_ray:
            engine_class = self._engine_class
        elif self.worker_use_ray:
            engine_class = ray.remote(num_cpus=0)(self._engine_class).remote
        else:
            # FIXME(woosuk): This is a bit hacky. Be careful when changing the
            # order of the arguments.
            cache_config = kwargs["cache_config"]
            parallel_config = kwargs["parallel_config"]
            if parallel_config.tensor_parallel_size == 1:
                num_gpus = cache_config.gpu_memory_utilization
            else:
                num_gpus = 1
            engine_class = ray.remote(num_gpus=num_gpus)(
                self._engine_class).remote
        return engine_class(*args, **kwargs)

    async def engine_step(self) -> bool:
        """Kick the engine to process the waiting requests.

        Returns True if there are in-progress requests."""

        new_requests, finished_requests = (
            self._request_tracker.get_new_and_finished_requests())

        for new_request in new_requests:
            # Add the request into the vLLM engine's waiting queue.
            # TODO: Maybe add add_request_batch to reduce Ray overhead
            try:
                if self.engine_use_ray:
                    await self.engine.add_request.remote(  # type: ignore
                        **new_request)
                else:
                    await self.engine.add_request_async(**new_request)
            except ValueError as e:
                # TODO: use a vLLM specific error for failed validation
                self._request_tracker.process_exception(
                    new_request["request_id"],
                    e,
                    verbose=self.log_requests,
                )

        if finished_requests:
            await self._engine_abort(finished_requests)

        if self.engine_use_ray:
            request_outputs = await self.engine.step.remote()  # type: ignore
        else:
            request_outputs = await self.engine.step_async()

        # Put the outputs into the corresponding streams.
        for request_output in request_outputs:
            self._request_tracker.process_request_output(
                request_output, verbose=self.log_requests)

        return len(request_outputs) > 0

    async def _engine_abort(self, request_ids: Iterable[str]):
        if self.engine_use_ray:
            await self.engine.abort_request.remote(request_ids)  # type: ignore
        else:
            self.engine.abort_request(request_ids)

    async def run_engine_loop(self):
        has_requests_in_progress = False
        while True:
            if not has_requests_in_progress:
                logger.debug("Waiting for new requests...")
                await self._request_tracker.wait_for_new_requests()
                logger.debug("Got new requests!")

            # Abort if iteration takes too long due to unrecoverable errors
            # (eg. NCCL timeouts).
            try:
                async with asyncio_timeout(ENGINE_ITERATION_TIMEOUT_S):
                    has_requests_in_progress = await self.engine_step()
            except asyncio.TimeoutError as exc:
                logger.error(
                    "Engine iteration timed out. This should never happen!")
                self.set_errored(exc)
                raise
            await asyncio.sleep(0)

    async def add_request(
        self,
        request_id: str,
<<<<<<< HEAD
        prompt: Optional[str],
        params: Union[SamplingParams, PoolingParams],
        prompt_token_ids: Optional[List[int]] = None,
        arrival_time: Optional[float] = None,
        lora_request: Optional[LoRARequest] = None,
        multi_modal_data: Optional[MultiModalData] = None,
=======
        inputs: PromptInputs,
        params: Union[SamplingParams, PoolingParams],
        arrival_time: Optional[float] = None,
        lora_request: Optional[LoRARequest] = None,
        trace_headers: Optional[Dict[str, str]] = None,
>>>>>>> 8720c92e
    ) -> AsyncStream:
        if self.log_requests:
            if isinstance(inputs, str):
                shortened_prompt = inputs
                shortened_token_ids = None
            else:
                shortened_prompt = inputs.get("prompt")
                shortened_token_ids = inputs.get("prompt_token_ids")

            max_log_len = self.max_log_len
            if max_log_len is not None:
                if shortened_prompt is not None:
                    shortened_prompt = shortened_prompt[:max_log_len]
                if shortened_token_ids is not None:
<<<<<<< HEAD
                    shortened_token_ids = shortened_token_ids[:self.
                                                              max_log_len]
=======
                    shortened_token_ids = shortened_token_ids[:max_log_len]

>>>>>>> 8720c92e
            logger.info(
                "Received request %s: prompt: %r, "
                "params: %s, prompt_token_ids: %s, "
                "lora_request: %s.", request_id, shortened_prompt, params,
                shortened_token_ids, lora_request)

        if not self.is_running:
            if self.start_engine_loop:
                self.start_background_loop()
            else:
                raise AsyncEngineDeadError(
                    "Background loop is not running. If it was running, "
                    "inspect the output to find the stacktrace of the "
                    "error that caused the background loop to stop "
                    "(AsyncEngineDeadError).")

        if arrival_time is None:
            arrival_time = time.time()

<<<<<<< HEAD
        if self.engine_use_ray:
            prompt_token_ids = await (
                self.engine.encode_request_async.remote(  # type: ignore
                    request_id=request_id,
                    prompt=prompt,
                    prompt_token_ids=prompt_token_ids,
                    lora_request=lora_request))
        else:
            prompt_token_ids = await self.engine.encode_request_async(
                request_id=request_id,
                prompt=prompt,
                prompt_token_ids=prompt_token_ids,
                lora_request=lora_request)

        stream = self._request_tracker.add_request(
            request_id,
            prompt=prompt,
            params=params,
            prompt_token_ids=prompt_token_ids,
            arrival_time=arrival_time,
            lora_request=lora_request,
            multi_modal_data=multi_modal_data,
=======
        stream = self._request_tracker.add_request(
            request_id,
            inputs=inputs,
            params=params,
            arrival_time=arrival_time,
            lora_request=lora_request,
            trace_headers=trace_headers,
>>>>>>> 8720c92e
        )

        return stream

    async def generate(
        self,
        inputs: PromptInputs,
        sampling_params: SamplingParams,
        request_id: str,
        lora_request: Optional[LoRARequest] = None,
<<<<<<< HEAD
        multi_modal_data: Optional[MultiModalData] = None
=======
        trace_headers: Optional[Dict[str, str]] = None,
>>>>>>> 8720c92e
    ) -> AsyncIterator[RequestOutput]:
        """Generate outputs for a request.

        Generate outputs for a request. This method is a coroutine. It adds the
        request into the waiting queue of the LLMEngine and streams the outputs
        from the LLMEngine to the caller.

        Args:
            inputs: The inputs to the LLM. See
                :class:`~vllm.inputs.PromptInputs`
                for more details about the format of each input.
            sampling_params: The sampling parameters of the request.
            request_id: The unique id of the request.
            lora_request: LoRA request to use for generation, if any.
<<<<<<< HEAD
            multi_modal_data: Multi modal data per request.
=======
            trace_headers: OpenTelemetry trace headers.
>>>>>>> 8720c92e

        Yields:
            The output `RequestOutput` objects from the LLMEngine
            for the request.

        Details:
            - If the engine is not running, start the background loop,
              which iteratively invokes
              :meth:`~vllm.engine.async_llm_engine.AsyncLLMEngine.engine_step`
              to process the waiting requests.
            - Add the request to the engine's `RequestTracker`.
              On the next background loop, this request will be sent to
              the underlying engine.
              Also, a corresponding `AsyncStream` will be created.
            - Wait for the request outputs from `AsyncStream` and yield them.

        Example:
            >>> # Please refer to entrypoints/api_server.py for
            >>> # the complete example.
            >>>
            >>> # initialize the engine and the example input
            >>> engine = AsyncLLMEngine.from_engine_args(engine_args)
            >>> example_input = {
            >>>     "prompt": "What is LLM?",
            >>>     "stream": False, # assume the non-streaming case
            >>>     "temperature": 0.0,
            >>>     "request_id": 0,
            >>> }
            >>>
            >>> # start the generation
            >>> results_generator = engine.generate(
            >>>    example_input["prompt"],
            >>>    SamplingParams(temperature=example_input["temperature"]),
            >>>    example_input["request_id"])
            >>>
            >>> # get the results
            >>> final_output = None
            >>> async for request_output in results_generator:
            >>>     if await request.is_disconnected():
            >>>         # Abort the request if the client disconnects.
            >>>         await engine.abort(request_id)
            >>>         # Return or raise an error
            >>>         ...
            >>>     final_output = request_output
            >>>
            >>> # Process and return the final output
            >>> ...
        """
<<<<<<< HEAD
        async for output in self.process_request(
=======
        async for output in self._process_request(
>>>>>>> 8720c92e
                request_id,
                inputs,
                sampling_params,
<<<<<<< HEAD
                prompt_token_ids,
                lora_request,
                multi_modal_data,
        ):
            yield output

    async def encode(
        self,
        prompt: Optional[str],
        pooling_params: PoolingParams,
        request_id: str,
        prompt_token_ids: Optional[List[int]] = None,
        lora_request: Optional[LoRARequest] = None,
        multi_modal_data: Optional[MultiModalData] = None
=======
                lora_request=lora_request,
                trace_headers=trace_headers,
        ):
            yield LLMEngine.validate_output(output, RequestOutput)

    async def encode(
        self,
        inputs: PromptInputs,
        pooling_params: PoolingParams,
        request_id: str,
        lora_request: Optional[LoRARequest] = None,
        trace_headers: Optional[Dict[str, str]] = None,
>>>>>>> 8720c92e
    ) -> AsyncIterator[EmbeddingRequestOutput]:
        """Generate outputs for a request from an embedding model.

        Generate outputs for a request. This method is a coroutine. It adds the
        request into the waiting queue of the LLMEngine and streams the outputs
        from the LLMEngine to the caller.

        Args:
<<<<<<< HEAD
            prompt: The prompt string. Can be None if prompt_token_ids is
                provided.
            pooling_params: The pooling parameters of the request.
            request_id: The unique id of the request.
            prompt_token_ids: The token IDs of the prompt. If None, we
                use the tokenizer to convert the prompts to token IDs.
            lora_request: LoRA request to use for generation, if any.
            multi_modal_data: Multi modal data per request.

        Yields:
            The output `EmbeddingRequestOutput` objects from the LLMEngine 
            for the request.

        Details:
            - If the engine is not running, start the background loop,
              which iteratively invokes
              :meth:`~vllm.engine.async_llm_engine.AsyncLLMEngine.engine_step`
              to process the waiting requests.
            - Add the request to the engine's `RequestTracker`.
              On the next background loop, this request will be sent to
              the underlying engine.
              Also, a corresponding `AsyncStream` will be created.
            - Wait for the request outputs from `AsyncStream` and yield them.

        Example:
            >>> # Please refer to entrypoints/api_server.py for
            >>> # the complete example.
            >>>
            >>> # initialize the engine and the example input
            >>> engine = AsyncLLMEngine.from_engine_args(engine_args)
            >>> example_input = {
            >>>     "input": "What is LLM?",
            >>>     "request_id": 0,
            >>> }
            >>>
            >>> # start the generation
            >>> results_generator = engine.encode(
            >>>    example_input["input"],
            >>>    PoolingParams(),
            >>>    example_input["request_id"])
            >>>
            >>> # get the results
            >>> final_output = None
            >>> async for request_output in results_generator:
            >>>     if await request.is_disconnected():
            >>>         # Abort the request if the client disconnects.
            >>>         await engine.abort(request_id)
            >>>         # Return or raise an error
            >>>         ...
            >>>     final_output = request_output
            >>>
            >>> # Process and return the final output
            >>> ...
        """
        async for output in self.process_request(
                request_id,
                prompt,
                pooling_params,
                prompt_token_ids,
                lora_request,
                multi_modal_data,
        ):
            yield output

    async def process_request(
        self,
        request_id: str,
        prompt: Optional[str],
        params: Union[SamplingParams, PoolingParams],
        prompt_token_ids: Optional[List[int]] = None,
        lora_request: Optional[LoRARequest] = None,
        multi_modal_data: Optional[MultiModalData] = None,
    ) -> AsyncIterator[Union[RequestOutput, EmbeddingRequestOutput]]:
        """Common logic to process requests with SamplingParams or
        PoolingParams."""
        arrival_time = time.time()

        stream = await self.add_request(
            request_id,
            prompt,
            params,
            prompt_token_ids=prompt_token_ids,
            arrival_time=arrival_time,
            lora_request=lora_request,
            multi_modal_data=multi_modal_data,
=======
            inputs: The inputs to the LLM. See
                :class:`~vllm.inputs.PromptInputs`
                for more details about the format of each input.
            pooling_params: The pooling parameters of the request.
            request_id: The unique id of the request.
            lora_request: LoRA request to use for generation, if any.
            trace_headers: OpenTelemetry trace headers.

        Yields:
            The output `EmbeddingRequestOutput` objects from the LLMEngine
            for the request.

        Details:
            - If the engine is not running, start the background loop,
              which iteratively invokes
              :meth:`~vllm.engine.async_llm_engine.AsyncLLMEngine.engine_step`
              to process the waiting requests.
            - Add the request to the engine's `RequestTracker`.
              On the next background loop, this request will be sent to
              the underlying engine.
              Also, a corresponding `AsyncStream` will be created.
            - Wait for the request outputs from `AsyncStream` and yield them.

        Example:
            >>> # Please refer to entrypoints/api_server.py for
            >>> # the complete example.
            >>>
            >>> # initialize the engine and the example input
            >>> engine = AsyncLLMEngine.from_engine_args(engine_args)
            >>> example_input = {
            >>>     "input": "What is LLM?",
            >>>     "request_id": 0,
            >>> }
            >>>
            >>> # start the generation
            >>> results_generator = engine.encode(
            >>>    example_input["input"],
            >>>    PoolingParams(),
            >>>    example_input["request_id"])
            >>>
            >>> # get the results
            >>> final_output = None
            >>> async for request_output in results_generator:
            >>>     if await request.is_disconnected():
            >>>         # Abort the request if the client disconnects.
            >>>         await engine.abort(request_id)
            >>>         # Return or raise an error
            >>>         ...
            >>>     final_output = request_output
            >>>
            >>> # Process and return the final output
            >>> ...
        """
        async for output in self._process_request(
                request_id,
                inputs,
                pooling_params,
                lora_request=lora_request,
                trace_headers=trace_headers,
        ):
            yield LLMEngine.validate_output(output, EmbeddingRequestOutput)

    async def _process_request(
        self,
        request_id: str,
        inputs: PromptInputs,
        params: Union[SamplingParams, PoolingParams],
        *,
        lora_request: Optional[LoRARequest] = None,
        trace_headers: Optional[Dict[str, str]] = None,
    ) -> AsyncIterator[Union[RequestOutput, EmbeddingRequestOutput]]:
        """Common logic to process requests with SamplingParams or
        PoolingParams."""
        arrival_time = time.time()

        stream = await self.add_request(
            request_id,
            inputs,
            params,
            arrival_time=arrival_time,
            lora_request=lora_request,
            trace_headers=trace_headers,
>>>>>>> 8720c92e
        )

        try:
            async for request_output in stream:
                yield request_output
        except (Exception, asyncio.CancelledError) as e:
            self._abort(request_id)
            raise e

    async def abort(self, request_id: str) -> None:
        """Abort a request.

        Abort a submitted request. If the request is finished or not found,
        this method will be a no-op.

        Args:
            request_id: The unique id of the request.
        """
        if not self.is_running:
            raise AsyncEngineDeadError(
                "Background loop is not running. If it was running, "
                "inspect the output to find the stacktrace of the "
                "error that caused the background loop to stop "
                "(AsyncEngineDeadError).")

        return self._abort(request_id)

    def _abort(self, request_id: str) -> None:
        """Abort a request.

        Abort a submitted request. If the request is finished or not found,
        this method will be a no-op.

        Args:
            request_id: The unique id of the request.
        """
        self._request_tracker.abort_request(request_id,
                                            verbose=self.log_requests)

    async def get_model_config(self) -> ModelConfig:
        """Get the model configuration of the vLLM engine."""
        if self.engine_use_ray:
            return await self.engine.get_model_config.remote()  # type: ignore
        else:
            return self.engine.get_model_config()

    async def get_decoding_config(self) -> DecodingConfig:
        """Get the decoding configuration of the vLLM engine."""
        if self.engine_use_ray:
            return await self.engine.get_decoding_config.remote(  # type: ignore
            )
        else:
            return self.engine.get_decoding_config()

    async def do_log_stats(
            self,
            scheduler_outputs: Optional[SchedulerOutputs] = None,
            model_output: Optional[List[SamplerOutput]] = None) -> None:
        if self.engine_use_ray:
            await self.engine.do_log_stats.remote(  # type: ignore
                scheduler_outputs, model_output)
        else:
            self.engine.do_log_stats()

    async def check_health(self) -> None:
        """Raises an error if engine is unhealthy."""
        t = time.perf_counter()
        logger.debug("Starting health check...")
        if self.is_stopped:
            raise AsyncEngineDeadError("Background loop is stopped.")

        if self.engine_use_ray:
            try:
                await self.engine.check_health.remote()  # type: ignore
            except ray.exceptions.RayActorError as e:
                raise RuntimeError("Engine is dead.") from e
        else:
            await self.engine.check_health_async()
<<<<<<< HEAD
        logger.debug("Health check took %fs", time.perf_counter() - t)
=======
        logger.debug("Health check took %fs", time.perf_counter() - t)

    async def is_tracing_enabled(self) -> bool:
        if self.engine_use_ray:
            return await self.engine.is_tracing_enabled.remote(  # type: ignore
            )
        else:
            return self.engine.is_tracing_enabled()
>>>>>>> 8720c92e
<|MERGE_RESOLUTION|>--- conflicted
+++ resolved
@@ -13,20 +13,13 @@
 from vllm.engine.async_timeout import asyncio_timeout
 from vllm.engine.llm_engine import LLMEngine
 from vllm.executor.ray_utils import initialize_ray_cluster, ray
-<<<<<<< HEAD
-=======
 from vllm.inputs import LLMInputs, PromptInputs
->>>>>>> 8720c92e
 from vllm.logger import init_logger
 from vllm.lora.request import LoRARequest
 from vllm.outputs import EmbeddingRequestOutput, RequestOutput
 from vllm.pooling_params import PoolingParams
 from vllm.sampling_params import SamplingParams
-<<<<<<< HEAD
-from vllm.sequence import ExecuteModelRequest, MultiModalData, SamplerOutput
-=======
 from vllm.sequence import ExecuteModelRequest, SamplerOutput
->>>>>>> 8720c92e
 from vllm.usage.usage_lib import UsageContext
 
 logger = init_logger(__name__)
@@ -252,9 +245,6 @@
         # Log stats.
         self.do_log_stats(scheduler_outputs, output)
 
-<<<<<<< HEAD
-        return request_outputs
-=======
         # Tracing
         self.do_tracing(scheduler_outputs)
 
@@ -265,7 +255,6 @@
             # the RPC thread in the workers so that they can process any other
             # queued control plane messages, such as add/remove lora adapters.
             await self.model_executor.stop_remote_worker_execution_loop_async()
->>>>>>> 8720c92e
 
         return request_outputs
 
@@ -296,20 +285,11 @@
     async def add_request_async(
         self,
         request_id: str,
-<<<<<<< HEAD
-        prompt: Optional[str],
-        params: Union[SamplingParams, PoolingParams],
-        prompt_token_ids: Optional[List[int]] = None,
-        arrival_time: Optional[float] = None,
-        lora_request: Optional[LoRARequest] = None,
-        multi_modal_data: Optional[MultiModalData] = None,
-=======
         inputs: PromptInputs,
         params: Union[SamplingParams, PoolingParams],
         arrival_time: Optional[float] = None,
         lora_request: Optional[LoRARequest] = None,
         trace_headers: Optional[Dict[str, str]] = None,
->>>>>>> 8720c92e
     ) -> None:
         if lora_request is not None and not self.lora_config:
             raise ValueError(f"Got lora_request {lora_request} but LoRA is "
@@ -317,15 +297,6 @@
         if arrival_time is None:
             arrival_time = time.time()
 
-<<<<<<< HEAD
-        return self.add_request(request_id,
-                                prompt=prompt,
-                                params=params,
-                                prompt_token_ids=prompt_token_ids,
-                                arrival_time=arrival_time,
-                                lora_request=lora_request,
-                                multi_modal_data=multi_modal_data)
-=======
         processed_inputs = await self.process_model_inputs_async(
             request_id=request_id, inputs=inputs, lora_request=lora_request)
 
@@ -337,7 +308,6 @@
             lora_request=lora_request,
             trace_headers=trace_headers,
         )
->>>>>>> 8720c92e
 
     async def check_health_async(self) -> None:
         self.model_executor.check_health()
@@ -411,19 +381,14 @@
         if engine_config.device_config.device_type == "neuron":
             from vllm.executor.neuron_executor import NeuronExecutorAsync
             executor_class = NeuronExecutorAsync
-<<<<<<< HEAD
-=======
         elif engine_config.device_config.device_type == "tpu":
             from vllm.executor.tpu_executor import TPUExecutorAsync
             executor_class = TPUExecutorAsync
->>>>>>> 8720c92e
         elif engine_config.device_config.device_type == "cpu":
             assert distributed_executor_backend is None, (
                 "Distributed execution is not supported with the CPU backend.")
             from vllm.executor.cpu_executor import CPUExecutorAsync
             executor_class = CPUExecutorAsync
-<<<<<<< HEAD
-=======
         elif engine_config.device_config.device_type == "xpu":
             if distributed_executor_backend is None:
                 from vllm.executor.xpu_executor import XPUExecutorAsync
@@ -435,7 +400,6 @@
             else:
                 raise RuntimeError(
                     "Not supported distributed execution model on XPU device.")
->>>>>>> 8720c92e
         elif distributed_executor_backend == "ray":
             initialize_ray_cluster(engine_config.parallel_config)
             from vllm.executor.ray_gpu_executor import RayGPUExecutorAsync
@@ -594,20 +558,11 @@
     async def add_request(
         self,
         request_id: str,
-<<<<<<< HEAD
-        prompt: Optional[str],
-        params: Union[SamplingParams, PoolingParams],
-        prompt_token_ids: Optional[List[int]] = None,
-        arrival_time: Optional[float] = None,
-        lora_request: Optional[LoRARequest] = None,
-        multi_modal_data: Optional[MultiModalData] = None,
-=======
         inputs: PromptInputs,
         params: Union[SamplingParams, PoolingParams],
         arrival_time: Optional[float] = None,
         lora_request: Optional[LoRARequest] = None,
         trace_headers: Optional[Dict[str, str]] = None,
->>>>>>> 8720c92e
     ) -> AsyncStream:
         if self.log_requests:
             if isinstance(inputs, str):
@@ -622,13 +577,8 @@
                 if shortened_prompt is not None:
                     shortened_prompt = shortened_prompt[:max_log_len]
                 if shortened_token_ids is not None:
-<<<<<<< HEAD
-                    shortened_token_ids = shortened_token_ids[:self.
-                                                              max_log_len]
-=======
                     shortened_token_ids = shortened_token_ids[:max_log_len]
 
->>>>>>> 8720c92e
             logger.info(
                 "Received request %s: prompt: %r, "
                 "params: %s, prompt_token_ids: %s, "
@@ -648,30 +598,6 @@
         if arrival_time is None:
             arrival_time = time.time()
 
-<<<<<<< HEAD
-        if self.engine_use_ray:
-            prompt_token_ids = await (
-                self.engine.encode_request_async.remote(  # type: ignore
-                    request_id=request_id,
-                    prompt=prompt,
-                    prompt_token_ids=prompt_token_ids,
-                    lora_request=lora_request))
-        else:
-            prompt_token_ids = await self.engine.encode_request_async(
-                request_id=request_id,
-                prompt=prompt,
-                prompt_token_ids=prompt_token_ids,
-                lora_request=lora_request)
-
-        stream = self._request_tracker.add_request(
-            request_id,
-            prompt=prompt,
-            params=params,
-            prompt_token_ids=prompt_token_ids,
-            arrival_time=arrival_time,
-            lora_request=lora_request,
-            multi_modal_data=multi_modal_data,
-=======
         stream = self._request_tracker.add_request(
             request_id,
             inputs=inputs,
@@ -679,7 +605,6 @@
             arrival_time=arrival_time,
             lora_request=lora_request,
             trace_headers=trace_headers,
->>>>>>> 8720c92e
         )
 
         return stream
@@ -690,11 +615,7 @@
         sampling_params: SamplingParams,
         request_id: str,
         lora_request: Optional[LoRARequest] = None,
-<<<<<<< HEAD
-        multi_modal_data: Optional[MultiModalData] = None
-=======
         trace_headers: Optional[Dict[str, str]] = None,
->>>>>>> 8720c92e
     ) -> AsyncIterator[RequestOutput]:
         """Generate outputs for a request.
 
@@ -709,11 +630,7 @@
             sampling_params: The sampling parameters of the request.
             request_id: The unique id of the request.
             lora_request: LoRA request to use for generation, if any.
-<<<<<<< HEAD
-            multi_modal_data: Multi modal data per request.
-=======
             trace_headers: OpenTelemetry trace headers.
->>>>>>> 8720c92e
 
         Yields:
             The output `RequestOutput` objects from the LLMEngine
@@ -762,30 +679,10 @@
             >>> # Process and return the final output
             >>> ...
         """
-<<<<<<< HEAD
-        async for output in self.process_request(
-=======
         async for output in self._process_request(
->>>>>>> 8720c92e
                 request_id,
                 inputs,
                 sampling_params,
-<<<<<<< HEAD
-                prompt_token_ids,
-                lora_request,
-                multi_modal_data,
-        ):
-            yield output
-
-    async def encode(
-        self,
-        prompt: Optional[str],
-        pooling_params: PoolingParams,
-        request_id: str,
-        prompt_token_ids: Optional[List[int]] = None,
-        lora_request: Optional[LoRARequest] = None,
-        multi_modal_data: Optional[MultiModalData] = None
-=======
                 lora_request=lora_request,
                 trace_headers=trace_headers,
         ):
@@ -798,7 +695,6 @@
         request_id: str,
         lora_request: Optional[LoRARequest] = None,
         trace_headers: Optional[Dict[str, str]] = None,
->>>>>>> 8720c92e
     ) -> AsyncIterator[EmbeddingRequestOutput]:
         """Generate outputs for a request from an embedding model.
 
@@ -807,93 +703,6 @@
         from the LLMEngine to the caller.
 
         Args:
-<<<<<<< HEAD
-            prompt: The prompt string. Can be None if prompt_token_ids is
-                provided.
-            pooling_params: The pooling parameters of the request.
-            request_id: The unique id of the request.
-            prompt_token_ids: The token IDs of the prompt. If None, we
-                use the tokenizer to convert the prompts to token IDs.
-            lora_request: LoRA request to use for generation, if any.
-            multi_modal_data: Multi modal data per request.
-
-        Yields:
-            The output `EmbeddingRequestOutput` objects from the LLMEngine 
-            for the request.
-
-        Details:
-            - If the engine is not running, start the background loop,
-              which iteratively invokes
-              :meth:`~vllm.engine.async_llm_engine.AsyncLLMEngine.engine_step`
-              to process the waiting requests.
-            - Add the request to the engine's `RequestTracker`.
-              On the next background loop, this request will be sent to
-              the underlying engine.
-              Also, a corresponding `AsyncStream` will be created.
-            - Wait for the request outputs from `AsyncStream` and yield them.
-
-        Example:
-            >>> # Please refer to entrypoints/api_server.py for
-            >>> # the complete example.
-            >>>
-            >>> # initialize the engine and the example input
-            >>> engine = AsyncLLMEngine.from_engine_args(engine_args)
-            >>> example_input = {
-            >>>     "input": "What is LLM?",
-            >>>     "request_id": 0,
-            >>> }
-            >>>
-            >>> # start the generation
-            >>> results_generator = engine.encode(
-            >>>    example_input["input"],
-            >>>    PoolingParams(),
-            >>>    example_input["request_id"])
-            >>>
-            >>> # get the results
-            >>> final_output = None
-            >>> async for request_output in results_generator:
-            >>>     if await request.is_disconnected():
-            >>>         # Abort the request if the client disconnects.
-            >>>         await engine.abort(request_id)
-            >>>         # Return or raise an error
-            >>>         ...
-            >>>     final_output = request_output
-            >>>
-            >>> # Process and return the final output
-            >>> ...
-        """
-        async for output in self.process_request(
-                request_id,
-                prompt,
-                pooling_params,
-                prompt_token_ids,
-                lora_request,
-                multi_modal_data,
-        ):
-            yield output
-
-    async def process_request(
-        self,
-        request_id: str,
-        prompt: Optional[str],
-        params: Union[SamplingParams, PoolingParams],
-        prompt_token_ids: Optional[List[int]] = None,
-        lora_request: Optional[LoRARequest] = None,
-        multi_modal_data: Optional[MultiModalData] = None,
-    ) -> AsyncIterator[Union[RequestOutput, EmbeddingRequestOutput]]:
-        """Common logic to process requests with SamplingParams or
-        PoolingParams."""
-        arrival_time = time.time()
-
-        stream = await self.add_request(
-            request_id,
-            prompt,
-            params,
-            prompt_token_ids=prompt_token_ids,
-            arrival_time=arrival_time,
-            lora_request=lora_request,
-            multi_modal_data=multi_modal_data,
-=======
             inputs: The inputs to the LLM. See
                 :class:`~vllm.inputs.PromptInputs`
                 for more details about the format of each input.
@@ -976,7 +785,6 @@
             arrival_time=arrival_time,
             lora_request=lora_request,
             trace_headers=trace_headers,
->>>>>>> 8720c92e
         )
 
         try:
@@ -1055,9 +863,6 @@
                 raise RuntimeError("Engine is dead.") from e
         else:
             await self.engine.check_health_async()
-<<<<<<< HEAD
-        logger.debug("Health check took %fs", time.perf_counter() - t)
-=======
         logger.debug("Health check took %fs", time.perf_counter() - t)
 
     async def is_tracing_enabled(self) -> bool:
@@ -1065,5 +870,4 @@
             return await self.engine.is_tracing_enabled.remote(  # type: ignore
             )
         else:
-            return self.engine.is_tracing_enabled()
->>>>>>> 8720c92e
+            return self.engine.is_tracing_enabled()