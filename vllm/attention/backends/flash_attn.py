"""Attention layer with FlashAttention."""
from dataclasses import dataclass
from typing import Any, Dict, List, Optional, Tuple, Type

import torch
from vllm_flash_attn import flash_attn_varlen_func, flash_attn_with_kvcache

from vllm._C import cache_ops
from vllm.attention.backends.abstract import (AttentionBackend, AttentionImpl,
                                              AttentionMetadata)
<<<<<<< HEAD
from vllm.attention.ops.paged_attn import (PagedAttention,
                                           PagedAttentionMetadata)
from vllm.utils import is_hip
=======
>>>>>>> a360ff80


class FlashAttentionBackend(AttentionBackend):

    @staticmethod
    def get_supported_head_sizes() -> List[int]:
        return [32, 64, 96, 128, 160, 192, 224, 256]

    @staticmethod
    def get_name() -> str:
        return "flash-attn"

    @staticmethod
    def get_impl_cls() -> Type["FlashAttentionImpl"]:
        return FlashAttentionImpl

    @staticmethod
    def make_metadata(*args, **kwargs) -> "FlashAttentionMetadata":
        return FlashAttentionMetadata(*args, **kwargs)

    @staticmethod
    def get_kv_cache_shape(
        num_blocks: int,
        block_size: int,
        num_kv_heads: int,
        head_size: int,
    ) -> Tuple[int, ...]:
        if block_size % 16 != 0:
            raise ValueError("Block size must be a multiple of 16.")
        return (2, num_blocks, block_size, num_kv_heads, head_size)

    @staticmethod
    def swap_blocks(
        src_kv_cache: torch.Tensor,
        dst_kv_cache: torch.Tensor,
        src_to_dst: torch.Tensor,
    ) -> None:
        src_key_cache = src_kv_cache[0]
        dst_key_cache = dst_kv_cache[0]
        cache_ops.swap_blocks(src_key_cache, dst_key_cache, src_to_dst)

        src_value_cache = src_kv_cache[1]
        dst_value_cache = dst_kv_cache[1]
        cache_ops.swap_blocks(src_value_cache, dst_value_cache, src_to_dst)

    @staticmethod
    def copy_blocks(
        kv_caches: List[torch.Tensor],
        src_to_dists: torch.Tensor,
    ) -> None:
        key_caches = [kv_cache[0] for kv_cache in kv_caches]
        value_caches = [kv_cache[1] for kv_cache in kv_caches]
        cache_ops.copy_blocks(key_caches, value_caches, src_to_dists)


@dataclass
class FlashAttentionMetadata(AttentionMetadata):
    """Metadata for FlashAttentionBackend.

    NOTE: Any python object stored here is not updated when it is
    cuda-graph replayed. If you have values that need to be changed
    dynamically, it should be stored in tensor. The tensor has to be
    updated from `CUDAGraphRunner.forward` API.
    """
    # (batch_size,). The sequence length per sequence. Sequence length means
    # the computed tokens + new tokens None if it is a decoding.
    seq_lens: Optional[List[int]]
    # seq_lens stored as a tensor.
    seq_lens_tensor: Optional[torch.Tensor]

    # NOTE(sang): Definition of context_len, query_len, and seq_len.
    # |---------- N-1 iteration --------|
    # |---------------- N iteration ---------------------|
    # |- tokenA -|......................|-- newTokens ---|
    # |---------- context_len ----------|
    # |-------------------- seq_len ----------------------|
    #                                   |-- query_len ---|

    # Maximum query length in the batch. None for decoding.
    max_query_len: Optional[int]
    # Maximum sequence length among prefill batch. 0 if there are decoding
    # requests only.
    max_prefill_seq_len: int
    # Maximum sequence length among decode batch. 0 if there are prefill
    # requests only.
    max_decode_seq_len: int
    # (batch_size + 1,). The cumulative subquery lengths of the sequences in
    # the batch, used to index into subquery. E.g., if the subquery length
    # is [4, 6], it is [0, 4, 10].
    query_start_loc: Optional[torch.Tensor]
    # (batch_size + 1,). The cumulative sequence lengths of the sequences in
    # the batch, used to index into sequence. E.g., if the sequence length is
    # [4, 6], it is [0, 4, 10].
    seq_start_loc: Optional[torch.Tensor]
    # (batch_size,) A tensor of context lengths (tokens that are computed
    # so far).
    context_lens_tensor: Optional[torch.Tensor]

    # (batch_size, max_blocks_per_seq).
    # Block addresses per sequence. (Seq id -> list of physical block)
    # E.g., [0, 1, 2] means tokens are stored in 0th, 1st, and 2nd blocks
    # in the kv cache. Each block can contain up to block_size tokens.
    # 2nd dimensions are padded up to max_blocks_per_seq if it is cuda-graph
    # captured.
    block_tables: Optional[torch.Tensor]

    # Whether or not if cuda graph is enabled.
    # Cuda-graph is currently enabled for decoding only.
    # TODO(woosuk): Move `use_cuda_graph` out since it's unrelated to attention.
    use_cuda_graph: bool

    _cached_prefill_metadata: Optional["FlashAttentionMetadata"] = None
    _cached_decode_metadata: Optional["FlashAttentionMetadata"] = None

    @property
    def prefill_metadata(self) -> Optional["FlashAttentionMetadata"]:
        if self.num_prefills == 0:
            return None

        if self._cached_prefill_metadata is not None:
            return self._cached_prefill_metadata

        assert self.seq_lens is not None
        assert self.seq_lens_tensor is not None
        assert self.query_start_loc is not None
        assert self.context_lens_tensor is not None
        assert self.block_tables is not None
        assert self.seq_start_loc is not None

        self._cached_prefill_metadata = FlashAttentionMetadata(
            num_prefills=self.num_prefills,
            num_prefill_tokens=self.num_prefill_tokens,
            num_decode_tokens=0,
            slot_mapping=self.slot_mapping[:self.num_prefill_tokens],
            seq_lens=self.seq_lens[:self.num_prefills],
            seq_lens_tensor=self.seq_lens_tensor[:self.num_prefills],
            max_query_len=self.max_query_len,
            max_prefill_seq_len=self.max_prefill_seq_len,
            max_decode_seq_len=0,
            query_start_loc=self.query_start_loc[:self.num_prefills + 1],
            seq_start_loc=self.seq_start_loc[:self.num_prefills + 1],
            context_lens_tensor=self.context_lens_tensor[:self.num_prefills],
            block_tables=self.block_tables[:self.num_prefills],
            use_cuda_graph=False,
        )
        return self._cached_prefill_metadata

    @property
    def decode_metadata(self) -> Optional["FlashAttentionMetadata"]:
        if self.num_decode_tokens == 0:
            return None

        if self._cached_decode_metadata is not None:
            return self._cached_decode_metadata
        assert self.block_tables is not None
        assert self.seq_lens_tensor is not None

        self._cached_decode_metadata = FlashAttentionMetadata(
            num_prefills=0,
            num_prefill_tokens=0,
            num_decode_tokens=self.num_decode_tokens,
            slot_mapping=self.slot_mapping[self.num_prefill_tokens:],
            seq_lens=None,
            seq_lens_tensor=self.seq_lens_tensor[self.num_prefills:],
            max_query_len=None,
            max_prefill_seq_len=0,
            max_decode_seq_len=self.max_decode_seq_len,
            query_start_loc=None,
            seq_start_loc=None,
            context_lens_tensor=None,
            block_tables=self.block_tables[self.num_prefills:],
            use_cuda_graph=self.use_cuda_graph,
        )
        return self._cached_decode_metadata


class FlashAttentionImpl(AttentionImpl):
    """
    If the input tensors contain prompt tokens, the layout is as follows:
    |<--------------- num_prefill_tokens ----------------->|	
    |<--prefill_0-->|<--prefill_1-->|...|<--prefill_N-1--->|

    Otherwise, the layout is as follows:	
    |<----------------- num_decode_tokens ------------------>|	
    |<--decode_0-->|..........|<--decode_M-1-->|<--padding-->|

    Generation tokens can contain padding when cuda-graph is used.
    Currently, prompt tokens don't contain any padding.

    The prompts might have different lengths, while the generation tokens
    always have length 1.

    If chunked prefill is enabled, prefill tokens and decode tokens can be
    batched together in a flattened 1D query.

    |<----- num_prefill_tokens ---->|<------- num_decode_tokens --------->|
    |<-prefill_0->|...|<-prefill_N-1->|<--decode_0-->|...|<--decode_M-1-->|

    Currently, cuda graph is disabled for chunked prefill, meaning there's no
    padding between prefill and decode tokens.
    """

    def __init__(
        self,
        num_heads: int,
        head_size: int,
        scale: float,
        num_kv_heads: int,
        alibi_slopes: Optional[List[float]],
        sliding_window: Optional[int],
        kv_cache_dtype: str,
        blocksparse_params: Optional[Dict[str, Any]] = None,
    ) -> None:
        assert blocksparse_params is None, ValueError(
            "FlashAttention does not support block-sparse attention.")
        self.num_heads = num_heads
        self.head_size = head_size
        self.scale = float(scale)
        self.num_kv_heads = num_kv_heads
        if alibi_slopes is not None:
            alibi_slopes = torch.tensor(alibi_slopes, dtype=torch.float32)
        self.alibi_slopes = alibi_slopes
        self.sliding_window = ((sliding_window, sliding_window)
                               if sliding_window is not None else (-1, -1))
        self.kv_cache_dtype = kv_cache_dtype

        assert self.num_heads % self.num_kv_heads == 0
        self.num_queries_per_kv = self.num_heads // self.num_kv_heads

        if sliding_window is not None:
            # NOTE(woosuk): flash-attn's sliding window does not work with
            # paged KV cache.
            raise ValueError(
                "Sliding window is not supported in FlashAttention.")

        support_head_sizes = FlashAttentionBackend.get_supported_head_sizes()
        if head_size not in support_head_sizes:
            raise ValueError(
                f"Head size {head_size} is not supported by FlashAttention. "
                f"Supported head sizes are: {support_head_sizes}.")

    def forward(
        self,
        query: torch.Tensor,
        key: torch.Tensor,
        value: torch.Tensor,
        kv_cache: torch.Tensor,
        attn_metadata: FlashAttentionMetadata,
        kv_scale: float = 1.0,
    ) -> torch.Tensor:
        """Forward pass with FlashAttention.

        Args:
            query: shape = [num_tokens, num_heads * head_size]
            key: shape = [num_tokens, num_kv_heads * head_size]
            value: shape = [num_tokens, num_kv_heads * head_size]
            kv_cache = [2, num_blocks, block_size, num_kv_heads, head_size]
            attn_metadata: Metadata for attention.
        Returns:
            shape = [num_tokens, num_heads * head_size]
        """
        # NOTE(woosuk): FlashAttention does not support FP8 KV cache.
        assert kv_scale == 1.0, "kv_scale is not supported in FlashAttention."

        num_tokens, hidden_size = query.shape
        # Reshape the query, key, and value tensors.
        query = query.view(-1, self.num_heads, self.head_size)
        key = key.view(-1, self.num_kv_heads, self.head_size)
        value = value.view(-1, self.num_kv_heads, self.head_size)

        if kv_cache is not None:
            key_cache = kv_cache[0]
            value_cache = kv_cache[1]

            # Reshape the input keys and values and store them in the cache.
            # If kv_cache is not provided, the new key and value tensors are
            # not cached. This happens during the initial memory profiling run.
            cache_ops.reshape_and_cache_flash(
                key,
                value,
                key_cache,
                value_cache,
                attn_metadata.slot_mapping.flatten(),
                self.kv_cache_dtype,
            )

        num_prefill_tokens = attn_metadata.num_prefill_tokens
        num_decode_tokens = attn_metadata.num_decode_tokens
        assert key.shape[0] == num_prefill_tokens + num_decode_tokens
        assert value.shape[0] == num_prefill_tokens + num_decode_tokens

        output = torch.empty_like(query)
        # Query for decode. KV is not needed because it is already cached.
        decode_query = query[num_prefill_tokens:]
        # QKV for prefill.
        query = query[:num_prefill_tokens]
        key = key[:num_prefill_tokens]
        value = value[:num_prefill_tokens]

        assert query.shape[0] == num_prefill_tokens
        assert decode_query.shape[0] == num_decode_tokens

        if prefill_meta := attn_metadata.prefill_metadata:
            # Prompt run.
            if (kv_cache is None or prefill_meta.block_tables is None
                    or prefill_meta.block_tables.numel() == 0):
                # normal attention
                # When block_tables are not filled, it means q and k are the
                # prompt, and they have the same length.
<<<<<<< HEAD
                if is_hip():
                    output = flash_attn_varlen_func(
                        q=query,
                        k=key,
                        v=value,
                        cu_seqlens_q=attn_metadata.seq_start_loc,
                        cu_seqlens_k=attn_metadata.seq_start_loc,
                        max_seqlen_q=attn_metadata.max_prompt_len,
                        max_seqlen_k=attn_metadata.max_prompt_len,
                        softmax_scale=self.scale,
                        causal=True,
                    )
                else:
                    output = flash_attn_varlen_func(
                        q=query,
                        k=key,
                        v=value,
                        cu_seqlens_q=attn_metadata.seq_start_loc,
                        cu_seqlens_k=attn_metadata.seq_start_loc,
                        max_seqlen_q=attn_metadata.max_prompt_len,
                        max_seqlen_k=attn_metadata.max_prompt_len,
                        softmax_scale=self.scale,
                        causal=True,
                        window_size=self.sliding_window,
                        alibi_slopes=self.alibi_slopes,
                    )

=======
                out = flash_attn_varlen_func(
                    q=query,
                    k=key,
                    v=value,
                    cu_seqlens_q=prefill_meta.seq_start_loc,
                    cu_seqlens_k=prefill_meta.seq_start_loc,
                    max_seqlen_q=prefill_meta.max_prefill_seq_len,
                    max_seqlen_k=prefill_meta.max_prefill_seq_len,
                    softmax_scale=self.scale,
                    causal=True,
                    window_size=self.sliding_window,
                    alibi_slopes=self.alibi_slopes,
                )
                assert output[:num_prefill_tokens].shape == out.shape
                output[:num_prefill_tokens] = out
>>>>>>> a360ff80
            else:
                # prefix-enabled attention
                assert prefill_meta.seq_lens is not None
                max_seq_len = max(prefill_meta.seq_lens)
                output[:num_prefill_tokens] = flash_attn_varlen_func(
                    q=query,
                    k=key_cache,
                    v=value_cache,
                    cu_seqlens_q=prefill_meta.query_start_loc,
                    max_seqlen_q=prefill_meta.max_query_len,
                    cu_seqlens_k=prefill_meta.seq_start_loc,
                    max_seqlen_k=max_seq_len,
                    softmax_scale=self.scale,
                    causal=True,
                    alibi_slopes=self.alibi_slopes,
                    block_table=prefill_meta.block_tables,
                )

        if decode_meta := attn_metadata.decode_metadata:
            # Decoding run.
            output[num_prefill_tokens:] = flash_attn_with_kvcache(
                decode_query.unsqueeze(1),
                key_cache,
                value_cache,
                block_table=decode_meta.block_tables,
                cache_seqlens=decode_meta.seq_lens_tensor,
                softmax_scale=self.scale,
                causal=True,
                alibi_slopes=self.alibi_slopes,
            ).squeeze(1)

        # Reshape the output tensor.
        return output.view(num_tokens, hidden_size)<|MERGE_RESOLUTION|>--- conflicted
+++ resolved
@@ -8,12 +8,6 @@
 from vllm._C import cache_ops
 from vllm.attention.backends.abstract import (AttentionBackend, AttentionImpl,
                                               AttentionMetadata)
-<<<<<<< HEAD
-from vllm.attention.ops.paged_attn import (PagedAttention,
-                                           PagedAttentionMetadata)
-from vllm.utils import is_hip
-=======
->>>>>>> a360ff80
 
 
 class FlashAttentionBackend(AttentionBackend):
@@ -323,35 +317,6 @@
                 # normal attention
                 # When block_tables are not filled, it means q and k are the
                 # prompt, and they have the same length.
-<<<<<<< HEAD
-                if is_hip():
-                    output = flash_attn_varlen_func(
-                        q=query,
-                        k=key,
-                        v=value,
-                        cu_seqlens_q=attn_metadata.seq_start_loc,
-                        cu_seqlens_k=attn_metadata.seq_start_loc,
-                        max_seqlen_q=attn_metadata.max_prompt_len,
-                        max_seqlen_k=attn_metadata.max_prompt_len,
-                        softmax_scale=self.scale,
-                        causal=True,
-                    )
-                else:
-                    output = flash_attn_varlen_func(
-                        q=query,
-                        k=key,
-                        v=value,
-                        cu_seqlens_q=attn_metadata.seq_start_loc,
-                        cu_seqlens_k=attn_metadata.seq_start_loc,
-                        max_seqlen_q=attn_metadata.max_prompt_len,
-                        max_seqlen_k=attn_metadata.max_prompt_len,
-                        softmax_scale=self.scale,
-                        causal=True,
-                        window_size=self.sliding_window,
-                        alibi_slopes=self.alibi_slopes,
-                    )
-
-=======
                 out = flash_attn_varlen_func(
                     q=query,
                     k=key,
@@ -367,7 +332,6 @@
                 )
                 assert output[:num_prefill_tokens].shape == out.shape
                 output[:num_prefill_tokens] = out
->>>>>>> a360ff80
             else:
                 # prefix-enabled attention
                 assert prefill_meta.seq_lens is not None
