--- conflicted
+++ resolved
@@ -1,32 +1,18 @@
-<<<<<<< HEAD
-=======
 import argparse
->>>>>>> 8720c92e
 import asyncio
 import datetime
 import enum
 import gc
-<<<<<<< HEAD
-import glob
-import os
-import socket
-import subprocess
-=======
 import os
 import socket
 import subprocess
 import sys
->>>>>>> 8720c92e
 import tempfile
 import threading
 import uuid
 import warnings
 from collections import defaultdict
-<<<<<<< HEAD
-from functools import lru_cache, partial
-=======
 from functools import lru_cache, partial, wraps
->>>>>>> 8720c92e
 from platform import uname
 from typing import (Any, AsyncIterator, Awaitable, Callable, Dict, Generic,
                     Hashable, List, Optional, OrderedDict, Tuple, TypeVar,
@@ -35,16 +21,11 @@
 import numpy as np
 import psutil
 import torch
-<<<<<<< HEAD
-
-import vllm.envs as envs
-=======
 import torch.types
 from typing_extensions import ParamSpec
 
 import vllm.envs as envs
 from vllm import _custom_ops as ops
->>>>>>> 8720c92e
 from vllm.logger import enable_trace_function_call, init_logger
 
 logger = init_logger(__name__)
@@ -54,11 +35,8 @@
     "bfloat16": torch.bfloat16,
     "float": torch.float,
     "fp8": torch.uint8,
-<<<<<<< HEAD
-=======
     "fp8_e4m3": torch.uint8,
     "fp8_e5m2": torch.uint8,
->>>>>>> 8720c92e
 }
 
 P = ParamSpec('P')
@@ -224,11 +202,7 @@
 
 
 @lru_cache(maxsize=None)
-<<<<<<< HEAD
-def get_vllm_instance_id():
-=======
 def get_vllm_instance_id() -> str:
->>>>>>> 8720c92e
     """
     If the environment variable VLLM_INSTANCE_ID is set, return it.
     Otherwise, return a random UUID.
@@ -294,17 +268,11 @@
                 yield item
         except (Exception, asyncio.CancelledError) as e:
             for task in _tasks:
-<<<<<<< HEAD
-                # NOTE: Pass the error msg in cancel()
-                # when only Python 3.9+ is supported.
-                task.cancel()
-=======
                 if sys.version_info >= (3, 9):
                     # msg parameter only supported in Python 3.9+
                     task.cancel(e)
                 else:
                     task.cancel()
->>>>>>> 8720c92e
             raise e
         await asyncio.gather(*_tasks)
 
@@ -381,22 +349,12 @@
                 "Overwriting environment variable %s "
                 "from '%s' to '%s'", k, os.environ[k], v)
         os.environ[k] = v
-<<<<<<< HEAD
-=======
-
->>>>>>> 8720c92e
+
 
 def chunk_list(lst: List[T], chunk_size: int) -> List[List[T]]:
     """Yield successive chunk_size chunks from lst."""
     return [lst[i:i + chunk_size] for i in range(0, len(lst), chunk_size)]
 
-<<<<<<< HEAD
-def chunk_list(lst, chunk_size):
-    """Yield successive chunk_size chunks from lst."""
-    return [lst[i:i + chunk_size] for i in range(0, len(lst), chunk_size)]
-
-=======
->>>>>>> 8720c92e
 
 def cdiv(a: int, b: int) -> int:
     """Ceiling division."""
@@ -404,11 +362,7 @@
 
 
 def _generate_random_fp8(
-<<<<<<< HEAD
-    tensor: torch.tensor,
-=======
     tensor: torch.Tensor,
->>>>>>> 8720c92e
     low: float,
     high: float,
 ) -> None:
@@ -470,14 +424,10 @@
     torch_dtype = get_kv_cache_torch_dtype(cache_dtype, model_dtype)
     key_value_cache_shape = (num_blocks, 2, block_size, num_heads, head_size)
     scale = head_size**-0.5
-<<<<<<< HEAD
-    key_caches, value_caches = [], []
-=======
 
     key_caches: List[torch.Tensor] = []
     value_caches: List[torch.Tensor] = []
 
->>>>>>> 8720c92e
     for _ in range(num_layers):
         key_value_cache = torch.empty(size=key_value_cache_shape,
                                       dtype=torch_dtype,
@@ -543,28 +493,6 @@
 def print_warning_once(msg: str) -> None:
     logger.warning(msg)
 
-<<<<<<< HEAD
-
-@lru_cache(maxsize=None)
-def is_pin_memory_available() -> bool:
-
-    if in_wsl():
-        # Pinning memory in WSL is not supported.
-        # https://docs.nvidia.com/cuda/wsl-user-guide/index.html#known-limitations-for-linux-cuda-applications
-        print_warning_once("Using 'pin_memory=False' as WSL is detected. "
-                           "This may slow down the performance.")
-        return False
-    elif is_neuron():
-        print_warning_once("Pin memory is not supported on Neuron.")
-        return False
-    elif is_cpu():
-        return False
-    return True
-
-
-class CudaMemoryProfiler:
-=======
->>>>>>> 8720c92e
 
 @lru_cache(maxsize=None)
 def is_pin_memory_available() -> bool:
@@ -624,14 +552,6 @@
             f"(e.g., 1, 2, 3). Given input: {s}") from e
 
 
-<<<<<<< HEAD
-def pad_to_max_length(x: List[int], max_len: int, pad: int) -> List[int]:
-    assert len(x) <= max_len
-    return x + [pad] * (max_len - len(x))
-
-
-=======
->>>>>>> 8720c92e
 def make_tensor_with_pad(
     x: List[List[int]],
     max_len: int,
@@ -644,14 +564,10 @@
     The padding is applied to the end of each inner list until it reaches
     `max_len`.
     """
-<<<<<<< HEAD
-    padded_x = [pad_to_max_length(x_i, max_len, pad) for x_i in x]
-=======
     padded_x = np.zeros([len(x), max_len], dtype=np.int32) + pad
     for ind, blocktb in enumerate(x):
         assert len(blocktb) <= max_len
         padded_x[ind, :len(blocktb)] = blocktb
->>>>>>> 8720c92e
     return torch.tensor(padded_x, dtype=dtype, device=device)
 
 
@@ -675,10 +591,6 @@
     return tensor
 
 
-<<<<<<< HEAD
-def merge_dicts(dict1: Dict[Any, List[Any]],
-                dict2: Dict[Any, List[Any]]) -> Dict[Any, List[Any]]:
-=======
 def get_dtype_size(dtype: torch.dtype) -> int:
     """Get the size of the data type in bytes."""
     return torch.tensor([], dtype=dtype).element_size()
@@ -686,16 +598,11 @@
 
 def merge_dicts(dict1: Dict[K, List[T]],
                 dict2: Dict[K, List[T]]) -> Dict[K, List[T]]:
->>>>>>> 8720c92e
     """Merge 2 dicts that have key -> List of items.
 
     When a key conflicts, the values in dict1 is prioritized.
     """
-<<<<<<< HEAD
-    merged_dict = defaultdict(list)
-=======
     merged_dict: Dict[K, List[T]] = defaultdict(list)
->>>>>>> 8720c92e
 
     for key, value in dict1.items():
         merged_dict[key].extend(value)
@@ -706,11 +613,7 @@
     return dict(merged_dict)
 
 
-<<<<<<< HEAD
-def init_cached_hf_modules():
-=======
 def init_cached_hf_modules() -> None:
->>>>>>> 8720c92e
     """
     Lazy initialization of the Hugging Face modules.
     """
@@ -718,31 +621,6 @@
     init_hf_modules()
 
 
-<<<<<<< HEAD
-def nccl_integrity_check(filepath):
-    """
-    when the library is corrupted, we cannot catch
-    the exception in python. it will crash the process.
-    instead, we use the exit code of `ldd` to check
-    if the library is corrupted. if not, we will return
-    the version of the library.
-    """
-    exit_code = os.system(f"ldd {filepath} 2>&1 > /dev/null")
-    if exit_code != 0:
-        raise RuntimeError(f"Failed to load NCCL library from {filepath} .")
-    import ctypes
-
-    nccl = ctypes.CDLL(filepath)
-    version = ctypes.c_int()
-    nccl.ncclGetVersion.restype = ctypes.c_int
-    nccl.ncclGetVersion.argtypes = [ctypes.POINTER(ctypes.c_int)]
-    result = nccl.ncclGetVersion(ctypes.byref(version))
-    assert result == 0
-    return version.value
-
-
-=======
->>>>>>> 8720c92e
 @lru_cache(maxsize=None)
 def find_library(lib_name: str) -> str:
     """
@@ -771,20 +649,6 @@
     return locs[0]
 
 
-<<<<<<< HEAD
-def find_nccl_library():
-    so_file = envs.VLLM_NCCL_SO_PATH
-    VLLM_CONFIG_ROOT = envs.VLLM_CONFIG_ROOT
-
-    # check if we have vllm-managed nccl
-    vllm_nccl_path = None
-    if torch.version.cuda is not None:
-        cuda_major = torch.version.cuda.split(".")[0]
-        path = os.path.expanduser(
-            f"{VLLM_CONFIG_ROOT}/vllm/nccl/cu{cuda_major}/libnccl.so.*")
-        files = glob.glob(path)
-        vllm_nccl_path = files[0] if files else None
-=======
 def find_nccl_library() -> str:
     """
     We either use the library file specified by the `VLLM_NCCL_SO_PATH`
@@ -793,7 +657,6 @@
     found by `ctypes` automatically.
     """
     so_file = envs.VLLM_NCCL_SO_PATH
->>>>>>> 8720c92e
 
     # manually load the nccl library
     if so_file:
@@ -802,15 +665,9 @@
             so_file)
     else:
         if torch.version.cuda is not None:
-<<<<<<< HEAD
-            so_file = vllm_nccl_path or find_library("libnccl.so.2")
-        elif torch.version.hip is not None:
-            so_file = find_library("librccl.so.1")
-=======
             so_file = "libnccl.so.2"
         elif torch.version.hip is not None:
             so_file = "librccl.so.1"
->>>>>>> 8720c92e
         else:
             raise ValueError("NCCL only supports CUDA and ROCm backends.")
         logger.info("Found nccl from library %s", so_file)
@@ -830,9 +687,6 @@
         log_path = os.path.join(tmp_dir, "vllm", get_vllm_instance_id(),
                                 filename)
         os.makedirs(os.path.dirname(log_path), exist_ok=True)
-<<<<<<< HEAD
-        enable_trace_function_call(log_path)
-=======
         enable_trace_function_call(log_path)
 
 
@@ -939,5 +793,4 @@
             else:
                 processed_args.append(arg)
 
-        return super().parse_args(processed_args, namespace)
->>>>>>> 8720c92e
+        return super().parse_args(processed_args, namespace)