from contextlib import contextmanager
from typing import ClassVar, List, Optional, Sequence, Union, cast, overload

import torch
from tqdm import tqdm
from transformers import PreTrainedTokenizer, PreTrainedTokenizerFast

from vllm.engine.arg_utils import EngineArgs
from vllm.engine.llm_engine import LLMEngine
<<<<<<< HEAD
=======
from vllm.inputs import (PromptInputs, PromptStrictInputs, TextPrompt,
                         TextTokensPrompt, TokensPrompt,
                         parse_and_batch_prompt)
>>>>>>> 8720c92e
from vllm.logger import init_logger
from vllm.lora.request import LoRARequest
from vllm.outputs import EmbeddingRequestOutput, RequestOutput
from vllm.pooling_params import PoolingParams
from vllm.sampling_params import SamplingParams
<<<<<<< HEAD
from vllm.sequence import MultiModalData
from vllm.usage.usage_lib import UsageContext
from vllm.utils import Counter
=======
from vllm.transformers_utils.tokenizer import get_cached_tokenizer
from vllm.usage.usage_lib import UsageContext
from vllm.utils import Counter, deprecate_kwargs

logger = init_logger(__name__)
>>>>>>> 8720c92e

logger = init_logger(__name__)


class LLM:
    """An LLM for generating texts from given prompts and sampling parameters.

    This class includes a tokenizer, a language model (possibly distributed
    across multiple GPUs), and GPU memory space allocated for intermediate
    states (aka KV cache). Given a batch of prompts and sampling parameters,
    this class generates texts from the model, using an intelligent batching
    mechanism and efficient memory management.

    Args:
        model: The name or path of a HuggingFace Transformers model.
        tokenizer: The name or path of a HuggingFace Transformers tokenizer.
        tokenizer_mode: The tokenizer mode. "auto" will use the fast tokenizer
            if available, and "slow" will always use the slow tokenizer.
        skip_tokenizer_init: If true, skip initialization of tokenizer and
            detokenizer. Expect valid prompt_token_ids and None for prompt
            from the input.
        trust_remote_code: Trust remote code (e.g., from HuggingFace) when
            downloading the model and tokenizer.
        tensor_parallel_size: The number of GPUs to use for distributed
            execution with tensor parallelism.
        dtype: The data type for the model weights and activations. Currently,
            we support `float32`, `float16`, and `bfloat16`. If `auto`, we use
            the `torch_dtype` attribute specified in the model config file.
            However, if the `torch_dtype` in the config is `float32`, we will
            use `float16` instead.
        quantization: The method used to quantize the model weights. Currently,
            we support "awq", "gptq", "squeezellm", and "fp8" (experimental).
            If None, we first check the `quantization_config` attribute in the
            model config file. If that is None, we assume the model weights are
            not quantized and use `dtype` to determine the data type of
            the weights.
        revision: The specific model version to use. It can be a branch name,
            a tag name, or a commit id.
        tokenizer_revision: The specific tokenizer version to use. It can be a
            branch name, a tag name, or a commit id.
        seed: The seed to initialize the random number generator for sampling.
        gpu_memory_utilization: The ratio (between 0 and 1) of GPU memory to
            reserve for the model weights, activations, and KV cache. Higher
            values will increase the KV cache size and thus improve the model's
            throughput. However, if the value is too high, it may cause out-of-
            memory (OOM) errors.
        swap_space: The size (GiB) of CPU memory per GPU to use as swap space.
            This can be used for temporarily storing the states of the requests
            when their `best_of` sampling parameters are larger than 1. If all
            requests will have `best_of=1`, you can safely set this to 0.
            Otherwise, too small values may cause out-of-memory (OOM) errors.
        enforce_eager: Whether to enforce eager execution. If True, we will
            disable CUDA graph and always execute the model in eager mode.
            If False, we will use CUDA graph and eager execution in hybrid.
        max_context_len_to_capture: Maximum context len covered by CUDA graphs.
            When a sequence has context length larger than this, we fall back
            to eager mode (DEPRECATED. Use `max_seq_len_to_capture` instead).
        max_seq_len_to_capture: Maximum sequence len covered by CUDA graphs.
            When a sequence has context length larger than this, we fall back
            to eager mode.
        disable_custom_all_reduce: See ParallelConfig
        **kwargs: Arguments for :class:`~vllm.EngineArgs`. (See
            :ref:`engine_args`)
    
    Note:
        This class is intended to be used for offline inference. For online
        serving, use the :class:`~vllm.AsyncLLMEngine` class instead.
    """

    DEPRECATE_LEGACY: ClassVar[bool] = False
    """A flag to toggle whether to deprecate the legacy generate/encode API."""

    @classmethod
    @contextmanager
    def deprecate_legacy_api(cls):
        cls.DEPRECATE_LEGACY = True

        yield

        cls.DEPRECATE_LEGACY = False

    def __init__(
        self,
        model: str,
        tokenizer: Optional[str] = None,
        tokenizer_mode: str = "auto",
        skip_tokenizer_init: bool = False,
        trust_remote_code: bool = False,
        tensor_parallel_size: int = 1,
        dtype: str = "auto",
        quantization: Optional[str] = None,
        revision: Optional[str] = None,
        tokenizer_revision: Optional[str] = None,
        seed: int = 0,
        gpu_memory_utilization: float = 0.9,
        swap_space: int = 4,
        enforce_eager: bool = False,
        max_context_len_to_capture: Optional[int] = None,
        max_seq_len_to_capture: int = 8192,
        disable_custom_all_reduce: bool = False,
        **kwargs,
    ) -> None:
        if "disable_log_stats" not in kwargs:
            kwargs["disable_log_stats"] = True
        engine_args = EngineArgs(
            model=model,
            tokenizer=tokenizer,
            tokenizer_mode=tokenizer_mode,
            skip_tokenizer_init=skip_tokenizer_init,
            trust_remote_code=trust_remote_code,
            tensor_parallel_size=tensor_parallel_size,
            dtype=dtype,
            quantization=quantization,
            revision=revision,
            tokenizer_revision=tokenizer_revision,
            seed=seed,
            gpu_memory_utilization=gpu_memory_utilization,
            swap_space=swap_space,
            enforce_eager=enforce_eager,
            max_context_len_to_capture=max_context_len_to_capture,
            max_seq_len_to_capture=max_seq_len_to_capture,
            disable_custom_all_reduce=disable_custom_all_reduce,
            **kwargs,
        )
        self.llm_engine = LLMEngine.from_engine_args(
            engine_args, usage_context=UsageContext.LLM_CLASS)
        self.request_counter = Counter()

    def get_tokenizer(
            self) -> Union[PreTrainedTokenizer, PreTrainedTokenizerFast]:
        return self.llm_engine.tokenizer.tokenizer

    def set_tokenizer(
        self,
        tokenizer: Union[PreTrainedTokenizer, PreTrainedTokenizerFast],
    ) -> None:
        # While CachedTokenizer is dynamic, have no choice but
        # compare class name. Misjudgment will arise from
        # user-defined tokenizer started with 'Cached'
        if tokenizer.__class__.__name__.startswith("Cached"):
            self.llm_engine.tokenizer.tokenizer = tokenizer
        else:
            self.llm_engine.tokenizer.tokenizer = get_cached_tokenizer(
                tokenizer)

    @overload  # LEGACY: single (prompt + optional token ids)
    def generate(
        self,
        prompts: str,
        sampling_params: Optional[Union[SamplingParams,
                                        List[SamplingParams]]] = None,
        prompt_token_ids: Optional[List[int]] = None,
        use_tqdm: bool = True,
        lora_request: Optional[Union[List[LoRARequest], LoRARequest]] = None,
    ) -> List[RequestOutput]:
        ...

    @overload  # LEGACY: multi (prompt + optional token ids)
    def generate(
        self,
<<<<<<< HEAD
        prompts: Optional[Union[str, List[str]]] = None,
=======
        prompts: List[str],
>>>>>>> 8720c92e
        sampling_params: Optional[Union[SamplingParams,
                                        List[SamplingParams]]] = None,
        prompt_token_ids: Optional[List[List[int]]] = None,
        use_tqdm: bool = True,
<<<<<<< HEAD
        lora_request: Optional[LoRARequest] = None,
        multi_modal_data: Optional[MultiModalData] = None,
=======
        lora_request: Optional[Union[List[LoRARequest], LoRARequest]] = None,
    ) -> List[RequestOutput]:
        ...

    @overload  # LEGACY: single (token ids + optional prompt)
    def generate(
        self,
        prompts: Optional[str] = None,
        sampling_params: Optional[Union[SamplingParams,
                                        List[SamplingParams]]] = None,
        *,
        prompt_token_ids: List[int],
        use_tqdm: bool = True,
        lora_request: Optional[Union[List[LoRARequest], LoRARequest]] = None,
    ) -> List[RequestOutput]:
        ...

    @overload  # LEGACY: multi (token ids + optional prompt)
    def generate(
        self,
        prompts: Optional[List[str]] = None,
        sampling_params: Optional[Union[SamplingParams,
                                        List[SamplingParams]]] = None,
        *,
        prompt_token_ids: List[List[int]],
        use_tqdm: bool = True,
        lora_request: Optional[Union[List[LoRARequest], LoRARequest]] = None,
    ) -> List[RequestOutput]:
        ...

    @overload  # LEGACY: single or multi token ids [pos-only]
    def generate(
        self,
        prompts: None,
        sampling_params: None,
        prompt_token_ids: Union[List[int], List[List[int]]],
        use_tqdm: bool = True,
        lora_request: Optional[Union[List[LoRARequest], LoRARequest]] = None,
    ) -> List[RequestOutput]:
        ...

    @overload
    def generate(
        self,
        inputs: Union[PromptStrictInputs, Sequence[PromptStrictInputs]],
        /,  # We may enable `inputs` keyword after removing the old API
        *,
        sampling_params: Optional[Union[SamplingParams,
                                        Sequence[SamplingParams]]] = None,
        use_tqdm: bool = True,
        lora_request: Optional[Union[List[LoRARequest], LoRARequest]] = None,
    ) -> List[RequestOutput]:
        ...

    @deprecate_kwargs("prompts",
                      "prompt_token_ids",
                      is_deprecated=lambda: LLM.DEPRECATE_LEGACY,
                      additional_message="Please use the 'inputs' parameter "
                      "instead.")
    def generate(
        self,
        prompts: Union[Union[PromptStrictInputs, Sequence[PromptStrictInputs]],
                       Optional[Union[str, List[str]]]] = None,
        sampling_params: Optional[Union[SamplingParams,
                                        Sequence[SamplingParams]]] = None,
        prompt_token_ids: Optional[Union[List[int], List[List[int]]]] = None,
        use_tqdm: bool = True,
        lora_request: Optional[Union[List[LoRARequest], LoRARequest]] = None,
>>>>>>> 8720c92e
    ) -> List[RequestOutput]:
        """Generates the completions for the input prompts.

        This class automatically batches the given prompts, considering
        the memory constraint. For the best performance, put all of your prompts
        into a single list and pass it to this method.

        Args:
            inputs: A list of inputs to generate completions for.
            sampling_params: The sampling parameters for text generation. If
                None, we use the default sampling parameters. 
                When it is a single value, it is applied to every prompt. 
                When it is a list, the list must have the same length as the 
                prompts and it is paired one by one with the prompt.
<<<<<<< HEAD
            prompt_token_ids: A list of token IDs for the prompts. If None, we
                use the tokenizer to convert the prompts to token IDs.
            use_tqdm: Whether to use tqdm to display the progress bar.
            lora_request: LoRA request to use for generation, if any.
            multi_modal_data: Multi modal data.
=======
            use_tqdm: Whether to use tqdm to display the progress bar.
            lora_request: LoRA request to use for generation, if any.
>>>>>>> 8720c92e

        Returns:
            A list of `RequestOutput` objects containing the
            generated completions in the same order as the input prompts.
<<<<<<< HEAD
        """
=======

        Note:
            Using ``prompts`` and ``prompt_token_ids`` as keyword parameters is
            considered legacy and may be deprecated in the future. You should
            instead pass them via the ``inputs`` parameter.
        """
        if self.llm_engine.model_config.embedding_mode:
            raise ValueError(
                "LLM.generate() is only supported for generation models "
                "(XForCausalLM).")

        if prompt_token_ids is not None:
            inputs = self._convert_v1_inputs(
                prompts=cast(Optional[Union[str, List[str]]], prompts),
                prompt_token_ids=prompt_token_ids,
            )
        else:
            inputs = cast(
                Union[PromptStrictInputs, Sequence[PromptStrictInputs]],
                prompts)

>>>>>>> 8720c92e
        if sampling_params is None:
            # Use default sampling params.
            sampling_params = SamplingParams()

<<<<<<< HEAD
        requests_data = self._validate_and_prepare_requests(
            prompts,
            sampling_params,
            prompt_token_ids,
            lora_request,
            multi_modal_data,
        )

        # Add requests to the engine and run the engine
        for request_data in requests_data:
            self._add_request(**request_data)

        return self._run_engine(use_tqdm)

    def encode(
        self,
        prompts: Optional[Union[str, List[str]]] = None,
        pooling_params: Optional[Union[PoolingParams,
                                       List[PoolingParams]]] = None,
        prompt_token_ids: Optional[List[List[int]]] = None,
        use_tqdm: bool = True,
        lora_request: Optional[LoRARequest] = None,
        multi_modal_data: Optional[MultiModalData] = None,
    ) -> List[EmbeddingRequestOutput]:
        """Generates the completions for the input prompts.

        NOTE: This class automatically batches the given prompts, considering
=======
        self._validate_and_add_requests(
            inputs=inputs,
            params=sampling_params,
            lora_request=lora_request,
        )

        outputs = self._run_engine(use_tqdm=use_tqdm)
        return LLMEngine.validate_outputs(outputs, RequestOutput)

    @overload  # LEGACY: single (prompt + optional token ids)
    def encode(
        self,
        prompts: str,
        pooling_params: Optional[Union[PoolingParams,
                                       Sequence[PoolingParams]]] = None,
        prompt_token_ids: Optional[List[int]] = None,
        use_tqdm: bool = True,
        lora_request: Optional[Union[List[LoRARequest], LoRARequest]] = None,
    ) -> List[EmbeddingRequestOutput]:
        ...

    @overload  # LEGACY: multi (prompt + optional token ids)
    def encode(
        self,
        prompts: List[str],
        pooling_params: Optional[Union[PoolingParams,
                                       Sequence[PoolingParams]]] = None,
        prompt_token_ids: Optional[List[List[int]]] = None,
        use_tqdm: bool = True,
        lora_request: Optional[Union[List[LoRARequest], LoRARequest]] = None,
    ) -> List[EmbeddingRequestOutput]:
        ...

    @overload  # LEGACY: single (token ids + optional prompt)
    def encode(
        self,
        prompts: Optional[str] = None,
        pooling_params: Optional[Union[PoolingParams,
                                       Sequence[PoolingParams]]] = None,
        *,
        prompt_token_ids: List[int],
        use_tqdm: bool = True,
        lora_request: Optional[Union[List[LoRARequest], LoRARequest]] = None,
    ) -> List[EmbeddingRequestOutput]:
        ...

    @overload  # LEGACY: multi (token ids + optional prompt)
    def encode(
        self,
        prompts: Optional[List[str]] = None,
        pooling_params: Optional[Union[PoolingParams,
                                       Sequence[PoolingParams]]] = None,
        *,
        prompt_token_ids: List[List[int]],
        use_tqdm: bool = True,
        lora_request: Optional[Union[List[LoRARequest], LoRARequest]] = None,
    ) -> List[EmbeddingRequestOutput]:
        ...

    @overload  # LEGACY: single or multi token ids [pos-only]
    def encode(
        self,
        prompts: None,
        pooling_params: None,
        prompt_token_ids: Union[List[int], List[List[int]]],
        use_tqdm: bool = True,
        lora_request: Optional[Union[List[LoRARequest], LoRARequest]] = None,
    ) -> List[EmbeddingRequestOutput]:
        ...

    @overload
    def encode(
        self,
        inputs: Union[PromptStrictInputs, Sequence[PromptStrictInputs]],
        /,  # We may enable `inputs` keyword after removing the old API
        *,
        pooling_params: Optional[Union[PoolingParams,
                                       Sequence[PoolingParams]]] = None,
        use_tqdm: bool = True,
        lora_request: Optional[Union[List[LoRARequest], LoRARequest]] = None,
    ) -> List[EmbeddingRequestOutput]:
        ...

    @deprecate_kwargs("prompts",
                      "prompt_token_ids",
                      is_deprecated=lambda: LLM.DEPRECATE_LEGACY,
                      additional_message="Please use the 'inputs' parameter "
                      "instead.")
    def encode(
        self,
        prompts: Union[Union[PromptStrictInputs, Sequence[PromptStrictInputs]],
                       Optional[Union[str, List[str]]]] = None,
        pooling_params: Optional[Union[PoolingParams,
                                       Sequence[PoolingParams]]] = None,
        prompt_token_ids: Optional[Union[List[int], List[List[int]]]] = None,
        use_tqdm: bool = True,
        lora_request: Optional[Union[List[LoRARequest], LoRARequest]] = None,
    ) -> List[EmbeddingRequestOutput]:
        """Generates the completions for the input prompts.

        This class automatically batches the given prompts, considering
>>>>>>> 8720c92e
        the memory constraint. For the best performance, put all of your prompts
        into a single list and pass it to this method.

        Args:
<<<<<<< HEAD
            prompts: A list of prompts to generate completions for.
            pooling_params: The pooling parameters for pooling. If None, we
                use the default pooling parameters.
            prompt_token_ids: A list of token IDs for the prompts. If None, we
                use the tokenizer to convert the prompts to token IDs.
=======
            inputs: The inputs to the LLM. You may pass a sequence of inputs for
                batch inference. See :class:`~vllm.inputs.PromptStrictInputs`
                for more details about the format of each input.
            pooling_params: The pooling parameters for pooling. If None, we
                use the default pooling parameters.
>>>>>>> 8720c92e
            use_tqdm: Whether to use tqdm to display the progress bar.
            lora_request: LoRA request to use for generation, if any.
            multi_modal_data: Multi modal data.

        Returns:
            A list of `EmbeddingRequestOutput` objects containing the
            generated embeddings in the same order as the input prompts.
<<<<<<< HEAD
        """
        if pooling_params is None:
            # Use default pooling params.
            pooling_params = PoolingParams()

        requests_data = self._validate_and_prepare_requests(
            prompts,
            pooling_params,
            prompt_token_ids,
            lora_request,
            multi_modal_data,
        )

        # Add requests to the engine and run the engine
        for request_data in requests_data:
            self._add_request(**request_data)

        return self._run_engine(use_tqdm)

    def _validate_and_prepare_requests(
        self,
        prompts: Optional[Union[str, List[str]]],
        params: Union[Union[SamplingParams, PoolingParams],
                      List[Union[SamplingParams,
                                 PoolingParams]]],  # Unified parameter
        prompt_token_ids: Optional[List[List[int]]] = None,
        lora_request: Optional[LoRARequest] = None,
        multi_modal_data: Optional[MultiModalData] = None,
    ) -> List[dict]:
        """Validates and prepares request data for adding to the engine.

        Ensures prompts and token IDs are consistent, and returns a list of
        dictionaries with request data for further processing.
=======

        Note:
            Using ``prompts`` and ``prompt_token_ids`` as keyword parameters is
            considered legacy and may be deprecated in the future. You should
            instead pass them via the ``inputs`` parameter.
>>>>>>> 8720c92e
        """
        if not self.llm_engine.model_config.embedding_mode:
            raise ValueError(
                "LLM.encode() is only supported for embedding models (XModel)."
            )

        if prompt_token_ids is not None:
            inputs = self._convert_v1_inputs(
                prompts=cast(Optional[Union[str, List[str]]], prompts),
                prompt_token_ids=prompt_token_ids,
            )
        else:
            inputs = cast(
                Union[PromptStrictInputs, Sequence[PromptStrictInputs]],
                prompts)

        if pooling_params is None:
            # Use default pooling params.
            pooling_params = PoolingParams()

        self._validate_and_add_requests(
            inputs=inputs,
            params=pooling_params,
            lora_request=lora_request,
        )

        outputs = self._run_engine(use_tqdm=use_tqdm)
        return LLMEngine.validate_outputs(outputs, EmbeddingRequestOutput)

    # LEGACY
    def _convert_v1_inputs(
        self,
        prompts: Optional[Union[str, List[str]]],
        prompt_token_ids: Optional[Union[List[int], List[List[int]]]],
    ):
        # skip_tokenizer_init is now checked in engine

        if prompts is not None:
            prompts = [p["content"] for p in parse_and_batch_prompt(prompts)]
        if prompt_token_ids is not None:
            prompt_token_ids = [
                p["content"] for p in parse_and_batch_prompt(prompt_token_ids)
            ]

        num_requests = None
        if prompts is not None:
            num_requests = len(prompts)
        if prompt_token_ids is not None:
            if (num_requests is not None
                    and num_requests != len(prompt_token_ids)):
                raise ValueError("The lengths of prompts and prompt_token_ids "
                                 "must be the same.")

            num_requests = len(prompt_token_ids)
        if num_requests is None:
            raise ValueError("Either prompts or prompt_token_ids must be "
                             "provided.")
<<<<<<< HEAD
        if self.llm_engine.model_config.skip_tokenizer_init \
            and prompts is not None:
            raise ValueError("prompts must be None if skip_tokenizer_init "
                             "is True")
        if isinstance(prompts, str):
=======

        inputs: List[PromptInputs] = []
        for i in range(num_requests):
            if prompts is not None:
                if prompt_token_ids is not None:
                    item = TextTokensPrompt(
                        prompt=prompts[i],
                        prompt_token_ids=prompt_token_ids[i])
                else:
                    item = TextPrompt(prompt=prompts[i])
            else:
                if prompt_token_ids is not None:
                    item = TokensPrompt(prompt_token_ids=prompt_token_ids[i])
                else:
                    raise AssertionError

            inputs.append(item)

        return inputs

    def _validate_and_add_requests(
        self,
        inputs: Union[PromptStrictInputs, Sequence[PromptStrictInputs]],
        params: Union[SamplingParams, Sequence[SamplingParams], PoolingParams,
                      Sequence[PoolingParams]],
        lora_request: Optional[Union[Sequence[LoRARequest], LoRARequest]],
    ) -> None:
        if isinstance(inputs, (str, dict)):
>>>>>>> 8720c92e
            # Convert a single prompt to a list.
            inputs = [inputs]

        num_requests = len(inputs)

        if isinstance(params, list) and len(params) != num_requests:
            raise ValueError("The lengths of prompts and params "
                             "must be the same.")
        if isinstance(lora_request,
                      list) and len(lora_request) != num_requests:
            raise ValueError("The lengths of prompts and lora_request "
                             "must be the same.")
<<<<<<< HEAD

        if prompts is not None:
            num_requests = len(prompts)
        else:
            assert prompt_token_ids is not None
            num_requests = len(prompt_token_ids)

        if isinstance(params, list) and len(params) != num_requests:
            raise ValueError("The lengths of prompts and params "
                             "must be the same.")
        if multi_modal_data:
            multi_modal_data.data = multi_modal_data.data.to(torch.float16)

        # Add requests to the engine.
        requests_data = []
        for i in range(num_requests):
            prompt = prompts[i] if prompts is not None else None
            token_ids = None if prompt_token_ids is None else prompt_token_ids[
                i]

            multi_modal_item = MultiModalData(
                type=multi_modal_data.type,
                data=multi_modal_data.data[i].unsqueeze(0),
            ) if multi_modal_data else None

            requests_data.append({
                "prompt":
                prompt,
                "params":
                params[i] if isinstance(params, list) else params,
                "prompt_token_ids":
                token_ids,
                "lora_request":
                lora_request,
                "multi_modal_data":
                multi_modal_item,
            })

        return requests_data

    def _add_request(
        self,
        prompt: Optional[str],
        params: Union[SamplingParams, PoolingParams],
        prompt_token_ids: Optional[List[int]],
        lora_request: Optional[LoRARequest] = None,
        multi_modal_data: Optional[MultiModalData] = None,
    ) -> None:
        request_id = str(next(self.request_counter))
        self.llm_engine.add_request(request_id,
                                    prompt,
                                    params,
                                    prompt_token_ids,
                                    lora_request=lora_request,
                                    multi_modal_data=multi_modal_data)

    def _run_engine(
            self, use_tqdm: bool
=======

        # Add requests to the engine.
        for i, request_inputs in enumerate(inputs):
            self._add_request(
                request_inputs,
                params[i] if isinstance(params, Sequence) else params,
                lora_request=lora_request[i] if isinstance(
                    lora_request, Sequence) else lora_request,
            )

    def _add_request(
        self,
        inputs: PromptInputs,
        params: Union[SamplingParams, PoolingParams],
        lora_request: Optional[Union[List[LoRARequest], LoRARequest]] = None,
    ) -> None:
        request_id = str(next(self.request_counter))
        self.llm_engine.add_request(request_id,
                                    inputs,
                                    params,
                                    lora_request=lora_request)

    def _run_engine(
            self, *, use_tqdm: bool
>>>>>>> 8720c92e
    ) -> List[Union[RequestOutput, EmbeddingRequestOutput]]:
        # Initialize tqdm.
        if use_tqdm:
            num_requests = self.llm_engine.get_num_unfinished_requests()
            pbar = tqdm(
                total=num_requests,
                desc="Processed prompts",
                dynamic_ncols=True,
<<<<<<< HEAD
                postfix=f"Generation Speed: {0:.2f} toks/s",
            )
        # Run the engine.
        outputs: List[Union[RequestOutput, EmbeddingRequestOutput]] = []
        total_toks = 0
=======
                postfix=(f"est. speed input: {0:.2f} toks/s, "
                         f"output: {0:.2f} toks/s"),
            )
        # Run the engine.
        outputs: List[Union[RequestOutput, EmbeddingRequestOutput]] = []
        total_in_toks = 0
        total_out_toks = 0
>>>>>>> 8720c92e
        while self.llm_engine.has_unfinished_requests():
            step_outputs = self.llm_engine.step()
            for output in step_outputs:
                if output.finished:
                    outputs.append(output)
                    if use_tqdm:
                        if isinstance(output, RequestOutput):
                            # Calculate tokens only for RequestOutput
<<<<<<< HEAD
                            total_toks += sum(
                                len(stp.token_ids) for stp in output.outputs)
                            spd = total_toks / pbar.format_dict["elapsed"]
                            pbar.postfix = f"Generation Speed: {spd:.2f} toks/s"
=======
                            total_in_toks += len(output.prompt_token_ids)
                            in_spd = total_in_toks / pbar.format_dict["elapsed"]
                            total_out_toks += sum(
                                len(stp.token_ids) for stp in output.outputs)
                            out_spd = total_out_toks / pbar.format_dict[
                                "elapsed"]
                            pbar.postfix = (
                                f"est. speed input: {in_spd:.2f} toks/s, "
                                f"output: {out_spd:.2f} toks/s")
>>>>>>> 8720c92e
                        pbar.update(1)
        if use_tqdm:
            pbar.close()
        # Sort the outputs by request ID.
        # This is necessary because some requests may be finished earlier than
        # its previous requests.
        return sorted(outputs, key=lambda x: int(x.request_id))<|MERGE_RESOLUTION|>--- conflicted
+++ resolved
@@ -1,34 +1,22 @@
 from contextlib import contextmanager
 from typing import ClassVar, List, Optional, Sequence, Union, cast, overload
 
-import torch
 from tqdm import tqdm
 from transformers import PreTrainedTokenizer, PreTrainedTokenizerFast
 
 from vllm.engine.arg_utils import EngineArgs
 from vllm.engine.llm_engine import LLMEngine
-<<<<<<< HEAD
-=======
 from vllm.inputs import (PromptInputs, PromptStrictInputs, TextPrompt,
                          TextTokensPrompt, TokensPrompt,
                          parse_and_batch_prompt)
->>>>>>> 8720c92e
 from vllm.logger import init_logger
 from vllm.lora.request import LoRARequest
 from vllm.outputs import EmbeddingRequestOutput, RequestOutput
 from vllm.pooling_params import PoolingParams
 from vllm.sampling_params import SamplingParams
-<<<<<<< HEAD
-from vllm.sequence import MultiModalData
-from vllm.usage.usage_lib import UsageContext
-from vllm.utils import Counter
-=======
 from vllm.transformers_utils.tokenizer import get_cached_tokenizer
 from vllm.usage.usage_lib import UsageContext
 from vllm.utils import Counter, deprecate_kwargs
-
-logger = init_logger(__name__)
->>>>>>> 8720c92e
 
 logger = init_logger(__name__)
 
@@ -189,19 +177,11 @@
     @overload  # LEGACY: multi (prompt + optional token ids)
     def generate(
         self,
-<<<<<<< HEAD
-        prompts: Optional[Union[str, List[str]]] = None,
-=======
         prompts: List[str],
->>>>>>> 8720c92e
         sampling_params: Optional[Union[SamplingParams,
                                         List[SamplingParams]]] = None,
         prompt_token_ids: Optional[List[List[int]]] = None,
         use_tqdm: bool = True,
-<<<<<<< HEAD
-        lora_request: Optional[LoRARequest] = None,
-        multi_modal_data: Optional[MultiModalData] = None,
-=======
         lora_request: Optional[Union[List[LoRARequest], LoRARequest]] = None,
     ) -> List[RequestOutput]:
         ...
@@ -270,7 +250,6 @@
         prompt_token_ids: Optional[Union[List[int], List[List[int]]]] = None,
         use_tqdm: bool = True,
         lora_request: Optional[Union[List[LoRARequest], LoRARequest]] = None,
->>>>>>> 8720c92e
     ) -> List[RequestOutput]:
         """Generates the completions for the input prompts.
 
@@ -285,23 +264,12 @@
                 When it is a single value, it is applied to every prompt. 
                 When it is a list, the list must have the same length as the 
                 prompts and it is paired one by one with the prompt.
-<<<<<<< HEAD
-            prompt_token_ids: A list of token IDs for the prompts. If None, we
-                use the tokenizer to convert the prompts to token IDs.
             use_tqdm: Whether to use tqdm to display the progress bar.
             lora_request: LoRA request to use for generation, if any.
-            multi_modal_data: Multi modal data.
-=======
-            use_tqdm: Whether to use tqdm to display the progress bar.
-            lora_request: LoRA request to use for generation, if any.
->>>>>>> 8720c92e
 
         Returns:
             A list of `RequestOutput` objects containing the
             generated completions in the same order as the input prompts.
-<<<<<<< HEAD
-        """
-=======
 
         Note:
             Using ``prompts`` and ``prompt_token_ids`` as keyword parameters is
@@ -323,40 +291,10 @@
                 Union[PromptStrictInputs, Sequence[PromptStrictInputs]],
                 prompts)
 
->>>>>>> 8720c92e
         if sampling_params is None:
             # Use default sampling params.
             sampling_params = SamplingParams()
 
-<<<<<<< HEAD
-        requests_data = self._validate_and_prepare_requests(
-            prompts,
-            sampling_params,
-            prompt_token_ids,
-            lora_request,
-            multi_modal_data,
-        )
-
-        # Add requests to the engine and run the engine
-        for request_data in requests_data:
-            self._add_request(**request_data)
-
-        return self._run_engine(use_tqdm)
-
-    def encode(
-        self,
-        prompts: Optional[Union[str, List[str]]] = None,
-        pooling_params: Optional[Union[PoolingParams,
-                                       List[PoolingParams]]] = None,
-        prompt_token_ids: Optional[List[List[int]]] = None,
-        use_tqdm: bool = True,
-        lora_request: Optional[LoRARequest] = None,
-        multi_modal_data: Optional[MultiModalData] = None,
-    ) -> List[EmbeddingRequestOutput]:
-        """Generates the completions for the input prompts.
-
-        NOTE: This class automatically batches the given prompts, considering
-=======
         self._validate_and_add_requests(
             inputs=inputs,
             params=sampling_params,
@@ -458,72 +396,26 @@
         """Generates the completions for the input prompts.
 
         This class automatically batches the given prompts, considering
->>>>>>> 8720c92e
         the memory constraint. For the best performance, put all of your prompts
         into a single list and pass it to this method.
 
         Args:
-<<<<<<< HEAD
-            prompts: A list of prompts to generate completions for.
-            pooling_params: The pooling parameters for pooling. If None, we
-                use the default pooling parameters.
-            prompt_token_ids: A list of token IDs for the prompts. If None, we
-                use the tokenizer to convert the prompts to token IDs.
-=======
             inputs: The inputs to the LLM. You may pass a sequence of inputs for
                 batch inference. See :class:`~vllm.inputs.PromptStrictInputs`
                 for more details about the format of each input.
             pooling_params: The pooling parameters for pooling. If None, we
                 use the default pooling parameters.
->>>>>>> 8720c92e
             use_tqdm: Whether to use tqdm to display the progress bar.
             lora_request: LoRA request to use for generation, if any.
-            multi_modal_data: Multi modal data.
 
         Returns:
             A list of `EmbeddingRequestOutput` objects containing the
             generated embeddings in the same order as the input prompts.
-<<<<<<< HEAD
-        """
-        if pooling_params is None:
-            # Use default pooling params.
-            pooling_params = PoolingParams()
-
-        requests_data = self._validate_and_prepare_requests(
-            prompts,
-            pooling_params,
-            prompt_token_ids,
-            lora_request,
-            multi_modal_data,
-        )
-
-        # Add requests to the engine and run the engine
-        for request_data in requests_data:
-            self._add_request(**request_data)
-
-        return self._run_engine(use_tqdm)
-
-    def _validate_and_prepare_requests(
-        self,
-        prompts: Optional[Union[str, List[str]]],
-        params: Union[Union[SamplingParams, PoolingParams],
-                      List[Union[SamplingParams,
-                                 PoolingParams]]],  # Unified parameter
-        prompt_token_ids: Optional[List[List[int]]] = None,
-        lora_request: Optional[LoRARequest] = None,
-        multi_modal_data: Optional[MultiModalData] = None,
-    ) -> List[dict]:
-        """Validates and prepares request data for adding to the engine.
-
-        Ensures prompts and token IDs are consistent, and returns a list of
-        dictionaries with request data for further processing.
-=======
 
         Note:
             Using ``prompts`` and ``prompt_token_ids`` as keyword parameters is
             considered legacy and may be deprecated in the future. You should
             instead pass them via the ``inputs`` parameter.
->>>>>>> 8720c92e
         """
         if not self.llm_engine.model_config.embedding_mode:
             raise ValueError(
@@ -581,13 +473,6 @@
         if num_requests is None:
             raise ValueError("Either prompts or prompt_token_ids must be "
                              "provided.")
-<<<<<<< HEAD
-        if self.llm_engine.model_config.skip_tokenizer_init \
-            and prompts is not None:
-            raise ValueError("prompts must be None if skip_tokenizer_init "
-                             "is True")
-        if isinstance(prompts, str):
-=======
 
         inputs: List[PromptInputs] = []
         for i in range(num_requests):
@@ -616,7 +501,6 @@
         lora_request: Optional[Union[Sequence[LoRARequest], LoRARequest]],
     ) -> None:
         if isinstance(inputs, (str, dict)):
->>>>>>> 8720c92e
             # Convert a single prompt to a list.
             inputs = [inputs]
 
@@ -629,66 +513,6 @@
                       list) and len(lora_request) != num_requests:
             raise ValueError("The lengths of prompts and lora_request "
                              "must be the same.")
-<<<<<<< HEAD
-
-        if prompts is not None:
-            num_requests = len(prompts)
-        else:
-            assert prompt_token_ids is not None
-            num_requests = len(prompt_token_ids)
-
-        if isinstance(params, list) and len(params) != num_requests:
-            raise ValueError("The lengths of prompts and params "
-                             "must be the same.")
-        if multi_modal_data:
-            multi_modal_data.data = multi_modal_data.data.to(torch.float16)
-
-        # Add requests to the engine.
-        requests_data = []
-        for i in range(num_requests):
-            prompt = prompts[i] if prompts is not None else None
-            token_ids = None if prompt_token_ids is None else prompt_token_ids[
-                i]
-
-            multi_modal_item = MultiModalData(
-                type=multi_modal_data.type,
-                data=multi_modal_data.data[i].unsqueeze(0),
-            ) if multi_modal_data else None
-
-            requests_data.append({
-                "prompt":
-                prompt,
-                "params":
-                params[i] if isinstance(params, list) else params,
-                "prompt_token_ids":
-                token_ids,
-                "lora_request":
-                lora_request,
-                "multi_modal_data":
-                multi_modal_item,
-            })
-
-        return requests_data
-
-    def _add_request(
-        self,
-        prompt: Optional[str],
-        params: Union[SamplingParams, PoolingParams],
-        prompt_token_ids: Optional[List[int]],
-        lora_request: Optional[LoRARequest] = None,
-        multi_modal_data: Optional[MultiModalData] = None,
-    ) -> None:
-        request_id = str(next(self.request_counter))
-        self.llm_engine.add_request(request_id,
-                                    prompt,
-                                    params,
-                                    prompt_token_ids,
-                                    lora_request=lora_request,
-                                    multi_modal_data=multi_modal_data)
-
-    def _run_engine(
-            self, use_tqdm: bool
-=======
 
         # Add requests to the engine.
         for i, request_inputs in enumerate(inputs):
@@ -713,7 +537,6 @@
 
     def _run_engine(
             self, *, use_tqdm: bool
->>>>>>> 8720c92e
     ) -> List[Union[RequestOutput, EmbeddingRequestOutput]]:
         # Initialize tqdm.
         if use_tqdm:
@@ -722,13 +545,6 @@
                 total=num_requests,
                 desc="Processed prompts",
                 dynamic_ncols=True,
-<<<<<<< HEAD
-                postfix=f"Generation Speed: {0:.2f} toks/s",
-            )
-        # Run the engine.
-        outputs: List[Union[RequestOutput, EmbeddingRequestOutput]] = []
-        total_toks = 0
-=======
                 postfix=(f"est. speed input: {0:.2f} toks/s, "
                          f"output: {0:.2f} toks/s"),
             )
@@ -736,7 +552,6 @@
         outputs: List[Union[RequestOutput, EmbeddingRequestOutput]] = []
         total_in_toks = 0
         total_out_toks = 0
->>>>>>> 8720c92e
         while self.llm_engine.has_unfinished_requests():
             step_outputs = self.llm_engine.step()
             for output in step_outputs:
@@ -745,12 +560,6 @@
                     if use_tqdm:
                         if isinstance(output, RequestOutput):
                             # Calculate tokens only for RequestOutput
-<<<<<<< HEAD
-                            total_toks += sum(
-                                len(stp.token_ids) for stp in output.outputs)
-                            spd = total_toks / pbar.format_dict["elapsed"]
-                            pbar.postfix = f"Generation Speed: {spd:.2f} toks/s"
-=======
                             total_in_toks += len(output.prompt_token_ids)
                             in_spd = total_in_toks / pbar.format_dict["elapsed"]
                             total_out_toks += sum(
@@ -760,7 +569,6 @@
                             pbar.postfix = (
                                 f"est. speed input: {in_spd:.2f} toks/s, "
                                 f"output: {out_spd:.2f} toks/s")
->>>>>>> 8720c92e
                         pbar.update(1)
         if use_tqdm:
             pbar.close()
