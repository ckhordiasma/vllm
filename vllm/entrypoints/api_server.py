--- conflicted
+++ resolved
@@ -18,11 +18,7 @@
 from vllm.engine.async_llm_engine import AsyncLLMEngine
 from vllm.sampling_params import SamplingParams
 from vllm.usage.usage_lib import UsageContext
-<<<<<<< HEAD
-from vllm.utils import random_uuid
-=======
 from vllm.utils import FlexibleArgumentParser, random_uuid
->>>>>>> 8720c92e
 
 TIMEOUT_KEEP_ALIVE = 5  # seconds.
 app = FastAPI()
