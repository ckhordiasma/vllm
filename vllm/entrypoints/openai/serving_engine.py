--- conflicted
+++ resolved
@@ -11,11 +11,7 @@
 from vllm.entrypoints.openai.protocol import (ChatCompletionRequest,
                                               CompletionRequest,
                                               EmbeddingRequest, ErrorResponse,
-<<<<<<< HEAD
-                                              LogProbs, ModelCard, ModelList,
-=======
                                               ModelCard, ModelList,
->>>>>>> 8720c92e
                                               ModelPermission)
 from vllm.logger import init_logger
 from vllm.lora.request import LoRARequest
@@ -66,10 +62,7 @@
         """Show available models. Right now we only have one model."""
         model_cards = [
             ModelCard(id=served_model_name,
-<<<<<<< HEAD
-=======
                       max_model_len=self.max_model_len,
->>>>>>> 8720c92e
                       root=self.served_model_names[0],
                       permission=[ModelPermission()])
             for served_model_name in self.served_model_names
@@ -83,53 +76,6 @@
         model_cards.extend(lora_cards)
         return ModelList(data=model_cards)
 
-<<<<<<< HEAD
-    def _create_logprobs(
-        self,
-        token_ids: List[int],
-        top_logprobs: List[Optional[Dict[int, Logprob]]],
-        num_output_top_logprobs: Optional[int] = None,
-        initial_text_offset: int = 0,
-    ) -> LogProbs:
-        """Create OpenAI-style logprobs."""
-        logprobs = LogProbs()
-        last_token_len = 0
-        if num_output_top_logprobs:
-            logprobs.top_logprobs = []
-
-        for i, token_id in enumerate(token_ids):
-            step_top_logprobs = top_logprobs[i]
-            if step_top_logprobs is None:
-                token = self.tokenizer.decode(token_id)
-                logprobs.tokens.append(token)
-                logprobs.token_logprobs.append(None)
-                assert logprobs.top_logprobs is not None
-                logprobs.top_logprobs.append(None)
-            else:
-                token_logprob = step_top_logprobs[token_id].logprob
-                token = step_top_logprobs[token_id].decoded_token
-                logprobs.tokens.append(token)
-                logprobs.token_logprobs.append(token_logprob)
-
-                if num_output_top_logprobs:
-                    assert logprobs.top_logprobs is not None
-                    logprobs.top_logprobs.append({
-                        # Convert float("-inf") to the
-                        # JSON-serializable float that OpenAI uses
-                        p.decoded_token: max(p.logprob, -9999.0)
-                        for i, p in step_top_logprobs.items()
-                    } if step_top_logprobs else None)
-
-            if len(logprobs.text_offset) == 0:
-                logprobs.text_offset.append(initial_text_offset)
-            else:
-                logprobs.text_offset.append(logprobs.text_offset[-1] +
-                                            last_token_len)
-            last_token_len = len(token)
-        return logprobs
-
-=======
->>>>>>> 8720c92e
     def create_error_response(
             self,
             message: str,
@@ -153,12 +99,8 @@
         return json_str
 
     async def _check_model(
-<<<<<<< HEAD
-        self, request: Union[CompletionRequest, ChatCompletionRequest]
-=======
         self, request: Union[CompletionRequest, ChatCompletionRequest,
                              EmbeddingRequest]
->>>>>>> 8720c92e
     ) -> Optional[ErrorResponse]:
         if request.model in self.served_model_names:
             return None
@@ -170,12 +112,8 @@
             status_code=HTTPStatus.NOT_FOUND)
 
     def _maybe_get_lora(
-<<<<<<< HEAD
-        self, request: Union[CompletionRequest, ChatCompletionRequest]
-=======
         self, request: Union[CompletionRequest, ChatCompletionRequest,
                              EmbeddingRequest]
->>>>>>> 8720c92e
     ) -> Optional[LoRARequest]:
         if request.model in self.served_model_names:
             return None
@@ -193,12 +131,8 @@
             prompt_ids: Optional[List[int]] = None,
             truncate_prompt_tokens: Optional[Annotated[int,
                                                        Field(ge=1)]] = None,
-<<<<<<< HEAD
-            add_special_tokens: bool = True) -> Tuple[List[int], str]:
-=======
             add_special_tokens: Optional[bool] = True
     ) -> Tuple[List[int], str]:
->>>>>>> 8720c92e
         if not (prompt or prompt_ids):
             raise ValueError("Either prompt or prompt_ids should be provided.")
         if (prompt and prompt_ids):
@@ -206,20 +140,12 @@
                 "Only one of prompt or prompt_ids should be provided.")
 
         if prompt_ids is None:
-<<<<<<< HEAD
-            # When using OpenAIServingChat for chat completions, the
-            # special tokens (e.g., BOS) have already been added by the
-            # chat template. Therefore, we do not need to add them again.
-            # Set add_special_tokens to False to avoid adding the BOS tokens
-            # again.
-=======
             # When using OpenAIServingChat for chat completions, for
             # most models the special tokens (e.g., BOS) have already
             # been added by the chat template. Therefore, we do not
             # need to add them again.
             # Set add_special_tokens to False (by default) to avoid
             # adding the BOS tokens again.
->>>>>>> 8720c92e
             tokenizer_kwargs: Dict[str, Any] = {
                 "add_special_tokens": add_special_tokens
             }
@@ -266,13 +192,9 @@
                 f"{request.max_tokens} in the completion). "
                 f"Please reduce the length of the messages or completion.", )
         else:
-<<<<<<< HEAD
-            return input_ids, input_text
-=======
             return input_ids, input_text
 
     def _get_decoded_token(self, logprob: Logprob, token_id: int) -> str:
         if logprob.decoded_token is not None:
             return logprob.decoded_token
-        return self.tokenizer.decode(token_id)
->>>>>>> 8720c92e
+        return self.tokenizer.decode(token_id)