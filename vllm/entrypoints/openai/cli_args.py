"""
This file contains the command line arguments for the vLLM's
OpenAI-compatible server. It is kept in a separate file for documentation
purposes.
"""

import argparse
import json
import ssl

from vllm.engine.arg_utils import AsyncEngineArgs, nullable_str
from vllm.entrypoints.openai.serving_engine import LoRAModulePath
<<<<<<< HEAD
from vllm.tgis_utils.args import EnvVarArgumentParser
=======
from vllm.utils import FlexibleArgumentParser
>>>>>>> 8720c92e


class LoRAParserAction(argparse.Action):

    def __call__(self, parser, namespace, values, option_string=None):
        lora_list = []
        for item in values:
            name, path = item.split('=')
            lora_list.append(LoRAModulePath(name, path))
        setattr(namespace, self.dest, lora_list)


def make_arg_parser():
<<<<<<< HEAD
    parser = EnvVarArgumentParser(
=======
    parser = FlexibleArgumentParser(
>>>>>>> 8720c92e
        description="vLLM OpenAI-Compatible RESTful API server.")
    parser.add_argument("--host",
                        type=nullable_str,
                        default=None,
                        help="host name")
    parser.add_argument("--port", type=int, default=8000, help="port number")
    parser.add_argument(
        "--uvicorn-log-level",
        type=str,
        default="info",
        choices=['debug', 'info', 'warning', 'error', 'critical', 'trace'],
        help="log level for uvicorn")
    parser.add_argument("--allow-credentials",
                        action="store_true",
                        help="allow credentials")
    parser.add_argument("--allowed-origins",
                        type=json.loads,
                        default=["*"],
                        help="allowed origins")
    parser.add_argument("--allowed-methods",
                        type=json.loads,
                        default=["*"],
                        help="allowed methods")
    parser.add_argument("--allowed-headers",
                        type=json.loads,
                        default=["*"],
                        help="allowed headers")
    parser.add_argument("--api-key",
                        type=nullable_str,
                        default=None,
                        help="If provided, the server will require this key "
                        "to be presented in the header.")
    parser.add_argument(
        "--lora-modules",
        type=nullable_str,
        default=None,
        nargs='+',
        action=LoRAParserAction,
        help="LoRA module configurations in the format name=path. "
        "Multiple modules can be specified.")
    parser.add_argument("--chat-template",
                        type=nullable_str,
                        default=None,
                        help="The file path to the chat template, "
                        "or the template in single-line form "
                        "for the specified model")
    parser.add_argument("--response-role",
                        type=nullable_str,
                        default="assistant",
                        help="The role name to return if "
                        "`request.add_generation_prompt=true`.")
    parser.add_argument("--ssl-keyfile",
                        type=nullable_str,
                        default=None,
                        help="The file path to the SSL key file")
    parser.add_argument("--ssl-certfile",
                        type=nullable_str,
                        default=None,
                        help="The file path to the SSL cert file")
    parser.add_argument("--ssl-ca-certs",
                        type=nullable_str,
                        default=None,
                        help="The CA certificates file")
    parser.add_argument(
        "--ssl-cert-reqs",
        type=int,
        default=int(ssl.CERT_NONE),
        help="Whether client certificate is required (see stdlib ssl module's)"
    )
    parser.add_argument(
        "--root-path",
        type=nullable_str,
        default=None,
        help="FastAPI root_path when app is behind a path based routing proxy")
    parser.add_argument(
        "--middleware",
        type=nullable_str,
        action="append",
        default=[],
        help="Additional ASGI middleware to apply to the app. "
        "We accept multiple --middleware arguments. "
        "The value should be an import path. "
        "If a function is provided, vLLM will add it to the server "
        "using @app.middleware('http'). "
        "If a class is provided, vLLM will add it to the server "
        "using app.add_middleware(). ")

    parser = AsyncEngineArgs.add_cli_args(parser)
    return parser<|MERGE_RESOLUTION|>--- conflicted
+++ resolved
@@ -10,11 +10,7 @@
 
 from vllm.engine.arg_utils import AsyncEngineArgs, nullable_str
 from vllm.entrypoints.openai.serving_engine import LoRAModulePath
-<<<<<<< HEAD
-from vllm.tgis_utils.args import EnvVarArgumentParser
-=======
 from vllm.utils import FlexibleArgumentParser
->>>>>>> 8720c92e
 
 
 class LoRAParserAction(argparse.Action):
@@ -28,11 +24,7 @@
 
 
 def make_arg_parser():
-<<<<<<< HEAD
-    parser = EnvVarArgumentParser(
-=======
     parser = FlexibleArgumentParser(
->>>>>>> 8720c92e
         description="vLLM OpenAI-Compatible RESTful API server.")
     parser.add_argument("--host",
                         type=nullable_str,
