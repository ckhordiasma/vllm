<<<<<<< HEAD
import time
=======
import gc
import time
import warnings
from collections import defaultdict
>>>>>>> 8720c92e
from typing import Dict, List, NamedTuple, Optional, Set, Tuple, Union

import numpy as np
import torch
import torch.nn as nn

from vllm.attention import AttentionMetadata, get_attn_backend
from vllm.config import (CacheConfig, DeviceConfig, LoadConfig, LoRAConfig,
                         ModelConfig, ParallelConfig, SchedulerConfig,
                         VisionLanguageConfig)
from vllm.distributed import broadcast_tensor_dict
<<<<<<< HEAD
from vllm.distributed.communication_op import graph_capture
=======
from vllm.distributed.parallel_state import graph_capture
>>>>>>> 8720c92e
from vllm.logger import init_logger
from vllm.lora.layers import LoRAMapping
from vllm.lora.request import LoRARequest
from vllm.lora.worker_manager import LRUCacheWorkerLoRAManager
from vllm.model_executor import SamplingMetadata
from vllm.model_executor.model_loader import get_model
<<<<<<< HEAD
from vllm.sampling_params import SamplingParams
from vllm.sequence import (MultiModalData, SamplerOutput, SequenceData,
                           SequenceGroupMetadata)
=======
from vllm.model_executor.model_loader.tensorizer import TensorizerConfig
from vllm.multimodal import MULTIMODAL_REGISTRY
from vllm.sampling_params import SamplingParams
from vllm.sequence import SamplerOutput, SequenceData, SequenceGroupMetadata
>>>>>>> 8720c92e
from vllm.utils import (CudaMemoryProfiler, get_kv_cache_torch_dtype, is_hip,
                        is_pin_memory_available, make_tensor_with_pad)

logger = init_logger(__name__)

_PAD_SLOT_ID = -1
LORA_WARMUP_RANK = 8
_BATCH_SIZE_ALIGNMENT = 8
# Capture graphs for token size 1, 2, 4, 8, 16, 24, 32, 40, ..., 256.
# NOTE: _get_graph_batch_size needs to be updated if this list is changed.
_BATCH_SIZES_TO_CAPTURE = [1, 2, 4] + [
    _BATCH_SIZE_ALIGNMENT * i for i in range(1, 33)
]
<<<<<<< HEAD
=======
_NUM_WARMUP_ITERS = 2
>>>>>>> 8720c92e


class ModelInput(NamedTuple):
    input_tokens: torch.Tensor
    input_positions: torch.Tensor
    attn_metadata: Optional[AttentionMetadata]
    seq_lens: List[int]
    query_lens: List[int]
    lora_mapping: Optional[LoRAMapping]
    lora_requests: Set[LoRARequest]
<<<<<<< HEAD
    multi_modal_input: Optional[torch.Tensor]
=======
    multi_modal_kwargs: Dict[str, torch.Tensor]
>>>>>>> 8720c92e
    slot_mapping: torch.Tensor
    num_prefill_tokens: int
    num_decode_tokens: int
    num_prefills: int

    @classmethod
    def empty(cls, device):
        return ModelInput(
            input_tokens=torch.empty(0, device=device),
            input_positions=torch.empty(0, device=device),
            attn_metadata=None,
            seq_lens=[],
            query_lens=[],
            lora_mapping=None,
            lora_requests=set(),
<<<<<<< HEAD
            multi_modal_input=None,
=======
            multi_modal_kwargs={},
>>>>>>> 8720c92e
            slot_mapping=torch.empty(0, device=device),
            num_prefill_tokens=0,
            num_decode_tokens=0,
            num_prefills=0,
        )


class ModelRunner:

    def __init__(
        self,
        model_config: ModelConfig,
        parallel_config: ParallelConfig,
        scheduler_config: SchedulerConfig,
        device_config: DeviceConfig,
        cache_config: CacheConfig,
        load_config: LoadConfig,
        lora_config: Optional[LoRAConfig],
        kv_cache_dtype: Optional[str] = "auto",
        is_driver_worker: bool = False,
        vision_language_config: Optional[VisionLanguageConfig] = None,
<<<<<<< HEAD
=======
        return_hidden_states: bool = False,
>>>>>>> 8720c92e
    ):
        self.model_config = model_config
        self.parallel_config = parallel_config
        self.scheduler_config = scheduler_config
        self.device_config = device_config
        self.cache_config = cache_config
        self.lora_config = lora_config
        self.load_config = load_config
        self.is_driver_worker = is_driver_worker
        self.vision_language_config = vision_language_config
<<<<<<< HEAD
=======
        self.return_hidden_states = return_hidden_states
>>>>>>> 8720c92e

        self.device = self.device_config.device
        self.pin_memory = is_pin_memory_available()

        self.kv_cache_dtype = kv_cache_dtype
        self.sliding_window = model_config.get_sliding_window()
        self.block_size = cache_config.block_size
        self.max_seq_len_to_capture = self.model_config.max_seq_len_to_capture
        self.graph_runners: Dict[int, CUDAGraphRunner] = {}
        self.graph_memory_pool: Optional[Tuple[
            int, int]] = None  # Set during graph capture.
        # When using CUDA graph, the input block tables must be padded to
        # max_seq_len_to_capture. However, creating the block table in
        # Python can be expensive. To optimize this, we cache the block table
        # in numpy and only copy the actual input content at every iteration.
        # The shape of the cached block table will be
        # (max batch size to capture, max context len to capture / block size).
        self.graph_block_tables = np.zeros(
            (max(_BATCH_SIZES_TO_CAPTURE), self.get_max_block_per_batch()),
            dtype=np.int32)
<<<<<<< HEAD
        self.attn_backend = get_attn_backend(
            self.model_config.get_num_attention_heads(self.parallel_config),
=======
        num_attn_heads = self.model_config.get_num_attention_heads(
            self.parallel_config)
        self.attn_backend = get_attn_backend(
            num_attn_heads,
>>>>>>> 8720c92e
            self.model_config.get_head_size(),
            self.model_config.get_num_kv_heads(self.parallel_config),
            self.model_config.get_sliding_window(),
            self.model_config.dtype,
            self.kv_cache_dtype,
            self.block_size,
<<<<<<< HEAD
        )
=======
        ) if num_attn_heads else None

        # Create processor for multi-modal data
        if self.vision_language_config is not None:
            self.multi_modal_input_processor = MULTIMODAL_REGISTRY \
                .create_input_processor(
                    self.model_config,
                    self.vision_language_config,
                )
        else:
            self.multi_modal_input_processor = None
>>>>>>> 8720c92e

        # Lazy initialization
        self.model: nn.Module  # Set after load_model
        # Set if the backend is flashinfer.
        self.flashinfer_workspace_buffer: torch.Tensor
        # Set after load_model.
        self.lora_manager: Optional[LRUCacheWorkerLoRAManager] = None

    def load_model(self) -> None:
        with CudaMemoryProfiler() as m:
            self.model = get_model(
                model_config=self.model_config,
                device_config=self.device_config,
                load_config=self.load_config,
                lora_config=self.lora_config,
                vision_language_config=self.vision_language_config,
                parallel_config=self.parallel_config,
                scheduler_config=self.scheduler_config,
                cache_config=self.cache_config,
            )

        self.model_memory_usage = m.consumed_memory
        logger.info("Loading model weights took %.4f GB",
                    self.model_memory_usage / float(2**30))

        if self.lora_config:
            assert hasattr(self.model, "supported_lora_modules"
                           ) and self.model.supported_lora_modules, (
                               "Model does not support LoRA")
            assert hasattr(
                self.model,
                "embedding_modules"), "Model does not have embedding_modules"
            assert hasattr(self.model, "embedding_padding_modules"
                           ), "Model does not have embedding_padding_modules"
            self.lora_manager = LRUCacheWorkerLoRAManager(
                self.scheduler_config.max_num_seqs,
                self.scheduler_config.max_num_batched_tokens,
                self.vocab_size,
                self.lora_config,
                self.device,
                self.model.embedding_modules,
                self.model.embedding_padding_modules,
                max_position_embeddings=self.model.config.
                max_position_embeddings,
            )
            self.model = self.lora_manager.create_lora_manager(self.model)

        if self.kv_cache_dtype == "fp8" and is_hip():
<<<<<<< HEAD
            # Currently scaled KV cache is only enabled on ROCm
            if self.model_config.quantization_param_path is not None:
                if callable(getattr(self.model, "load_kv_cache_scales", None)):
                    self.model.load_kv_cache_scales(
                        self.model_config.quantization_param_path)
=======
            # Currently only ROCm accepts kv-cache scaling factors
            # via quantization_param_path and this will be deprecated
            # in the future.
            if self.model_config.quantization_param_path is not None:
                if callable(getattr(self.model, "load_kv_cache_scales", None)):
                    warnings.warn(
                        "Loading kv cache scaling factor from JSON is "
                        "deprecated and will be removed. Please include "
                        "kv cache scaling factors in the model checkpoint.",
                        FutureWarning,
                        stacklevel=2)
                    self.model.load_kv_cache_scales(
                        self.model_config.quantization_param_path)
                    logger.info("Loaded KV cache scaling factors from %s",
                                self.model_config.quantization_param_path)
>>>>>>> 8720c92e
                else:
                    raise RuntimeError(
                        "Using FP8 KV cache and scaling factors provided but "
                        "model %s does not support loading scaling factors.",
                        self.model.__class__)
            else:
                logger.warning(
                    "Using FP8 KV cache but no scaling factors "
                    "provided. Defaulting to scaling factors of 1.0. "
                    "This may lead to less accurate results!")
<<<<<<< HEAD
        elif self.model_config.quantization_param_path is not None:
            logger.warning("KV cache scaling factors provided, "
                           "but the KV cache data type is not FP8. "
                           "KV cache scaling factors will not be used.")

    def save_sharded_state(
        self,
        path: str,
        pattern: Optional[str] = None,
        max_size: Optional[int] = None,
    ) -> None:
        from vllm.model_executor.model_loader.loader import ShardedStateLoader
        ShardedStateLoader.save_model(
            self.model,
            path,
            pattern=pattern,
            max_size=max_size,
        )

    def get_max_block_per_batch(self) -> int:
        block_size = self.block_size
        return (self.max_seq_len_to_capture + block_size - 1) // block_size

    def _prepare_model_input(
        self,
        seq_group_metadata_list: List[SequenceGroupMetadata],
    ) -> ModelInput:
        """Prepare the model input based on a given sequence group.

        The API assumes seq_group_metadata_list is sorted by prefill -> decode.

        The result tensors and data structure also batches input in prefill
        -> decode order. For example,

=======

    def save_sharded_state(
        self,
        path: str,
        pattern: Optional[str] = None,
        max_size: Optional[int] = None,
    ) -> None:
        from vllm.model_executor.model_loader.loader import ShardedStateLoader
        ShardedStateLoader.save_model(
            self.model,
            path,
            pattern=pattern,
            max_size=max_size,
        )

    def save_tensorized_model(
        self,
        tensorizer_config: TensorizerConfig,
    ) -> None:
        from vllm.model_executor.model_loader.loader import TensorizerLoader
        TensorizerLoader.save_model(
            self.model,
            tensorizer_config=tensorizer_config,
        )

    def get_max_block_per_batch(self) -> int:
        block_size = self.block_size
        return (self.max_seq_len_to_capture + block_size - 1) // block_size

    def _prepare_model_input(
        self,
        seq_group_metadata_list: List[SequenceGroupMetadata],
    ) -> ModelInput:
        """Prepare the model input based on a given sequence group.

        The API assumes seq_group_metadata_list is sorted by prefill -> decode.

        The result tensors and data structure also batches input in prefill
        -> decode order. For example,

>>>>>>> 8720c92e
        - input_tokens[:num_prefill_tokens] contains prefill tokens.
        - input_tokens[num_prefill_tokens:] contains decode tokens.

        If cuda graph is required, this API automatically pads inputs.
        """
        input_tokens: List[int] = []
        input_positions: List[int] = []
        slot_mapping: List[int] = []
        lora_index_mapping: List[int] = []
        lora_prompt_mapping: List[int] = []
        lora_requests: Set[LoRARequest] = set()

        seq_lens: List[int] = []
        prefill_seq_lens: List[int] = []
        decode_seq_lens: List[int] = []
        context_lens: List[int] = []
        query_lens: List[int] = []
        block_tables: List[List[int]] = []
<<<<<<< HEAD
        multi_modal_input_list: List[torch.Tensor] = []
=======
        multi_modal_kwargs_list: Dict[str,
                                      List[torch.Tensor]] = defaultdict(list)
>>>>>>> 8720c92e
        decode_only = True
        num_prefills = 0
        num_prefill_tokens = 0
        num_decode_tokens = 0

        # The following fields are only for flashinfer
        # Please follow https://docs.flashinfer.ai/tutorials/kv_layout.html#page-layout
        # for the precise definition of the following fields.
        # An example:
        # request 1, page indices [0, 5, 8]
        # request 2, page indices [1, 6, 7]
        # request 3, page indices [3, 4]
        # paged_kv_indices is a concatenation of page indices of all requests:
        # [0, 5, 8, 1, 6, 7, 3, 4]
        # paged_kv_indptr is used to index into paged_kv_indices:
        # [0, 3, 6, 8]
        paged_kv_indices: List[int] = []
        # 0 at the beginning of paged_kv_indptr indicates the start of the
        # first request’s page indices in the paged_kv_indices list.
        paged_kv_indptr: List[int] = [0]
        # paged_kv_last_page_len is the length of the last page of each request
        paged_kv_last_page_len: List[int] = []

        if len(seq_group_metadata_list) == 0:
            return ModelInput.empty(self.device)
<<<<<<< HEAD
=======

        if self.sliding_window is not None:
            sliding_window_blocks = (self.sliding_window + self.block_size -
                                     1) // self.block_size
            block_aligned_sliding_window = \
                sliding_window_blocks * self.block_size
>>>>>>> 8720c92e

        for seq_group_metadata in seq_group_metadata_list:
            seq_ids = list(seq_group_metadata.seq_data.keys())
            is_prompt = seq_group_metadata.is_prompt

            for seq_id in seq_ids:
                computed_block_nums = seq_group_metadata.computed_block_nums
                if (self.scheduler_config is not None
                        and self.scheduler_config.chunked_prefill_enabled
                        and not (computed_block_nums is None
                                 or computed_block_nums == [])):
                    raise RuntimeError(
                        "chunked prefill cannot be used with prefix caching "
                        "now.")
<<<<<<< HEAD

                seq_data = seq_group_metadata.seq_data[seq_id]
                if is_prompt:
                    context_len = seq_data.get_num_computed_tokens()
                else:
                    # get_num_computed_tokens is incorrect for spec decoding.
                    # So, we should have a special logic here.
                    # TODO(sang): Fix it.
                    context_len = seq_data.get_len() - 1

                seq_len = min(
                    seq_data.get_len(),
                    context_len + seq_group_metadata.token_chunk_size)
                if is_prompt:
                    tokens = seq_data.get_token_ids()[context_len:seq_len]
                else:
                    # Optimization. get_token_ids requires the entire copy of
                    # tokens.
                    tokens = [seq_data.get_last_token_id()]

                # Prefix cache was hit.
                # Prefix is not supported with sliding_window
                prefix_cache_hit = (computed_block_nums is not None
                                    and len(computed_block_nums) > 0
                                    and self.sliding_window is None
                                    and is_prompt)

                # TODO(sang): Combine chunked prefill and prefix caching by
                # only allowing multiple of block_size chunk size.
                # NOTE: This only works for oooooooxxx style attention.
                if prefix_cache_hit:
                    assert computed_block_nums is not None
                    context_len = len(computed_block_nums) * self.block_size
                    tokens = tokens[context_len:]
                    if self.attn_backend.get_name() == "flash-attn":
                        # NOTE(woosuk): For flash-attn, the block table should
                        # include the entries for the incoming prefill tokens.
                        # TODO(woosuk): This is a temporary fix. We should
                        # provide a unified interface for different backends.
                        block_table = seq_group_metadata.block_tables[seq_id]
                    else:
                        block_table = computed_block_nums
                elif (self.scheduler_config.chunked_prefill_enabled
                      or not is_prompt):
                    if seq_group_metadata.block_tables is not None:
                        # chunked prefill or decode
                        block_table = seq_group_metadata.block_tables[seq_id]
                        if self.sliding_window is not None:
                            # chunked prefill doesn't support sliding window.
                            assert (not self.scheduler_config.
                                    chunked_prefill_enabled)
                            sliding_window_blocks = (self.sliding_window //
                                                     self.block_size)
                            block_table = block_table[-sliding_window_blocks:]

                        if self.attn_backend.get_name() == "flashinfer":
                            paged_kv_indices.extend(block_table)
                            paged_kv_indptr.append(paged_kv_indptr[-1] +
                                                   len(block_table))
                            last_page_len = seq_data.get_len(
                            ) % self.block_size
                            if last_page_len == 0:
                                last_page_len = self.block_size
                            paged_kv_last_page_len.append(last_page_len)
                    else:
                        # Only happens when memory profiling runs.
                        block_table = []
                else:
                    # Prefill without chunked prefill or memory profiling.
                    block_table = []
                block_tables.append(block_table)

=======

                seq_data = seq_group_metadata.seq_data[seq_id]
                if is_prompt:
                    context_len = seq_data.get_num_computed_tokens()
                else:
                    # get_num_computed_tokens is incorrect for spec decoding.
                    # So, we should have a special logic here.
                    # TODO(sang): Fix it.
                    context_len = seq_data.get_len() - 1

                seq_len = min(
                    seq_data.get_len(),
                    context_len + seq_group_metadata.token_chunk_size)
                if is_prompt:
                    tokens = seq_data.get_token_ids()[context_len:seq_len]
                else:
                    # Optimization. get_token_ids requires the entire copy of
                    # tokens.
                    tokens = [seq_data.get_last_token_id()]

                # Prefix cache was hit.
                # Prefix is not supported with sliding_window
                prefix_cache_hit = (computed_block_nums is not None
                                    and len(computed_block_nums) > 0
                                    and self.sliding_window is None
                                    and is_prompt)

                # These are seq_len/context_len capped to the sliding window.
                # They are passed to decode kernel.
                # We still need original seq_len/context_len to compute slot
                # mapping (and input position) below.
                curr_sliding_window_blocks = None
                sliding_seq_len = seq_len
                sliding_context_len = context_len

>>>>>>> 8720c92e
                # TODO(sang): This is a hack to make sliding window work with
                # paged attn. We can remove it if we make paged attn kernel
                # to properly handle slinding window attn.
                if (self.sliding_window is not None and not is_prompt):
<<<<<<< HEAD
                    seq_len = min(seq_len, self.sliding_window)
                    context_len = seq_len - 1

                seq_lens.append(seq_len)
                context_lens.append(context_len)
                query_len = seq_len - context_len
=======
                    curr_sliding_window_blocks = sliding_window_blocks
                    if self.scheduler_config.use_v2_block_manager:
                        # number of elements in last block
                        suff_len = seq_len % self.block_size
                        sliding_seq_len = min(
                            seq_len, block_aligned_sliding_window + suff_len)
                        if suff_len > 0:
                            curr_sliding_window_blocks += 1
                    else:
                        sliding_seq_len = min(seq_len, self.sliding_window)
                    sliding_context_len = sliding_seq_len - 1

                # TODO(sang): Combine chunked prefill and prefix caching by
                # only allowing multiple of block_size chunk size.
                # NOTE: This only works for oooooooxxx style attention.
                if prefix_cache_hit:
                    assert computed_block_nums is not None
                    context_len = len(computed_block_nums) * self.block_size
                    tokens = tokens[context_len:]

                    # need to think what to set it to when we have both sliding
                    # window and prefix caching...
                    assert self.sliding_window is None, \
                        "Prefix caching is not supported with sliding window"
                    sliding_context_len = context_len

                    if self.attn_backend.get_name() == "flash-attn":
                        # NOTE(woosuk): For flash-attn, the block table should
                        # include the entries for the incoming prefill tokens.
                        # TODO(woosuk): This is a temporary fix. We should
                        # provide a unified interface for different backends.
                        block_table = seq_group_metadata.block_tables[seq_id]
                    else:
                        block_table = computed_block_nums
                elif (self.scheduler_config.chunked_prefill_enabled
                      or not is_prompt):
                    if seq_group_metadata.block_tables is not None:
                        # chunked prefill or decode
                        block_table = seq_group_metadata.block_tables[seq_id]
                        if curr_sliding_window_blocks is not None:
                            block_table = block_table[
                                -curr_sliding_window_blocks:]
                        if self.attn_backend.get_name() == "flashinfer":
                            paged_kv_indices.extend(block_table)
                            paged_kv_indptr.append(paged_kv_indptr[-1] +
                                                   len(block_table))
                            last_page_len = seq_data.get_len(
                            ) % self.block_size
                            if last_page_len == 0:
                                last_page_len = self.block_size
                            paged_kv_last_page_len.append(last_page_len)
                    else:
                        # Only happens when memory profiling runs.
                        block_table = []
                else:
                    # Prefill without chunked prefill or memory profiling.
                    block_table = []
                block_tables.append(block_table)

                seq_lens.append(sliding_seq_len)
                context_lens.append(sliding_context_len)
                query_len = sliding_seq_len - sliding_context_len
>>>>>>> 8720c92e
                query_lens.append(query_len)
                input_tokens.extend(tokens)
                input_positions.extend(list(range(context_len, seq_len)))
                lora_id = seq_group_metadata.lora_int_id

                if is_prompt:
                    assert len(seq_ids) == 1
                    num_prefills += 1
                    num_prefill_tokens += len(tokens)
                    decode_only = False
                    prefill_seq_lens.append(seq_len)
                else:
                    assert query_len == 1, (
                        "seq_len: {}, context_len: {}, query_len: {}".format(
                            seq_len, context_len, query_len))
                    num_decode_tokens += query_len
<<<<<<< HEAD
                    decode_seq_lens.append(seq_len)
=======
                    decode_seq_lens.append(sliding_seq_len)
>>>>>>> 8720c92e

                if lora_id > 0:
                    lora_requests.add(seq_group_metadata.lora_request)

<<<<<<< HEAD
                lora_index_mapping += [lora_id] * (seq_len - context_len)
                lora_prompt_mapping.extend(
                    [lora_id] *
                    (seq_len -
                     context_len if seq_group_metadata.sampling_params
                     and seq_group_metadata.sampling_params.prompt_logprobs
                     else 1))

                if seq_group_metadata.multi_modal_data:
                    multi_modal_input_list.append(
                        seq_group_metadata.multi_modal_data.data)
=======
                lora_index_mapping += [lora_id] * query_len
                lora_prompt_mapping.extend(
                    [lora_id] *
                    (query_len if seq_group_metadata.sampling_params
                     and seq_group_metadata.sampling_params.prompt_logprobs
                     is not None else 1))

                mm_data = seq_group_metadata.multi_modal_data
                if mm_data is not None:
                    # Process multi-modal data
                    if self.multi_modal_input_processor is None:
                        raise ValueError(
                            "Multi-modal inputs are only supported by "
                            "vision language models.")

                    mm_kwargs = self.multi_modal_input_processor(mm_data)
                    for k, v in mm_kwargs.items():
                        multi_modal_kwargs_list[k].append(v)
>>>>>>> 8720c92e

                if _is_block_tables_empty(seq_group_metadata.block_tables):
                    # During memory profiling, the block tables are not
                    # initialized yet. In this case, we just use a dummy
                    # slot mapping.
                    # In embeddings, the block tables are {seq_id: None}.
                    slot_mapping.extend([_PAD_SLOT_ID] * seq_len)
                    continue

                # Compute the slot mapping.
                block_table = seq_group_metadata.block_tables[seq_id]

                # Mask the [0, start_idx) tokens of the prompt with
                # _PAD_SLOT_ID, where start_idx is max(0, seq_len -
                # sliding_window). For example, if the prompt len is 10,
                # sliding window is 8, and block size is 4, the first two
                # tokens are masked and the slot mapping will be
                # [-1, -1, 2, 3, 4, 5, 6, 7, 0, 1].
                start_idx = 0
                if self.sliding_window is not None:
                    if is_prompt:
<<<<<<< HEAD
                        assert context_len == 0, (
                            "Prefix caching is currently not supported with "
                            "sliding window attention")
=======
                        assert self.scheduler_config.use_v2_block_manager \
                            or context_len == 0, (
                            "Prefix caching is currently not supported with "
                            "sliding window attention in V1 block manager")
>>>>>>> 8720c92e
                    # It is an optimization. When it is decoding, it is always
                    # 0. When prefill, we use it to not write slots to kv cache
                    # to save memory.
                    start_idx = max(0, query_len - self.sliding_window)

                for i in range(context_len, seq_len):
                    if i < start_idx:
                        slot_mapping.append(_PAD_SLOT_ID)
                        continue

                    block_number = block_table[i // self.block_size]
                    block_offset = i % self.block_size
                    slot = block_number * self.block_size + block_offset
                    slot_mapping.append(slot)

        batch_size = len(input_tokens)
        max_query_len = max(query_lens)
        max_prefill_seq_len = max(prefill_seq_lens, default=0)
        max_decode_seq_len = max(decode_seq_lens, default=0)

        # If cuda graph can be used, pad tensors accordingly.
        # See `capture_model` API for more details.
        # vLLM uses cuda graph only for decoding requests.
        use_captured_graph = (
            decode_only and not self.model_config.enforce_eager
            and batch_size <= _BATCH_SIZES_TO_CAPTURE[-1]
            and max_decode_seq_len <= self.max_seq_len_to_capture)
        if use_captured_graph:
            graph_batch_size = _get_graph_batch_size(batch_size)
            assert graph_batch_size >= batch_size
            for _ in range(graph_batch_size - batch_size):
                input_tokens.append(0)
                input_positions.append(0)
                slot_mapping.append(_PAD_SLOT_ID)
                seq_lens.append(1)
                block_tables.append([])
                lora_index_mapping.append(0)
            batch_size = graph_batch_size
            num_decode_tokens = batch_size

        if use_captured_graph:
            # The shape of graph_block_tables is
            # [max batch size, max context len // block size].
            input_block_tables = self.graph_block_tables[:batch_size]
            for i, block_table in enumerate(block_tables):
                if block_table:
                    input_block_tables[i, :len(block_table)] = block_table
            block_tables = torch.tensor(input_block_tables, device=self.device)
        else:
            max_block_table_len = max(
                len(block_table) for block_table in block_tables)
            block_tables = make_tensor_with_pad(
                block_tables,
                max_len=max_block_table_len,
                pad=0,
                dtype=torch.int,
                device=self.device,
            )
        assert max_query_len > 0, ("query_lens: {}".format(query_lens))

<<<<<<< HEAD
        context_lens_tensor = torch.tensor(context_lens,
                                           dtype=torch.int,
                                           device=self.device)

        if multi_modal_input_list:
            assert self.vision_language_config, (
                "Multi-modal inputs are only supported by "
                "vision language models.")
            multi_modal_input = torch.cat(multi_modal_input_list,
                                          dim=0).to(self.device)
        else:
            multi_modal_input = None

        seq_lens_tensor = torch.tensor(seq_lens,
                                       dtype=torch.int,
                                       device=self.device)
        query_lens_tensor = torch.tensor(query_lens,
                                         dtype=torch.long,
                                         device=self.device)
        query_start_loc = torch.zeros(query_lens_tensor.shape[0] + 1,
                                      dtype=torch.int32,
                                      device=self.device)

        seq_lens_tensor = torch.tensor(seq_lens,
                                       dtype=torch.int,
                                       device=self.device)
        seq_start_loc = torch.zeros(seq_lens_tensor.shape[0] + 1,
                                    dtype=torch.int32,
                                    device=self.device)

        torch.cumsum(query_lens_tensor,
                     dim=0,
                     dtype=query_start_loc.dtype,
                     out=query_start_loc[1:])

        torch.cumsum(seq_lens_tensor,
                     dim=0,
                     dtype=seq_start_loc.dtype,
                     out=seq_start_loc[1:])

        input_tokens_tensor = torch.tensor(input_tokens,
                                           dtype=torch.long,
                                           device=self.device)
        input_positions_tensor = torch.tensor(input_positions,
                                              dtype=torch.long,
                                              device=self.device)
        slot_mapping_tensor = torch.tensor(slot_mapping,
                                           dtype=torch.long,
                                           device=self.device)

        if self.attn_backend.get_name() == "flashinfer":
            if not hasattr(self, "flashinfer_workspace_buffer"):
                # Allocate 16MB workspace buffer
                # Follow the example of flashinfer: https://docs.flashinfer.ai/api/python/decode.html
                self.flashinfer_workspace_buffer = torch.empty(
                    16 * 1024 * 1024, dtype=torch.uint8, device=self.device)
            paged_kv_indptr_tensor = torch.tensor(paged_kv_indptr,
                                                  dtype=torch.int,
                                                  device=self.device)
            paged_kv_indices_tensor = torch.tensor(paged_kv_indices,
                                                   dtype=torch.int,
                                                   device=self.device)
            paged_kv_last_page_len_tensor = torch.tensor(
                paged_kv_last_page_len, dtype=torch.int, device=self.device)
            kv_cache_dtype = get_kv_cache_torch_dtype(self.kv_cache_dtype,
                                                      self.model_config.dtype)
            attn_metadata = self.attn_backend.make_metadata(
                num_prefills=num_prefills,
                slot_mapping=slot_mapping_tensor,
                num_prefill_tokens=num_prefill_tokens,
                num_decode_tokens=num_decode_tokens,
                use_cuda_graph=False,
                max_prefill_seq_len=max_prefill_seq_len,
                block_tables=block_tables,
                workspace_buffer=self.flashinfer_workspace_buffer,
                paged_kv_indptr=paged_kv_indptr_tensor,
                paged_kv_indices=paged_kv_indices_tensor,
                paged_kv_last_page_len=paged_kv_last_page_len_tensor,
                num_qo_heads=self.model_config.get_num_attention_heads(
                    self.parallel_config),
                num_kv_heads=self.model_config.get_num_kv_heads(
                    self.parallel_config),
                head_dim=self.model_config.get_head_size(),
                page_size=16,
                seq_start_loc=seq_start_loc,
                data_type=kv_cache_dtype)
        else:
            attn_metadata = self.attn_backend.make_metadata(
                num_prefills=num_prefills,
                slot_mapping=slot_mapping_tensor,
                num_prefill_tokens=num_prefill_tokens,
                num_decode_tokens=num_decode_tokens,
                seq_lens=seq_lens,
                seq_lens_tensor=seq_lens_tensor,
                max_query_len=max_query_len,
                max_prefill_seq_len=max_prefill_seq_len,
                max_decode_seq_len=max_decode_seq_len,
                query_start_loc=query_start_loc,
                seq_start_loc=seq_start_loc,
                context_lens_tensor=context_lens_tensor,
                block_tables=block_tables,
                use_cuda_graph=use_captured_graph,
            )

        if self.lora_config:
            lora_mapping = LoRAMapping(
                lora_index_mapping,
                lora_prompt_mapping,
            )
        else:
            lora_mapping = None

=======
        seq_lens_tensor = torch.tensor(seq_lens,
                                       dtype=torch.int,
                                       device=self.device)
        seq_start_loc = torch.zeros(seq_lens_tensor.shape[0] + 1,
                                    dtype=torch.int32,
                                    device=self.device)

        torch.cumsum(seq_lens_tensor,
                     dim=0,
                     dtype=seq_start_loc.dtype,
                     out=seq_start_loc[1:])

        input_tokens_tensor = torch.tensor(input_tokens,
                                           dtype=torch.long,
                                           device=self.device)
        input_positions_tensor = torch.tensor(input_positions,
                                              dtype=torch.long,
                                              device=self.device)
        slot_mapping_tensor = torch.tensor(slot_mapping,
                                           dtype=torch.long,
                                           device=self.device)

        if self.attn_backend.get_name() == "flashinfer":
            if not hasattr(self, "flashinfer_workspace_buffer"):
                # Allocate 16MB workspace buffer
                # Follow the example of flashinfer: https://docs.flashinfer.ai/api/python/decode.html
                self.flashinfer_workspace_buffer = torch.empty(
                    16 * 1024 * 1024, dtype=torch.uint8, device=self.device)
            paged_kv_indptr_tensor = torch.tensor(paged_kv_indptr,
                                                  dtype=torch.int,
                                                  device=self.device)
            paged_kv_indices_tensor = torch.tensor(paged_kv_indices,
                                                   dtype=torch.int,
                                                   device=self.device)
            paged_kv_last_page_len_tensor = torch.tensor(
                paged_kv_last_page_len, dtype=torch.int, device=self.device)
            kv_cache_dtype = get_kv_cache_torch_dtype(self.kv_cache_dtype,
                                                      self.model_config.dtype)
            attn_metadata = self.attn_backend.make_metadata(
                num_prefills=num_prefills,
                slot_mapping=slot_mapping_tensor,
                num_prefill_tokens=num_prefill_tokens,
                num_decode_tokens=num_decode_tokens,
                use_cuda_graph=False,
                max_prefill_seq_len=max_prefill_seq_len,
                block_tables=block_tables,
                workspace_buffer=self.flashinfer_workspace_buffer,
                paged_kv_indptr=paged_kv_indptr_tensor,
                paged_kv_indices=paged_kv_indices_tensor,
                paged_kv_last_page_len=paged_kv_last_page_len_tensor,
                num_qo_heads=self.model_config.get_num_attention_heads(
                    self.parallel_config),
                num_kv_heads=self.model_config.get_num_kv_heads(
                    self.parallel_config),
                head_dim=self.model_config.get_head_size(),
                page_size=16,
                seq_start_loc=seq_start_loc,
                data_type=kv_cache_dtype)
        else:
            context_lens_tensor = torch.tensor(context_lens,
                                               dtype=torch.int,
                                               device=self.device)
            query_lens_tensor = torch.tensor(query_lens,
                                             dtype=torch.long,
                                             device=self.device)
            query_start_loc = torch.zeros(query_lens_tensor.shape[0] + 1,
                                          dtype=torch.int32,
                                          device=self.device)

            torch.cumsum(query_lens_tensor,
                         dim=0,
                         dtype=query_start_loc.dtype,
                         out=query_start_loc[1:])

            attn_metadata = self.attn_backend.make_metadata(
                num_prefills=num_prefills,
                slot_mapping=slot_mapping_tensor,
                num_prefill_tokens=num_prefill_tokens,
                num_decode_tokens=num_decode_tokens,
                seq_lens=seq_lens,
                seq_lens_tensor=seq_lens_tensor,
                max_query_len=max_query_len,
                max_prefill_seq_len=max_prefill_seq_len,
                max_decode_seq_len=max_decode_seq_len,
                query_start_loc=query_start_loc,
                seq_start_loc=seq_start_loc,
                context_lens_tensor=context_lens_tensor,
                block_tables=block_tables,
                use_cuda_graph=use_captured_graph,
            )

        if self.lora_config:
            lora_mapping = LoRAMapping(
                lora_index_mapping,
                lora_prompt_mapping,
            )
        else:
            lora_mapping = None

        multi_modal_kwargs = {
            k: torch.cat(v, dim=0).to(self.device)
            for k, v in multi_modal_kwargs_list.items()
        }

>>>>>>> 8720c92e
        return ModelInput(
            input_tokens=input_tokens_tensor,
            input_positions=input_positions_tensor,
            attn_metadata=attn_metadata,
            seq_lens=seq_lens,
            query_lens=query_lens,
            lora_mapping=lora_mapping,
            lora_requests=lora_requests,
<<<<<<< HEAD
            multi_modal_input=multi_modal_input,
=======
            multi_modal_kwargs=multi_modal_kwargs,
>>>>>>> 8720c92e
            slot_mapping=slot_mapping_tensor,
            num_prefill_tokens=num_prefill_tokens,
            num_decode_tokens=num_decode_tokens,
            num_prefills=num_prefills,
        )

    def prepare_input_tensors(
        self,
<<<<<<< HEAD
        seq_group_metadata_list: List[SequenceGroupMetadata],
    ) -> Tuple[torch.Tensor, torch.Tensor, AttentionMetadata, SamplingMetadata,
               Set[LoRARequest], LoRAMapping, torch.Tensor]:
        if self.is_driver_worker:
=======
        seq_group_metadata_list: Optional[List[SequenceGroupMetadata]],
    ) -> Tuple[torch.Tensor, torch.Tensor, AttentionMetadata, SamplingMetadata,
               Set[LoRARequest], LoRAMapping, Dict[str, torch.Tensor]]:
        if self.is_driver_worker:
            assert seq_group_metadata_list is not None
>>>>>>> 8720c92e
            # Prepare input tensors.
            (
                input_tokens,
                input_positions,
                attn_metadata,
                seq_lens,
                query_lens,
                lora_mapping,
                lora_requests,
<<<<<<< HEAD
                multi_modal_input,
=======
                multi_modal_kwargs,
>>>>>>> 8720c92e
                slot_mapping,
                num_prefill_tokens,
                num_decode_tokens,
                num_prefills,
            ) = self._prepare_model_input(seq_group_metadata_list)
            sampling_metadata = SamplingMetadata.prepare(
                seq_group_metadata_list, seq_lens, query_lens, self.device,
                self.pin_memory)

            metadata_dict = {
                "input_tokens": input_tokens,
                "input_positions": input_positions,
                "selected_token_indices":
                sampling_metadata.selected_token_indices,
                "lora_requests": lora_requests,
                "lora_mapping": lora_mapping,
<<<<<<< HEAD
                "multi_modal_input": multi_modal_input,
=======
                "multi_modal_kwargs": multi_modal_kwargs,
>>>>>>> 8720c92e
                "num_prefill_tokens": num_prefill_tokens,
                "num_decode_tokens": num_decode_tokens,
                "slot_mapping": slot_mapping,
                "num_prefills": num_prefills,
            }
            if attn_metadata:
                metadata_dict.update(attn_metadata.asdict_zerocopy())
            broadcast_tensor_dict(metadata_dict, src=0)
        else:
            metadata_dict = broadcast_tensor_dict(src=0)
            input_tokens = metadata_dict.pop("input_tokens")
            input_positions = metadata_dict.pop("input_positions")
            selected_token_indices = metadata_dict.pop(
                "selected_token_indices")
            lora_mapping = metadata_dict.pop("lora_mapping")
            lora_requests = metadata_dict.pop("lora_requests")
<<<<<<< HEAD
            multi_modal_input = metadata_dict.pop("multi_modal_input")
=======
            multi_modal_kwargs = metadata_dict.pop("multi_modal_kwargs")
>>>>>>> 8720c92e
            if metadata_dict:
                attn_metadata = self.attn_backend.make_metadata(
                    **metadata_dict)
            else:
                attn_metadata = None
            sampling_metadata = SamplingMetadata(
                seq_groups=None,
                selected_token_indices=selected_token_indices,
                categorized_sample_indices=None,
                num_prompts=0,
            )

        return (input_tokens, input_positions, attn_metadata,
                sampling_metadata, lora_requests, lora_mapping,
<<<<<<< HEAD
                multi_modal_input)
=======
                multi_modal_kwargs)
>>>>>>> 8720c92e

    @torch.inference_mode()
    def execute_model(
        self,
<<<<<<< HEAD
        seq_group_metadata_list: List[SequenceGroupMetadata],
        kv_caches: List[torch.Tensor],
    ) -> Optional[SamplerOutput]:
        (input_tokens, input_positions, attn_metadata, sampling_metadata,
         lora_requests, lora_mapping, multi_modal_input
=======
        seq_group_metadata_list: Optional[List[SequenceGroupMetadata]],
        kv_caches: List[torch.Tensor],
    ) -> Optional[SamplerOutput]:
        (input_tokens, input_positions, attn_metadata, sampling_metadata,
         lora_requests, lora_mapping, multi_modal_kwargs
>>>>>>> 8720c92e
         ) = self.prepare_input_tensors(seq_group_metadata_list)

        if self.lora_config:
            self.set_active_loras(lora_requests, lora_mapping)

        # Currently cuda graph is only supported by the decode phase.
        prefill_meta = attn_metadata.prefill_metadata
        decode_meta = attn_metadata.decode_metadata
        if prefill_meta is None and decode_meta.use_cuda_graph:
            graph_batch_size = input_tokens.shape[0]
            model_executable = self.graph_runners[graph_batch_size]
        else:
            model_executable = self.model
<<<<<<< HEAD
        execute_model_kwargs = {
            "input_ids": input_tokens,
            "positions": input_positions,
            "kv_caches": kv_caches,
            "attn_metadata": attn_metadata,
        }
        if self.vision_language_config:
            execute_model_kwargs.update({"image_input": multi_modal_input})
        hidden_states = model_executable(**execute_model_kwargs)

        # Compute the logits.
        logits = self.model.compute_logits(hidden_states, sampling_metadata)

        # Only perform sampling in the driver worker.
        if not self.is_driver_worker:
            return None
=======

        hidden_states = model_executable(
            input_ids=input_tokens,
            positions=input_positions,
            kv_caches=kv_caches,
            attn_metadata=attn_metadata,
            **multi_modal_kwargs,
        )
>>>>>>> 8720c92e

        # Compute the logits.
        logits = self.model.compute_logits(hidden_states, sampling_metadata)

        # Only perform sampling in the driver worker.
        if not self.is_driver_worker:
            return None

        # Sample the next token.
<<<<<<< HEAD
        output = self.model.sample(
=======
        output: SamplerOutput = self.model.sample(
>>>>>>> 8720c92e
            logits=logits,
            sampling_metadata=sampling_metadata,
        )

<<<<<<< HEAD
=======
        if self.return_hidden_states:
            # we only need to pass hidden states of most recent token
            assert seq_group_metadata_list is not None
            if seq_group_metadata_list[0].is_prompt:
                hidden_states = hidden_states.index_select(
                    0, sampling_metadata.selected_token_indices)
            output.hidden_states = hidden_states

>>>>>>> 8720c92e
        return output

    @torch.inference_mode()
    def profile_run(self) -> None:
        # Enable top-k sampling to reflect the accurate memory usage.
        sampling_params = SamplingParams(top_p=0.99, top_k=self.vocab_size - 1)
        max_num_batched_tokens = self.scheduler_config.max_num_batched_tokens
        max_num_seqs = self.scheduler_config.max_num_seqs
        # This represents the maximum number of different requests
        # that will have unique loras, an therefore the max amount of memory
        # consumption create dummy lora request copies from the lora request
        # passed in, which contains a lora from the lora warmup path.
        dummy_lora_requests: List[LoRARequest] = []
        dummy_lora_requests_per_seq: List[LoRARequest] = []
        if self.lora_config:
            assert self.lora_manager is not None
            with self.lora_manager.dummy_lora_cache():
                for idx in range(self.lora_config.max_loras):
                    lora_id = idx + 1
                    dummy_lora_request = LoRARequest(
                        lora_name=f"warmup_{lora_id}",
                        lora_int_id=lora_id,
                        lora_local_path="/not/a/real/path",
                    )
                    self.lora_manager.add_dummy_lora(dummy_lora_request,
                                                     rank=LORA_WARMUP_RANK)
                    dummy_lora_requests.append(dummy_lora_request)
                dummy_lora_requests_per_seq = [
                    dummy_lora_requests[idx % len(dummy_lora_requests)]
                    for idx in range(max_num_seqs)
                ]

        # Profile memory usage with max_num_sequences sequences and the total
        # number of tokens equal to max_num_batched_tokens.
        seqs: List[SequenceGroupMetadata] = []
        # Additional GPU memory may be needed for vision encoding, which needs
        # to be accounted for when calculating the GPU blocks for
        # vLLM blocker manager.
        # To exercise the worst scenario for GPU memory consumption,
        # the number of seqs (batch_size) is chosen to maximize the number
        # of images processed.
<<<<<<< HEAD
        if self.vision_language_config:
            max_num_seqs = min(
                max_num_seqs,
                int(max_num_batched_tokens /
                    self.vision_language_config.image_feature_size))
        for group_id in range(max_num_seqs):
            seq_len = (max_num_batched_tokens // max_num_seqs +
                       (group_id < max_num_batched_tokens % max_num_seqs))
            seq_data, fake_multi_modal_input = _prepare_fake_inputs(
                seq_len, self.vision_language_config)
=======
        model_config = self.model_config
        vlm_config = self.vision_language_config

        if vlm_config:
            max_num_seqs = min(
                max_num_seqs,
                int(max_num_batched_tokens / vlm_config.image_feature_size))
        for group_id in range(max_num_seqs):
            seq_len = (max_num_batched_tokens // max_num_seqs +
                       (group_id < max_num_batched_tokens % max_num_seqs))

            if vlm_config is None:
                seq_data = SequenceData([0] * seq_len)
                dummy_multi_modal_data = None
            else:
                seq_data, dummy_multi_modal_data = MULTIMODAL_REGISTRY \
                    .dummy_data_for_profiling(seq_len, model_config, vlm_config)

>>>>>>> 8720c92e
            seq = SequenceGroupMetadata(
                request_id=str(group_id),
                is_prompt=True,
                seq_data={group_id: seq_data},
                sampling_params=sampling_params,
                block_tables=None,
                lora_request=dummy_lora_requests_per_seq[group_id]
                if dummy_lora_requests_per_seq else None,
<<<<<<< HEAD
                multi_modal_data=fake_multi_modal_input,
=======
                multi_modal_data=dummy_multi_modal_data,
>>>>>>> 8720c92e
            )
            seqs.append(seq)

        # Run the model with the dummy inputs.
        num_layers = self.model_config.get_num_layers(self.parallel_config)
        kv_caches = [None] * num_layers
        self.execute_model(seqs, kv_caches)
        torch.cuda.synchronize()
        return

    def remove_all_loras(self):
        if not self.lora_manager:
            raise RuntimeError("LoRA is not enabled.")
        self.lora_manager.remove_all_loras()

    def set_active_loras(self, lora_requests: Set[LoRARequest],
                         lora_mapping: LoRAMapping) -> None:
        if not self.lora_manager:
            raise RuntimeError("LoRA is not enabled.")
        self.lora_manager.set_active_loras(lora_requests, lora_mapping)

    def add_lora(self, lora_request: LoRARequest) -> bool:
        if not self.lora_manager:
            raise RuntimeError("LoRA is not enabled.")
        return self.lora_manager.add_lora(lora_request)

    def remove_lora(self, lora_id: int) -> bool:
        if not self.lora_manager:
            raise RuntimeError("LoRA is not enabled.")
        return self.lora_manager.remove_lora(lora_id)

    def list_loras(self) -> Set[int]:
        if not self.lora_manager:
            raise RuntimeError("LoRA is not enabled.")
        return self.lora_manager.list_loras()

    @torch.inference_mode()
    def capture_model(self, kv_caches: List[torch.Tensor]) -> None:
        """Cuda graph capture a model.

        Note that CUDA graph's performance gain is negligible if number
        of batched tokens are larger than 200. And since CUDA graph
        requires fixed sized tensors, supporting large/variable batch
        size requires high GPU memory overhead. Thus, vLLM only captures
        decoding requests. Mixed batch (chunked prefill + decoding) or
        prefill requests are not captured.

        Since it is used for decoding-only, it assumes there's only 1 token
        per sequence in the batch.
        """
        assert not self.model_config.enforce_eager
        logger.info("Capturing the model for CUDA graphs. This may lead to "
                    "unexpected consequences if the model is not static. To "
                    "run the model in eager mode, set 'enforce_eager=True' or "
                    "use '--enforce-eager' in the CLI.")
        logger.info("CUDA graphs can take additional 1~3 GiB memory per GPU. "
                    "If you are running out of memory, consider decreasing "
                    "`gpu_memory_utilization` or enforcing eager mode. "
                    "You can also reduce the `max_num_seqs` as needed "
                    "to decrease memory usage.")
        start_time = time.perf_counter()

        # Prepare dummy inputs. These will be reused for all batch sizes.
        max_batch_size = max(_BATCH_SIZES_TO_CAPTURE)
        input_tokens = torch.zeros(max_batch_size, dtype=torch.long).cuda()
        input_positions = torch.zeros(max_batch_size, dtype=torch.long).cuda()
        slot_mapping = torch.empty(max_batch_size, dtype=torch.long).cuda()
        slot_mapping.fill_(_PAD_SLOT_ID)
        seq_lens = torch.ones(max_batch_size, dtype=torch.int32).cuda()
        block_tables = torch.from_numpy(self.graph_block_tables).cuda()

        # Prepare buffer for outputs. These will be reused for all batch sizes.
        # It will be filled after the first graph capture.
        hidden_states: Optional[torch.Tensor] = None

        graph_batch_size = _get_graph_batch_size(
            self.scheduler_config.max_num_seqs)
        batch_size_capture_list = [
            bs for bs in _BATCH_SIZES_TO_CAPTURE if bs <= graph_batch_size
        ]

        with graph_capture() as graph_capture_context:
            # NOTE: Capturing the largest batch size first may help reduce the
            # memory usage of CUDA graph.
            for batch_size in reversed(batch_size_capture_list):
                # Create dummy attn_metadata.
                attn_metadata = self.attn_backend.make_metadata(
                    num_prefills=0,
                    num_prefill_tokens=0,
                    num_decode_tokens=batch_size,
                    slot_mapping=slot_mapping[:batch_size],
                    seq_lens=None,
                    seq_lens_tensor=seq_lens[:batch_size],
                    max_query_len=None,
                    max_prefill_seq_len=0,
                    max_decode_seq_len=self.max_seq_len_to_capture,
                    query_start_loc=None,
                    seq_start_loc=None,
                    context_lens_tensor=None,
                    block_tables=block_tables[:batch_size],
                    use_cuda_graph=True,
                )

                if self.lora_config:
                    lora_mapping = LoRAMapping(
                        [0] * batch_size,
                        [0] * batch_size,
                    )
                    self.set_active_loras(set(), lora_mapping)

                graph_runner = CUDAGraphRunner(self.model)
                hidden_states = graph_runner.capture(
                    input_tokens[:batch_size],
                    input_positions[:batch_size],
                    hidden_states[:batch_size]
                    if hidden_states is not None else None,
                    kv_caches,
                    attn_metadata,
                    memory_pool=self.graph_memory_pool,
                    stream=graph_capture_context.stream,
                )
                self.graph_memory_pool = graph_runner.graph.pool()
                self.graph_runners[batch_size] = graph_runner

        end_time = time.perf_counter()
        elapsed_time = end_time - start_time
        # This usually takes < 10 seconds.
        logger.info("Graph capturing finished in %.0f secs.", elapsed_time)

    @property
    def vocab_size(self) -> int:
        return self.model_config.get_vocab_size()


class CUDAGraphRunner:

    def __init__(self, model: nn.Module):
        self.model = model
        self.input_buffers: Dict[str, torch.Tensor] = {}
        self.output_buffers: Dict[str, torch.Tensor] = {}

        self._graph: Optional[torch.cuda.CUDAGraph] = None

    @property
    def graph(self):
        assert self._graph is not None
        return self._graph

    def capture(
        self,
        input_ids: torch.Tensor,
        positions: torch.Tensor,
<<<<<<< HEAD
=======
        hidden_states: Optional[torch.Tensor],
>>>>>>> 8720c92e
        kv_caches: List[torch.Tensor],
        attn_metadata: AttentionMetadata,
        memory_pool: Optional[Tuple[int, int]],
        stream: torch.cuda.Stream,
        **kwargs,
<<<<<<< HEAD
    ) -> None:
        assert self._graph is None
        # Run the model once without capturing the graph.
        # This is to make sure that the captured graph does not include the
        # kernel launches for initial benchmarking (e.g., Triton autotune).
        self.model(
            input_ids,
            positions,
            kv_caches,
            attn_metadata,
            **kwargs,
        )
        torch.cuda.synchronize()

        # Capture the graph.
        self._graph = torch.cuda.CUDAGraph()
        with torch.cuda.graph(self._graph, pool=memory_pool, stream=stream):
            hidden_states = self.model(
=======
    ) -> torch.Tensor:
        assert self._graph is None
        # Run the model a few times without capturing the graph.
        # This is to make sure that the captured graph does not include the
        # kernel launches for initial benchmarking (e.g., Triton autotune).
        # Note one iteration is not enough for torch.jit.script
        for _ in range(_NUM_WARMUP_ITERS):
            self.model(
>>>>>>> 8720c92e
                input_ids,
                positions,
                kv_caches,
                attn_metadata,
                **kwargs,
            )
        torch.cuda.synchronize()

<<<<<<< HEAD
=======
        # Capture the graph.
        self._graph = torch.cuda.CUDAGraph()
        with torch.cuda.graph(self._graph, pool=memory_pool, stream=stream):
            output_hidden_states = self.model(
                input_ids,
                positions,
                kv_caches,
                attn_metadata,
                **kwargs,
            )
            if hidden_states is not None:
                hidden_states.copy_(output_hidden_states)
            else:
                hidden_states = output_hidden_states
            del output_hidden_states
            # make sure `output_hidden_states` is deleted
            # in the graph's memory pool
            gc.collect()
        torch.cuda.synchronize()

>>>>>>> 8720c92e
        # Save the input and output buffers.
        self.input_buffers = {
            "input_ids": input_ids,
            "positions": positions,
            "kv_caches": kv_caches,
            "slot_mapping": attn_metadata.slot_mapping,
            "seq_lens_tensor": attn_metadata.decode_metadata.seq_lens_tensor,
            "block_tables": attn_metadata.decode_metadata.block_tables,
        }
        self.output_buffers = {"hidden_states": hidden_states}
        return hidden_states

    def forward(
        self,
        input_ids: torch.Tensor,
        positions: torch.Tensor,
        kv_caches: List[torch.Tensor],
        attn_metadata: AttentionMetadata,
        **kwargs,
    ) -> torch.Tensor:
        # KV caches are fixed tensors, so we don't need to copy them.
        del kv_caches

        # Copy the input tensors to the input buffers.
        self.input_buffers["input_ids"].copy_(input_ids, non_blocking=True)
        self.input_buffers["positions"].copy_(positions, non_blocking=True)
        self.input_buffers["slot_mapping"].copy_(attn_metadata.slot_mapping,
                                                 non_blocking=True)
        self.input_buffers["seq_lens_tensor"].copy_(
            attn_metadata.decode_metadata.seq_lens_tensor, non_blocking=True)
        self.input_buffers["block_tables"].copy_(
            attn_metadata.decode_metadata.block_tables, non_blocking=True)
        # Run the graph.
        self.graph.replay()

        # Return the output tensor.
        return self.output_buffers["hidden_states"]

    def __call__(self, *args, **kwargs):
        return self.forward(*args, **kwargs)


def _get_graph_batch_size(batch_size: int) -> int:
    """Returns the padded batch size given actual batch size.

    Batch sizes are 1, 2, 4, _BATCH_SIZE_ALIGNMENT,
    2*_BATCH_SIZE_ALIGNMENT, 3*_BATCH_SIZE_ALIGNMENT...
    """
    if batch_size <= 2:
        return batch_size
    elif batch_size <= 4:
        return 4
    else:
        return ((batch_size + _BATCH_SIZE_ALIGNMENT - 1) //
                _BATCH_SIZE_ALIGNMENT * _BATCH_SIZE_ALIGNMENT)


<<<<<<< HEAD
def _prepare_fake_inputs(
        seq_len: int, vision_language_config: Optional[VisionLanguageConfig]):
    """Prepare fake inputs for profile run."""
    if vision_language_config:
        prompt_tokens = [
            vision_language_config.image_token_id
        ] * vision_language_config.image_feature_size + [0] * (
            seq_len - vision_language_config.image_feature_size)
        fake_image_input = MultiModalData(
            type=MultiModalData.Type.IMAGE,
            data=torch.zeros(vision_language_config.image_input_shape,
                             dtype=torch.float16))
    else:
        prompt_tokens = [0] * seq_len
        fake_image_input = None
    return SequenceData(prompt_tokens), fake_image_input


=======
>>>>>>> 8720c92e
def _is_block_tables_empty(block_tables: Union[None, Dict]):
    """
    Check if block_tables is None or a dictionary with all None values.
    """
    if block_tables is None:
        return True
    if isinstance(block_tables, dict) and all(
            value is None for value in block_tables.values()):
        return True
    return False<|MERGE_RESOLUTION|>--- conflicted
+++ resolved
@@ -1,11 +1,7 @@
-<<<<<<< HEAD
-import time
-=======
 import gc
 import time
 import warnings
 from collections import defaultdict
->>>>>>> 8720c92e
 from typing import Dict, List, NamedTuple, Optional, Set, Tuple, Union
 
 import numpy as np
@@ -17,27 +13,17 @@
                          ModelConfig, ParallelConfig, SchedulerConfig,
                          VisionLanguageConfig)
 from vllm.distributed import broadcast_tensor_dict
-<<<<<<< HEAD
-from vllm.distributed.communication_op import graph_capture
-=======
 from vllm.distributed.parallel_state import graph_capture
->>>>>>> 8720c92e
 from vllm.logger import init_logger
 from vllm.lora.layers import LoRAMapping
 from vllm.lora.request import LoRARequest
 from vllm.lora.worker_manager import LRUCacheWorkerLoRAManager
 from vllm.model_executor import SamplingMetadata
 from vllm.model_executor.model_loader import get_model
-<<<<<<< HEAD
-from vllm.sampling_params import SamplingParams
-from vllm.sequence import (MultiModalData, SamplerOutput, SequenceData,
-                           SequenceGroupMetadata)
-=======
 from vllm.model_executor.model_loader.tensorizer import TensorizerConfig
 from vllm.multimodal import MULTIMODAL_REGISTRY
 from vllm.sampling_params import SamplingParams
 from vllm.sequence import SamplerOutput, SequenceData, SequenceGroupMetadata
->>>>>>> 8720c92e
 from vllm.utils import (CudaMemoryProfiler, get_kv_cache_torch_dtype, is_hip,
                         is_pin_memory_available, make_tensor_with_pad)
 
@@ -51,10 +37,7 @@
 _BATCH_SIZES_TO_CAPTURE = [1, 2, 4] + [
     _BATCH_SIZE_ALIGNMENT * i for i in range(1, 33)
 ]
-<<<<<<< HEAD
-=======
 _NUM_WARMUP_ITERS = 2
->>>>>>> 8720c92e
 
 
 class ModelInput(NamedTuple):
@@ -65,11 +48,7 @@
     query_lens: List[int]
     lora_mapping: Optional[LoRAMapping]
     lora_requests: Set[LoRARequest]
-<<<<<<< HEAD
-    multi_modal_input: Optional[torch.Tensor]
-=======
     multi_modal_kwargs: Dict[str, torch.Tensor]
->>>>>>> 8720c92e
     slot_mapping: torch.Tensor
     num_prefill_tokens: int
     num_decode_tokens: int
@@ -85,11 +64,7 @@
             query_lens=[],
             lora_mapping=None,
             lora_requests=set(),
-<<<<<<< HEAD
-            multi_modal_input=None,
-=======
             multi_modal_kwargs={},
->>>>>>> 8720c92e
             slot_mapping=torch.empty(0, device=device),
             num_prefill_tokens=0,
             num_decode_tokens=0,
@@ -111,10 +86,7 @@
         kv_cache_dtype: Optional[str] = "auto",
         is_driver_worker: bool = False,
         vision_language_config: Optional[VisionLanguageConfig] = None,
-<<<<<<< HEAD
-=======
         return_hidden_states: bool = False,
->>>>>>> 8720c92e
     ):
         self.model_config = model_config
         self.parallel_config = parallel_config
@@ -125,10 +97,7 @@
         self.load_config = load_config
         self.is_driver_worker = is_driver_worker
         self.vision_language_config = vision_language_config
-<<<<<<< HEAD
-=======
         self.return_hidden_states = return_hidden_states
->>>>>>> 8720c92e
 
         self.device = self.device_config.device
         self.pin_memory = is_pin_memory_available()
@@ -149,24 +118,16 @@
         self.graph_block_tables = np.zeros(
             (max(_BATCH_SIZES_TO_CAPTURE), self.get_max_block_per_batch()),
             dtype=np.int32)
-<<<<<<< HEAD
-        self.attn_backend = get_attn_backend(
-            self.model_config.get_num_attention_heads(self.parallel_config),
-=======
         num_attn_heads = self.model_config.get_num_attention_heads(
             self.parallel_config)
         self.attn_backend = get_attn_backend(
             num_attn_heads,
->>>>>>> 8720c92e
             self.model_config.get_head_size(),
             self.model_config.get_num_kv_heads(self.parallel_config),
             self.model_config.get_sliding_window(),
             self.model_config.dtype,
             self.kv_cache_dtype,
             self.block_size,
-<<<<<<< HEAD
-        )
-=======
         ) if num_attn_heads else None
 
         # Create processor for multi-modal data
@@ -178,7 +139,6 @@
                 )
         else:
             self.multi_modal_input_processor = None
->>>>>>> 8720c92e
 
         # Lazy initialization
         self.model: nn.Module  # Set after load_model
@@ -227,13 +187,6 @@
             self.model = self.lora_manager.create_lora_manager(self.model)
 
         if self.kv_cache_dtype == "fp8" and is_hip():
-<<<<<<< HEAD
-            # Currently scaled KV cache is only enabled on ROCm
-            if self.model_config.quantization_param_path is not None:
-                if callable(getattr(self.model, "load_kv_cache_scales", None)):
-                    self.model.load_kv_cache_scales(
-                        self.model_config.quantization_param_path)
-=======
             # Currently only ROCm accepts kv-cache scaling factors
             # via quantization_param_path and this will be deprecated
             # in the future.
@@ -249,7 +202,6 @@
                         self.model_config.quantization_param_path)
                     logger.info("Loaded KV cache scaling factors from %s",
                                 self.model_config.quantization_param_path)
->>>>>>> 8720c92e
                 else:
                     raise RuntimeError(
                         "Using FP8 KV cache and scaling factors provided but "
@@ -260,11 +212,6 @@
                     "Using FP8 KV cache but no scaling factors "
                     "provided. Defaulting to scaling factors of 1.0. "
                     "This may lead to less accurate results!")
-<<<<<<< HEAD
-        elif self.model_config.quantization_param_path is not None:
-            logger.warning("KV cache scaling factors provided, "
-                           "but the KV cache data type is not FP8. "
-                           "KV cache scaling factors will not be used.")
 
     def save_sharded_state(
         self,
@@ -280,37 +227,6 @@
             max_size=max_size,
         )
 
-    def get_max_block_per_batch(self) -> int:
-        block_size = self.block_size
-        return (self.max_seq_len_to_capture + block_size - 1) // block_size
-
-    def _prepare_model_input(
-        self,
-        seq_group_metadata_list: List[SequenceGroupMetadata],
-    ) -> ModelInput:
-        """Prepare the model input based on a given sequence group.
-
-        The API assumes seq_group_metadata_list is sorted by prefill -> decode.
-
-        The result tensors and data structure also batches input in prefill
-        -> decode order. For example,
-
-=======
-
-    def save_sharded_state(
-        self,
-        path: str,
-        pattern: Optional[str] = None,
-        max_size: Optional[int] = None,
-    ) -> None:
-        from vllm.model_executor.model_loader.loader import ShardedStateLoader
-        ShardedStateLoader.save_model(
-            self.model,
-            path,
-            pattern=pattern,
-            max_size=max_size,
-        )
-
     def save_tensorized_model(
         self,
         tensorizer_config: TensorizerConfig,
@@ -336,7 +252,6 @@
         The result tensors and data structure also batches input in prefill
         -> decode order. For example,
 
->>>>>>> 8720c92e
         - input_tokens[:num_prefill_tokens] contains prefill tokens.
         - input_tokens[num_prefill_tokens:] contains decode tokens.
 
@@ -355,12 +270,8 @@
         context_lens: List[int] = []
         query_lens: List[int] = []
         block_tables: List[List[int]] = []
-<<<<<<< HEAD
-        multi_modal_input_list: List[torch.Tensor] = []
-=======
         multi_modal_kwargs_list: Dict[str,
                                       List[torch.Tensor]] = defaultdict(list)
->>>>>>> 8720c92e
         decode_only = True
         num_prefills = 0
         num_prefill_tokens = 0
@@ -386,15 +297,12 @@
 
         if len(seq_group_metadata_list) == 0:
             return ModelInput.empty(self.device)
-<<<<<<< HEAD
-=======
 
         if self.sliding_window is not None:
             sliding_window_blocks = (self.sliding_window + self.block_size -
                                      1) // self.block_size
             block_aligned_sliding_window = \
                 sliding_window_blocks * self.block_size
->>>>>>> 8720c92e
 
         for seq_group_metadata in seq_group_metadata_list:
             seq_ids = list(seq_group_metadata.seq_data.keys())
@@ -409,7 +317,6 @@
                     raise RuntimeError(
                         "chunked prefill cannot be used with prefix caching "
                         "now.")
-<<<<<<< HEAD
 
                 seq_data = seq_group_metadata.seq_data[seq_id]
                 if is_prompt:
@@ -437,79 +344,6 @@
                                     and self.sliding_window is None
                                     and is_prompt)
 
-                # TODO(sang): Combine chunked prefill and prefix caching by
-                # only allowing multiple of block_size chunk size.
-                # NOTE: This only works for oooooooxxx style attention.
-                if prefix_cache_hit:
-                    assert computed_block_nums is not None
-                    context_len = len(computed_block_nums) * self.block_size
-                    tokens = tokens[context_len:]
-                    if self.attn_backend.get_name() == "flash-attn":
-                        # NOTE(woosuk): For flash-attn, the block table should
-                        # include the entries for the incoming prefill tokens.
-                        # TODO(woosuk): This is a temporary fix. We should
-                        # provide a unified interface for different backends.
-                        block_table = seq_group_metadata.block_tables[seq_id]
-                    else:
-                        block_table = computed_block_nums
-                elif (self.scheduler_config.chunked_prefill_enabled
-                      or not is_prompt):
-                    if seq_group_metadata.block_tables is not None:
-                        # chunked prefill or decode
-                        block_table = seq_group_metadata.block_tables[seq_id]
-                        if self.sliding_window is not None:
-                            # chunked prefill doesn't support sliding window.
-                            assert (not self.scheduler_config.
-                                    chunked_prefill_enabled)
-                            sliding_window_blocks = (self.sliding_window //
-                                                     self.block_size)
-                            block_table = block_table[-sliding_window_blocks:]
-
-                        if self.attn_backend.get_name() == "flashinfer":
-                            paged_kv_indices.extend(block_table)
-                            paged_kv_indptr.append(paged_kv_indptr[-1] +
-                                                   len(block_table))
-                            last_page_len = seq_data.get_len(
-                            ) % self.block_size
-                            if last_page_len == 0:
-                                last_page_len = self.block_size
-                            paged_kv_last_page_len.append(last_page_len)
-                    else:
-                        # Only happens when memory profiling runs.
-                        block_table = []
-                else:
-                    # Prefill without chunked prefill or memory profiling.
-                    block_table = []
-                block_tables.append(block_table)
-
-=======
-
-                seq_data = seq_group_metadata.seq_data[seq_id]
-                if is_prompt:
-                    context_len = seq_data.get_num_computed_tokens()
-                else:
-                    # get_num_computed_tokens is incorrect for spec decoding.
-                    # So, we should have a special logic here.
-                    # TODO(sang): Fix it.
-                    context_len = seq_data.get_len() - 1
-
-                seq_len = min(
-                    seq_data.get_len(),
-                    context_len + seq_group_metadata.token_chunk_size)
-                if is_prompt:
-                    tokens = seq_data.get_token_ids()[context_len:seq_len]
-                else:
-                    # Optimization. get_token_ids requires the entire copy of
-                    # tokens.
-                    tokens = [seq_data.get_last_token_id()]
-
-                # Prefix cache was hit.
-                # Prefix is not supported with sliding_window
-                prefix_cache_hit = (computed_block_nums is not None
-                                    and len(computed_block_nums) > 0
-                                    and self.sliding_window is None
-                                    and is_prompt)
-
                 # These are seq_len/context_len capped to the sliding window.
                 # They are passed to decode kernel.
                 # We still need original seq_len/context_len to compute slot
@@ -518,19 +352,10 @@
                 sliding_seq_len = seq_len
                 sliding_context_len = context_len
 
->>>>>>> 8720c92e
                 # TODO(sang): This is a hack to make sliding window work with
                 # paged attn. We can remove it if we make paged attn kernel
                 # to properly handle slinding window attn.
                 if (self.sliding_window is not None and not is_prompt):
-<<<<<<< HEAD
-                    seq_len = min(seq_len, self.sliding_window)
-                    context_len = seq_len - 1
-
-                seq_lens.append(seq_len)
-                context_lens.append(context_len)
-                query_len = seq_len - context_len
-=======
                     curr_sliding_window_blocks = sliding_window_blocks
                     if self.scheduler_config.use_v2_block_manager:
                         # number of elements in last block
@@ -593,7 +418,6 @@
                 seq_lens.append(sliding_seq_len)
                 context_lens.append(sliding_context_len)
                 query_len = sliding_seq_len - sliding_context_len
->>>>>>> 8720c92e
                 query_lens.append(query_len)
                 input_tokens.extend(tokens)
                 input_positions.extend(list(range(context_len, seq_len)))
@@ -610,28 +434,11 @@
                         "seq_len: {}, context_len: {}, query_len: {}".format(
                             seq_len, context_len, query_len))
                     num_decode_tokens += query_len
-<<<<<<< HEAD
-                    decode_seq_lens.append(seq_len)
-=======
                     decode_seq_lens.append(sliding_seq_len)
->>>>>>> 8720c92e
 
                 if lora_id > 0:
                     lora_requests.add(seq_group_metadata.lora_request)
 
-<<<<<<< HEAD
-                lora_index_mapping += [lora_id] * (seq_len - context_len)
-                lora_prompt_mapping.extend(
-                    [lora_id] *
-                    (seq_len -
-                     context_len if seq_group_metadata.sampling_params
-                     and seq_group_metadata.sampling_params.prompt_logprobs
-                     else 1))
-
-                if seq_group_metadata.multi_modal_data:
-                    multi_modal_input_list.append(
-                        seq_group_metadata.multi_modal_data.data)
-=======
                 lora_index_mapping += [lora_id] * query_len
                 lora_prompt_mapping.extend(
                     [lora_id] *
@@ -650,7 +457,6 @@
                     mm_kwargs = self.multi_modal_input_processor(mm_data)
                     for k, v in mm_kwargs.items():
                         multi_modal_kwargs_list[k].append(v)
->>>>>>> 8720c92e
 
                 if _is_block_tables_empty(seq_group_metadata.block_tables):
                     # During memory profiling, the block tables are not
@@ -672,16 +478,10 @@
                 start_idx = 0
                 if self.sliding_window is not None:
                     if is_prompt:
-<<<<<<< HEAD
-                        assert context_len == 0, (
-                            "Prefix caching is currently not supported with "
-                            "sliding window attention")
-=======
                         assert self.scheduler_config.use_v2_block_manager \
                             or context_len == 0, (
                             "Prefix caching is currently not supported with "
                             "sliding window attention in V1 block manager")
->>>>>>> 8720c92e
                     # It is an optimization. When it is decoding, it is always
                     # 0. When prefill, we use it to not write slots to kv cache
                     # to save memory.
@@ -742,120 +542,6 @@
             )
         assert max_query_len > 0, ("query_lens: {}".format(query_lens))
 
-<<<<<<< HEAD
-        context_lens_tensor = torch.tensor(context_lens,
-                                           dtype=torch.int,
-                                           device=self.device)
-
-        if multi_modal_input_list:
-            assert self.vision_language_config, (
-                "Multi-modal inputs are only supported by "
-                "vision language models.")
-            multi_modal_input = torch.cat(multi_modal_input_list,
-                                          dim=0).to(self.device)
-        else:
-            multi_modal_input = None
-
-        seq_lens_tensor = torch.tensor(seq_lens,
-                                       dtype=torch.int,
-                                       device=self.device)
-        query_lens_tensor = torch.tensor(query_lens,
-                                         dtype=torch.long,
-                                         device=self.device)
-        query_start_loc = torch.zeros(query_lens_tensor.shape[0] + 1,
-                                      dtype=torch.int32,
-                                      device=self.device)
-
-        seq_lens_tensor = torch.tensor(seq_lens,
-                                       dtype=torch.int,
-                                       device=self.device)
-        seq_start_loc = torch.zeros(seq_lens_tensor.shape[0] + 1,
-                                    dtype=torch.int32,
-                                    device=self.device)
-
-        torch.cumsum(query_lens_tensor,
-                     dim=0,
-                     dtype=query_start_loc.dtype,
-                     out=query_start_loc[1:])
-
-        torch.cumsum(seq_lens_tensor,
-                     dim=0,
-                     dtype=seq_start_loc.dtype,
-                     out=seq_start_loc[1:])
-
-        input_tokens_tensor = torch.tensor(input_tokens,
-                                           dtype=torch.long,
-                                           device=self.device)
-        input_positions_tensor = torch.tensor(input_positions,
-                                              dtype=torch.long,
-                                              device=self.device)
-        slot_mapping_tensor = torch.tensor(slot_mapping,
-                                           dtype=torch.long,
-                                           device=self.device)
-
-        if self.attn_backend.get_name() == "flashinfer":
-            if not hasattr(self, "flashinfer_workspace_buffer"):
-                # Allocate 16MB workspace buffer
-                # Follow the example of flashinfer: https://docs.flashinfer.ai/api/python/decode.html
-                self.flashinfer_workspace_buffer = torch.empty(
-                    16 * 1024 * 1024, dtype=torch.uint8, device=self.device)
-            paged_kv_indptr_tensor = torch.tensor(paged_kv_indptr,
-                                                  dtype=torch.int,
-                                                  device=self.device)
-            paged_kv_indices_tensor = torch.tensor(paged_kv_indices,
-                                                   dtype=torch.int,
-                                                   device=self.device)
-            paged_kv_last_page_len_tensor = torch.tensor(
-                paged_kv_last_page_len, dtype=torch.int, device=self.device)
-            kv_cache_dtype = get_kv_cache_torch_dtype(self.kv_cache_dtype,
-                                                      self.model_config.dtype)
-            attn_metadata = self.attn_backend.make_metadata(
-                num_prefills=num_prefills,
-                slot_mapping=slot_mapping_tensor,
-                num_prefill_tokens=num_prefill_tokens,
-                num_decode_tokens=num_decode_tokens,
-                use_cuda_graph=False,
-                max_prefill_seq_len=max_prefill_seq_len,
-                block_tables=block_tables,
-                workspace_buffer=self.flashinfer_workspace_buffer,
-                paged_kv_indptr=paged_kv_indptr_tensor,
-                paged_kv_indices=paged_kv_indices_tensor,
-                paged_kv_last_page_len=paged_kv_last_page_len_tensor,
-                num_qo_heads=self.model_config.get_num_attention_heads(
-                    self.parallel_config),
-                num_kv_heads=self.model_config.get_num_kv_heads(
-                    self.parallel_config),
-                head_dim=self.model_config.get_head_size(),
-                page_size=16,
-                seq_start_loc=seq_start_loc,
-                data_type=kv_cache_dtype)
-        else:
-            attn_metadata = self.attn_backend.make_metadata(
-                num_prefills=num_prefills,
-                slot_mapping=slot_mapping_tensor,
-                num_prefill_tokens=num_prefill_tokens,
-                num_decode_tokens=num_decode_tokens,
-                seq_lens=seq_lens,
-                seq_lens_tensor=seq_lens_tensor,
-                max_query_len=max_query_len,
-                max_prefill_seq_len=max_prefill_seq_len,
-                max_decode_seq_len=max_decode_seq_len,
-                query_start_loc=query_start_loc,
-                seq_start_loc=seq_start_loc,
-                context_lens_tensor=context_lens_tensor,
-                block_tables=block_tables,
-                use_cuda_graph=use_captured_graph,
-            )
-
-        if self.lora_config:
-            lora_mapping = LoRAMapping(
-                lora_index_mapping,
-                lora_prompt_mapping,
-            )
-        else:
-            lora_mapping = None
-
-=======
         seq_lens_tensor = torch.tensor(seq_lens,
                                        dtype=torch.int,
                                        device=self.device)
@@ -960,7 +646,6 @@
             for k, v in multi_modal_kwargs_list.items()
         }
 
->>>>>>> 8720c92e
         return ModelInput(
             input_tokens=input_tokens_tensor,
             input_positions=input_positions_tensor,
@@ -969,11 +654,7 @@
             query_lens=query_lens,
             lora_mapping=lora_mapping,
             lora_requests=lora_requests,
-<<<<<<< HEAD
-            multi_modal_input=multi_modal_input,
-=======
             multi_modal_kwargs=multi_modal_kwargs,
->>>>>>> 8720c92e
             slot_mapping=slot_mapping_tensor,
             num_prefill_tokens=num_prefill_tokens,
             num_decode_tokens=num_decode_tokens,
@@ -982,18 +663,11 @@
 
     def prepare_input_tensors(
         self,
-<<<<<<< HEAD
-        seq_group_metadata_list: List[SequenceGroupMetadata],
-    ) -> Tuple[torch.Tensor, torch.Tensor, AttentionMetadata, SamplingMetadata,
-               Set[LoRARequest], LoRAMapping, torch.Tensor]:
-        if self.is_driver_worker:
-=======
         seq_group_metadata_list: Optional[List[SequenceGroupMetadata]],
     ) -> Tuple[torch.Tensor, torch.Tensor, AttentionMetadata, SamplingMetadata,
                Set[LoRARequest], LoRAMapping, Dict[str, torch.Tensor]]:
         if self.is_driver_worker:
             assert seq_group_metadata_list is not None
->>>>>>> 8720c92e
             # Prepare input tensors.
             (
                 input_tokens,
@@ -1003,11 +677,7 @@
                 query_lens,
                 lora_mapping,
                 lora_requests,
-<<<<<<< HEAD
-                multi_modal_input,
-=======
                 multi_modal_kwargs,
->>>>>>> 8720c92e
                 slot_mapping,
                 num_prefill_tokens,
                 num_decode_tokens,
@@ -1024,11 +694,7 @@
                 sampling_metadata.selected_token_indices,
                 "lora_requests": lora_requests,
                 "lora_mapping": lora_mapping,
-<<<<<<< HEAD
-                "multi_modal_input": multi_modal_input,
-=======
                 "multi_modal_kwargs": multi_modal_kwargs,
->>>>>>> 8720c92e
                 "num_prefill_tokens": num_prefill_tokens,
                 "num_decode_tokens": num_decode_tokens,
                 "slot_mapping": slot_mapping,
@@ -1045,11 +711,7 @@
                 "selected_token_indices")
             lora_mapping = metadata_dict.pop("lora_mapping")
             lora_requests = metadata_dict.pop("lora_requests")
-<<<<<<< HEAD
-            multi_modal_input = metadata_dict.pop("multi_modal_input")
-=======
             multi_modal_kwargs = metadata_dict.pop("multi_modal_kwargs")
->>>>>>> 8720c92e
             if metadata_dict:
                 attn_metadata = self.attn_backend.make_metadata(
                     **metadata_dict)
@@ -1064,28 +726,16 @@
 
         return (input_tokens, input_positions, attn_metadata,
                 sampling_metadata, lora_requests, lora_mapping,
-<<<<<<< HEAD
-                multi_modal_input)
-=======
                 multi_modal_kwargs)
->>>>>>> 8720c92e
 
     @torch.inference_mode()
     def execute_model(
         self,
-<<<<<<< HEAD
-        seq_group_metadata_list: List[SequenceGroupMetadata],
-        kv_caches: List[torch.Tensor],
-    ) -> Optional[SamplerOutput]:
-        (input_tokens, input_positions, attn_metadata, sampling_metadata,
-         lora_requests, lora_mapping, multi_modal_input
-=======
         seq_group_metadata_list: Optional[List[SequenceGroupMetadata]],
         kv_caches: List[torch.Tensor],
     ) -> Optional[SamplerOutput]:
         (input_tokens, input_positions, attn_metadata, sampling_metadata,
          lora_requests, lora_mapping, multi_modal_kwargs
->>>>>>> 8720c92e
          ) = self.prepare_input_tensors(seq_group_metadata_list)
 
         if self.lora_config:
@@ -1099,24 +749,6 @@
             model_executable = self.graph_runners[graph_batch_size]
         else:
             model_executable = self.model
-<<<<<<< HEAD
-        execute_model_kwargs = {
-            "input_ids": input_tokens,
-            "positions": input_positions,
-            "kv_caches": kv_caches,
-            "attn_metadata": attn_metadata,
-        }
-        if self.vision_language_config:
-            execute_model_kwargs.update({"image_input": multi_modal_input})
-        hidden_states = model_executable(**execute_model_kwargs)
-
-        # Compute the logits.
-        logits = self.model.compute_logits(hidden_states, sampling_metadata)
-
-        # Only perform sampling in the driver worker.
-        if not self.is_driver_worker:
-            return None
-=======
 
         hidden_states = model_executable(
             input_ids=input_tokens,
@@ -1125,7 +757,6 @@
             attn_metadata=attn_metadata,
             **multi_modal_kwargs,
         )
->>>>>>> 8720c92e
 
         # Compute the logits.
         logits = self.model.compute_logits(hidden_states, sampling_metadata)
@@ -1135,17 +766,11 @@
             return None
 
         # Sample the next token.
-<<<<<<< HEAD
-        output = self.model.sample(
-=======
         output: SamplerOutput = self.model.sample(
->>>>>>> 8720c92e
             logits=logits,
             sampling_metadata=sampling_metadata,
         )
 
-<<<<<<< HEAD
-=======
         if self.return_hidden_states:
             # we only need to pass hidden states of most recent token
             assert seq_group_metadata_list is not None
@@ -1154,7 +779,6 @@
                     0, sampling_metadata.selected_token_indices)
             output.hidden_states = hidden_states
 
->>>>>>> 8720c92e
         return output
 
     @torch.inference_mode()
@@ -1196,18 +820,6 @@
         # To exercise the worst scenario for GPU memory consumption,
         # the number of seqs (batch_size) is chosen to maximize the number
         # of images processed.
-<<<<<<< HEAD
-        if self.vision_language_config:
-            max_num_seqs = min(
-                max_num_seqs,
-                int(max_num_batched_tokens /
-                    self.vision_language_config.image_feature_size))
-        for group_id in range(max_num_seqs):
-            seq_len = (max_num_batched_tokens // max_num_seqs +
-                       (group_id < max_num_batched_tokens % max_num_seqs))
-            seq_data, fake_multi_modal_input = _prepare_fake_inputs(
-                seq_len, self.vision_language_config)
-=======
         model_config = self.model_config
         vlm_config = self.vision_language_config
 
@@ -1226,7 +838,6 @@
                 seq_data, dummy_multi_modal_data = MULTIMODAL_REGISTRY \
                     .dummy_data_for_profiling(seq_len, model_config, vlm_config)
 
->>>>>>> 8720c92e
             seq = SequenceGroupMetadata(
                 request_id=str(group_id),
                 is_prompt=True,
@@ -1235,11 +846,7 @@
                 block_tables=None,
                 lora_request=dummy_lora_requests_per_seq[group_id]
                 if dummy_lora_requests_per_seq else None,
-<<<<<<< HEAD
-                multi_modal_data=fake_multi_modal_input,
-=======
                 multi_modal_data=dummy_multi_modal_data,
->>>>>>> 8720c92e
             )
             seqs.append(seq)
 
@@ -1392,35 +999,12 @@
         self,
         input_ids: torch.Tensor,
         positions: torch.Tensor,
-<<<<<<< HEAD
-=======
         hidden_states: Optional[torch.Tensor],
->>>>>>> 8720c92e
         kv_caches: List[torch.Tensor],
         attn_metadata: AttentionMetadata,
         memory_pool: Optional[Tuple[int, int]],
         stream: torch.cuda.Stream,
         **kwargs,
-<<<<<<< HEAD
-    ) -> None:
-        assert self._graph is None
-        # Run the model once without capturing the graph.
-        # This is to make sure that the captured graph does not include the
-        # kernel launches for initial benchmarking (e.g., Triton autotune).
-        self.model(
-            input_ids,
-            positions,
-            kv_caches,
-            attn_metadata,
-            **kwargs,
-        )
-        torch.cuda.synchronize()
-
-        # Capture the graph.
-        self._graph = torch.cuda.CUDAGraph()
-        with torch.cuda.graph(self._graph, pool=memory_pool, stream=stream):
-            hidden_states = self.model(
-=======
     ) -> torch.Tensor:
         assert self._graph is None
         # Run the model a few times without capturing the graph.
@@ -1429,7 +1013,6 @@
         # Note one iteration is not enough for torch.jit.script
         for _ in range(_NUM_WARMUP_ITERS):
             self.model(
->>>>>>> 8720c92e
                 input_ids,
                 positions,
                 kv_caches,
@@ -1438,8 +1021,6 @@
             )
         torch.cuda.synchronize()
 
-<<<<<<< HEAD
-=======
         # Capture the graph.
         self._graph = torch.cuda.CUDAGraph()
         with torch.cuda.graph(self._graph, pool=memory_pool, stream=stream):
@@ -1460,7 +1041,6 @@
             gc.collect()
         torch.cuda.synchronize()
 
->>>>>>> 8720c92e
         # Save the input and output buffers.
         self.input_buffers = {
             "input_ids": input_ids,
@@ -1518,27 +1098,6 @@
                 _BATCH_SIZE_ALIGNMENT * _BATCH_SIZE_ALIGNMENT)
 
 
-<<<<<<< HEAD
-def _prepare_fake_inputs(
-        seq_len: int, vision_language_config: Optional[VisionLanguageConfig]):
-    """Prepare fake inputs for profile run."""
-    if vision_language_config:
-        prompt_tokens = [
-            vision_language_config.image_token_id
-        ] * vision_language_config.image_feature_size + [0] * (
-            seq_len - vision_language_config.image_feature_size)
-        fake_image_input = MultiModalData(
-            type=MultiModalData.Type.IMAGE,
-            data=torch.zeros(vision_language_config.image_input_shape,
-                             dtype=torch.float16))
-    else:
-        prompt_tokens = [0] * seq_len
-        fake_image_input = None
-    return SequenceData(prompt_tokens), fake_image_input
-
-
-=======
->>>>>>> 8720c92e
 def _is_block_tables_empty(block_tables: Union[None, Dict]):
     """
     Check if block_tables is None or a dictionary with all None values.
