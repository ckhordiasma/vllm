"""CacheEngine class for managing the KV cache."""
from typing import List

import torch

from vllm.attention import get_attn_backend
<<<<<<< HEAD
from vllm.config import CacheConfig, ModelConfig, ParallelConfig
from vllm.logger import init_logger
from vllm.utils import STR_DTYPE_TO_TORCH_DTYPE, is_pin_memory_available
=======
from vllm.config import CacheConfig, DeviceConfig, ModelConfig, ParallelConfig
from vllm.logger import init_logger
from vllm.utils import (STR_DTYPE_TO_TORCH_DTYPE, get_dtype_size,
                        is_pin_memory_available)
>>>>>>> 8720c92e

logger = init_logger(__name__)


class CacheEngine:
    """Manages the KV cache.

    This class is responsible for initializing and managing the GPU and CPU KV
    caches. It also provides methods for performing KV cache operations, such
    as swapping and copying.
    """

    def __init__(
        self,
        cache_config: CacheConfig,
        model_config: ModelConfig,
        parallel_config: ParallelConfig,
        device_config: DeviceConfig,
    ) -> None:
        self.cache_config = cache_config
        self.model_config = model_config
        self.parallel_config = parallel_config
        self.device_config = device_config

        self.head_size = model_config.get_head_size()
        self.num_layers = model_config.get_num_layers(parallel_config)
        self.num_kv_heads = model_config.get_num_kv_heads(parallel_config)

        self.block_size = cache_config.block_size
        self.num_gpu_blocks = cache_config.num_gpu_blocks
        self.num_cpu_blocks = cache_config.num_cpu_blocks

        if cache_config.cache_dtype == "auto":
            self.dtype = model_config.dtype
        else:
            self.dtype = STR_DTYPE_TO_TORCH_DTYPE[cache_config.cache_dtype]

        # Get attention backend.
        self.attn_backend = get_attn_backend(
            model_config.get_num_attention_heads(parallel_config),
            self.head_size,
            self.num_kv_heads,
            model_config.get_sliding_window(),
            model_config.dtype,
            cache_config.cache_dtype,
            self.block_size,
        )

        # Initialize the cache.
<<<<<<< HEAD
        self.gpu_cache = self._allocate_kv_cache(self.num_gpu_blocks, "cuda")
=======
        self.gpu_cache = self._allocate_kv_cache(
            self.num_gpu_blocks, self.device_config.device_type)
>>>>>>> 8720c92e
        self.cpu_cache = self._allocate_kv_cache(self.num_cpu_blocks, "cpu")

    def _allocate_kv_cache(
        self,
        num_blocks: int,
        device: str,
    ) -> List[torch.Tensor]:
        """Allocates KV cache on the specified device."""
        kv_cache_shape = self.attn_backend.get_kv_cache_shape(
            num_blocks, self.block_size, self.num_kv_heads, self.head_size)
        pin_memory = is_pin_memory_available() if device == "cpu" else False
        kv_cache: List[torch.Tensor] = []
        for _ in range(self.num_layers):
<<<<<<< HEAD
            kv_cache.append(
                torch.empty(kv_cache_shape,
=======
            # null block in CpuGpuBlockAllocator requires at least that
            # block to be zeroed-out.
            # We zero-out everything for simplicity.
            kv_cache.append(
                torch.zeros(kv_cache_shape,
>>>>>>> 8720c92e
                            dtype=self.dtype,
                            pin_memory=pin_memory,
                            device=device))
        return kv_cache

    def swap_in(self, src_to_dst: torch.Tensor) -> None:
        for i in range(self.num_layers):
            self.attn_backend.swap_blocks(self.cpu_cache[i], self.gpu_cache[i],
                                          src_to_dst)

    def swap_out(self, src_to_dst: torch.Tensor) -> None:
        for i in range(self.num_layers):
            self.attn_backend.swap_blocks(self.gpu_cache[i], self.cpu_cache[i],
                                          src_to_dst)

    def copy(self, src_to_dsts: torch.Tensor) -> None:
        self.attn_backend.copy_blocks(self.gpu_cache, src_to_dsts)

    @staticmethod
    def get_cache_block_size(
        cache_config: CacheConfig,
        model_config: ModelConfig,
        parallel_config: ParallelConfig,
    ) -> int:
        head_size = model_config.get_head_size()
        num_heads = model_config.get_num_kv_heads(parallel_config)
        num_layers = model_config.get_num_layers(parallel_config)

        key_cache_block = cache_config.block_size * num_heads * head_size
        value_cache_block = key_cache_block
        total = num_layers * (key_cache_block + value_cache_block)
        if cache_config.cache_dtype == "auto":
            dtype = model_config.dtype
        else:
            dtype = STR_DTYPE_TO_TORCH_DTYPE[cache_config.cache_dtype]
<<<<<<< HEAD
        dtype_size = _get_dtype_size(dtype)
        return dtype_size * total


def _get_dtype_size(dtype: torch.dtype) -> int:
    return torch.tensor([], dtype=dtype).element_size()
=======
        dtype_size = get_dtype_size(dtype)
        return dtype_size * total
>>>>>>> 8720c92e
<|MERGE_RESOLUTION|>--- conflicted
+++ resolved
@@ -4,16 +4,10 @@
 import torch
 
 from vllm.attention import get_attn_backend
-<<<<<<< HEAD
-from vllm.config import CacheConfig, ModelConfig, ParallelConfig
-from vllm.logger import init_logger
-from vllm.utils import STR_DTYPE_TO_TORCH_DTYPE, is_pin_memory_available
-=======
 from vllm.config import CacheConfig, DeviceConfig, ModelConfig, ParallelConfig
 from vllm.logger import init_logger
 from vllm.utils import (STR_DTYPE_TO_TORCH_DTYPE, get_dtype_size,
                         is_pin_memory_available)
->>>>>>> 8720c92e
 
 logger = init_logger(__name__)
 
@@ -63,12 +57,8 @@
         )
 
         # Initialize the cache.
-<<<<<<< HEAD
-        self.gpu_cache = self._allocate_kv_cache(self.num_gpu_blocks, "cuda")
-=======
         self.gpu_cache = self._allocate_kv_cache(
             self.num_gpu_blocks, self.device_config.device_type)
->>>>>>> 8720c92e
         self.cpu_cache = self._allocate_kv_cache(self.num_cpu_blocks, "cpu")
 
     def _allocate_kv_cache(
@@ -82,16 +72,11 @@
         pin_memory = is_pin_memory_available() if device == "cpu" else False
         kv_cache: List[torch.Tensor] = []
         for _ in range(self.num_layers):
-<<<<<<< HEAD
-            kv_cache.append(
-                torch.empty(kv_cache_shape,
-=======
             # null block in CpuGpuBlockAllocator requires at least that
             # block to be zeroed-out.
             # We zero-out everything for simplicity.
             kv_cache.append(
                 torch.zeros(kv_cache_shape,
->>>>>>> 8720c92e
                             dtype=self.dtype,
                             pin_memory=pin_memory,
                             device=device))
@@ -127,14 +112,5 @@
             dtype = model_config.dtype
         else:
             dtype = STR_DTYPE_TO_TORCH_DTYPE[cache_config.cache_dtype]
-<<<<<<< HEAD
-        dtype_size = _get_dtype_size(dtype)
-        return dtype_size * total
-
-
-def _get_dtype_size(dtype: torch.dtype) -> int:
-    return torch.tensor([], dtype=dtype).element_size()
-=======
         dtype_size = get_dtype_size(dtype)
-        return dtype_size * total
->>>>>>> 8720c92e
+        return dtype_size * total