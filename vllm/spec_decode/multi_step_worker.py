import copy
import weakref
<<<<<<< HEAD
from typing import List, Tuple

import torch

from vllm.sequence import (ExecuteModelRequest, SamplerOutput,
                           SequenceGroupMetadata)
from vllm.spec_decode.interfaces import SpeculativeProposals
=======
from typing import Dict, List, Tuple

import torch

from vllm.sequence import (ExecuteModelRequest, SamplerOutput, SequenceData,
                           SequenceGroupMetadata)
from vllm.spec_decode.interfaces import SpeculativeProposals
from vllm.spec_decode.proposer_worker_base import ProposerWorkerBase
>>>>>>> 8720c92e
from vllm.spec_decode.top1_proposer import Top1Proposer
from vllm.worker.worker import Worker


class MultiStepWorker(Worker, ProposerWorkerBase):
    """The MultiStepWorker is equivalent to a Worker except that it allows
    multiple forward passes in a single call, assuming the scheduler has
    allocated enough space to store the additional KV. This reduces overhead
    by invoking the scheduler less.

    The MultiStepWorker does not support cache swap operations, or beam search.
    Cache swap operations do not require large modifications. On the other hand,
    beam search requires memory allocations during sequence forks and thus
    requires more thought for MultiStepWorker support.
    """

    def __init__(self, *args, **kwargs):
        super().__init__(*args, **kwargs)

        # Lazy initialization list.
        self._proposer: Top1Proposer

    def init_device(self):
        super().init_device()

        self._proposer = Top1Proposer(
<<<<<<< HEAD
            weakref.proxy(self),
=======
            weakref.proxy(self),  # type: ignore[arg-type]
>>>>>>> 8720c92e
            self.device,
            self.vocab_size,
            max_proposal_len=self.max_model_len,
        )

    def set_include_gpu_probs_tensor(self):
        # Need include_gpu_probs_tensor for multi_step_worker
        self.model_runner.model.sampler.include_gpu_probs_tensor = True

    @torch.inference_mode()
    def sampler_output(
        self,
        execute_model_req: ExecuteModelRequest,
        sample_len: int,
    ) -> Tuple[List[SamplerOutput], bool]:
        """Run the model forward pass sample_len times. Returns the list of
        sampler output, one per model forward pass, along with indicator of
        whether torch tensor in sampler output need to be transposed in latter
        sampler_output_to_torch logic.

        For multi step worker, this indicator shall be True.
        """
        self._raise_if_unsupported(execute_model_req)

        # Shallow copy input data so modifications (such as appending tokens)
        # do not cause side-effects.
        copied_seq_group_metadata_list = self._shallow_copy_inputs(
            execute_model_req.seq_group_metadata_list)
        copied_execute_model_req = execute_model_req.clone(
            copied_seq_group_metadata_list)

        # Assert enough KV space for sample_len tokens per sequence.
        self._assert_enough_kv_space(execute_model_req.seq_group_metadata_list,
                                     sample_len)

        # Run model sample_len times.
<<<<<<< HEAD
        model_outputs = []
=======
        model_outputs: List[SamplerOutput] = []
>>>>>>> 8720c92e
        for _ in range(sample_len):
            model_output = super().execute_model(
                execute_model_req=copied_execute_model_req)
            assert (len(model_output) == 1
                    ), "composing multistep workers not supported"
            model_output = model_output[0]

            self._append_new_tokens(model_output,
                                    copied_seq_group_metadata_list)
            model_outputs.append(model_output)

        return model_outputs, True

    def get_spec_proposals(
        self,
        execute_model_req: ExecuteModelRequest,
    ) -> SpeculativeProposals:
        """Produce speculations given an input batch of sequences. The number of
        speculative tokens per sequence is determined by max_proposal_len.
        """

<<<<<<< HEAD
        return self._proposer.get_proposals(execute_model_req)
=======
        return self._proposer.get_spec_proposals(execute_model_req)
>>>>>>> 8720c92e

    @staticmethod
    def _append_new_tokens(
            model_output: List[SamplerOutput],
            seq_group_metadata_list: List[SequenceGroupMetadata]) -> None:
        """Given model output from a single run, append the tokens to the
        sequences. This is normally done outside of the worker, but it is
        required if the worker is to perform multiple forward passes.
        """
        for seq_group_metadata, sequence_group_outputs in zip(
                seq_group_metadata_list, model_output):
            seq_group_metadata.is_prompt = False

            for seq_output in sequence_group_outputs.samples:
                # NOTE: Beam search is not supported, so we can assume that
                # parent_seq_id == seq_id.
                seq = seq_group_metadata.seq_data[seq_output.parent_seq_id]

                token_id = seq_output.output_token
                token_logprob = seq_output.logprobs[token_id]

                seq.append_token_id(token_id, token_logprob.logprob)
                seq.update_num_computed_tokens(1)

    @staticmethod
    def _shallow_copy_inputs(
        seq_group_metadata_list: List[SequenceGroupMetadata]
    ) -> List[SequenceGroupMetadata]:
        """Copy input data structures to remove side-effects when input data
        structures are shared with other modules.

        Helpful when the vLLM scheduler runs in the same process as the worker.
        The alternative is deep-copying (or other form of deep copy); this has
        performance downsides.
        """

        # Shallow-copy the list of SequenceGroupMetadata. This allows us to
        # append tokens and change is_prompt without external side-effects.
        new_seq_group_metadata_list: List[SequenceGroupMetadata] = []

        for old_seq_group_metadata in seq_group_metadata_list:
            # We must shallow-copy seq_group_metadata as is_prompt could change.
            seq_group_metadata = copy.copy(old_seq_group_metadata)
            new_seq_group_metadata_list.append(seq_group_metadata)

            # We must shallow-copy seq_data as we will append token ids
            new_seq_data: Dict[int, SequenceData] = {}
            for seq_id, old_seq_data in seq_group_metadata.seq_data.items():
                new_seq_data[seq_id] = copy.copy(old_seq_data)
                new_seq_data[
                    seq_id].output_token_ids = old_seq_data.output_token_ids[:]

            seq_group_metadata.seq_data = new_seq_data

        return new_seq_group_metadata_list

    def _assert_enough_kv_space(
            self, seq_group_metadata_list: List[SequenceGroupMetadata],
            num_steps: int) -> None:
        """Assert there are enough physical blocks per sequence to store the
        current KV plus additional KV from num_steps tokens.
        """
        assert self.model_runner.block_size is not None
        for seq_group_metadata in seq_group_metadata_list:
            # Only one seq_id is guaranteed because there is no beam search.
            seq_id = list(seq_group_metadata.seq_data.keys())[0]
            seq = seq_group_metadata.seq_data[seq_id]

            # After num_steps, the seq len will be the current seq len
            # plus one token per step.
            final_seq_len = seq.get_len() + num_steps

            # We will have final_seq_len - 1 KV because vLLM saves KV for a
            # token in the iteration after the token was generated.
            required_num_kv_slots = final_seq_len - 1

            # The allocated number of kv slots is the number of allocated blocks
            # times the number of slots of block.
            number_physical_blocks = len(
                seq_group_metadata.block_tables[seq_id])
            allocated_kv_slots = (number_physical_blocks *
                                  self.model_runner.block_size)

            if required_num_kv_slots > allocated_kv_slots:
                request_id = seq_group_metadata.request_id
                raise ValueError(
                    "The worker attempted to run "
                    f"{num_steps} times but found insufficient KV space for "
                    f"{request_id=} {seq_id=}. ({allocated_kv_slots=} "
                    f"{required_num_kv_slots=}).")

    def _raise_if_unsupported(
        self,
        execute_model_req: ExecuteModelRequest,
    ) -> None:
        """MultiStepWorker does not yet implement support for cache swap
        operations or beam search.
        """
        if any([
                execute_model_req.blocks_to_swap_in,
                execute_model_req.blocks_to_swap_out,
                execute_model_req.blocks_to_copy
        ]):
            raise NotImplementedError(
                "MultiStepWorker does not support cache operations")

        if any(
                len(seq_group_metadata.seq_data.keys()) != 1
                for seq_group_metadata in
                execute_model_req.seq_group_metadata_list):
            raise NotImplementedError(
                "MultiStepWorker does not support beam search.")<|MERGE_RESOLUTION|>--- conflicted
+++ resolved
@@ -1,14 +1,5 @@
 import copy
 import weakref
-<<<<<<< HEAD
-from typing import List, Tuple
-
-import torch
-
-from vllm.sequence import (ExecuteModelRequest, SamplerOutput,
-                           SequenceGroupMetadata)
-from vllm.spec_decode.interfaces import SpeculativeProposals
-=======
 from typing import Dict, List, Tuple
 
 import torch
@@ -17,7 +8,6 @@
                            SequenceGroupMetadata)
 from vllm.spec_decode.interfaces import SpeculativeProposals
 from vllm.spec_decode.proposer_worker_base import ProposerWorkerBase
->>>>>>> 8720c92e
 from vllm.spec_decode.top1_proposer import Top1Proposer
 from vllm.worker.worker import Worker
 
@@ -44,11 +34,7 @@
         super().init_device()
 
         self._proposer = Top1Proposer(
-<<<<<<< HEAD
-            weakref.proxy(self),
-=======
             weakref.proxy(self),  # type: ignore[arg-type]
->>>>>>> 8720c92e
             self.device,
             self.vocab_size,
             max_proposal_len=self.max_model_len,
@@ -85,11 +71,7 @@
                                      sample_len)
 
         # Run model sample_len times.
-<<<<<<< HEAD
-        model_outputs = []
-=======
         model_outputs: List[SamplerOutput] = []
->>>>>>> 8720c92e
         for _ in range(sample_len):
             model_output = super().execute_model(
                 execute_model_req=copied_execute_model_req)
@@ -111,11 +93,7 @@
         speculative tokens per sequence is determined by max_proposal_len.
         """
 
-<<<<<<< HEAD
-        return self._proposer.get_proposals(execute_model_req)
-=======
         return self._proposer.get_spec_proposals(execute_model_req)
->>>>>>> 8720c92e
 
     @staticmethod
     def _append_new_tokens(
