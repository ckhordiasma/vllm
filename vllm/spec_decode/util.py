from contextlib import contextmanager
<<<<<<< HEAD
from itertools import chain
=======
>>>>>>> 8720c92e
from typing import Dict, List, Tuple

import torch

from vllm.sequence import (CompletionSequenceGroupOutput, Logprob,
                           SamplerOutput, SequenceGroupMetadata,
<<<<<<< HEAD
                           SequenceGroupOutput, SequenceOutput)
=======
                           SequenceOutput)
>>>>>>> 8720c92e

SeqId = int


def get_all_num_logprobs(
        seq_group_metadata_list: List[SequenceGroupMetadata]) -> List[int]:
    """Given a list of SequenceGroupMetadata, create a list of all num_logprobs.

    If the sampling params do not call for any logprobs, return 0 for that
    sequence.
    """

    all_num_logprobs: List[int] = []
    for seq_group_metadata in seq_group_metadata_list:
        num_logprobs = seq_group_metadata.sampling_params.logprobs
        if num_logprobs is None:
            num_logprobs = 0
        all_num_logprobs.append(num_logprobs)

    return all_num_logprobs


def get_sampled_token_logprobs(
        # shape [num_steps, batch_size, vocab_size]
        logprob_tensor: torch.Tensor,
        sampled_token_ids: torch.Tensor,  # shape [num_steps, batch_size]
) -> Tuple[torch.Tensor, torch.Tensor]:
    """Get the logprobs for the sampled tokens. Returns the ranks and logprobs.
    """
    num_steps, batch_size, vocab_size = logprob_tensor.shape

    selected_logprobs = logprob_tensor[torch.arange(num_steps).unsqueeze(1),
                                       torch.arange(batch_size),
                                       sampled_token_ids, ]
    expanded_selected_logprobs = selected_logprobs.unsqueeze(-1).expand(
        -1, -1, vocab_size)
    sampled_token_ids_ranks = (logprob_tensor >=
                               expanded_selected_logprobs).sum(-1)

    return sampled_token_ids_ranks, selected_logprobs


def create_sequence_group_output(
    token_id: int,
    token_id_logprob_rank: int,
    token_id_logprob: float,
    seq_id: SeqId,
    topk_token_ids: List[int],
    topk_logprobs: List[float],
) -> CompletionSequenceGroupOutput:
    """Create a SequenceGroupOutput given the sampling results.

    Args:
        token_id (int): The sampled token for the sequence.
        token_id_logprob_rank (int): The logprob rank of the sampled token.
        token_id_logprob (float): The logprob value of the sampled token.
        seq_id (int): The sequence id.
        topk_token_ids (List[int]): The list of top-k token ids.
        topk_logprobs (List[float]): The list of top-k logprobs.
    """
    # vLLM logprobs always include the sampled token. In addition, the user may
    # request topk-logprobs (where top-k varies per user up to max_logprobs).
    logprobs: Dict[int, Logprob] = {
        token_id: Logprob(
            logprob=token_id_logprob,
            rank=token_id_logprob_rank,
        ),
    }
    logprobs.update({
        topk_token_ids[topk_logprob_index]: Logprob(
            logprob=topk_logprobs[topk_logprob_index],
            rank=topk_logprob_index + 1,
        )
        for topk_logprob_index, _ in enumerate(topk_token_ids)
    })

    return CompletionSequenceGroupOutput(
        samples=[
            SequenceOutput(parent_seq_id=seq_id,
                           output_token=token_id,
                           logprobs=logprobs)
        ],
        # TODO add prompt logprobs support.
        prompt_logprobs=None,
    )


def get_all_num_logprobs(
        seq_group_metadata_list: List[SequenceGroupMetadata]) -> List[int]:
    """Given a list of SequenceGroupMetadata, create a list of all num_logprobs.

    If the sampling params do not call for any logprobs, return 0 for that
    sequence.
    """

    all_num_logprobs = []
    for seq_group_metadata in seq_group_metadata_list:
        num_logprobs = seq_group_metadata.sampling_params.logprobs
        if seq_group_metadata.sampling_params.logprobs is None:
            num_logprobs = 0
        all_num_logprobs.append(num_logprobs)

    return all_num_logprobs


def get_sampled_token_logprobs(
        # shape [num_steps, batch_size, vocab_size]
        logprob_tensor: torch.Tensor,
        sampled_token_ids: torch.Tensor,  # shape [num_steps, batch_size]
) -> Tuple[torch.Tensor, torch.Tensor]:
    """Get the logprobs for the sampled tokens. Returns the ranks and logprobs.
    """
    num_steps, batch_size, vocab_size = logprob_tensor.shape

    selected_logprobs = logprob_tensor[torch.arange(num_steps).unsqueeze(1),
                                       torch.arange(batch_size),
                                       sampled_token_ids, ]
    expanded_selected_logprobs = selected_logprobs.unsqueeze(-1).expand(
        -1, -1, vocab_size)
    sampled_token_ids_ranks = (logprob_tensor >=
                               expanded_selected_logprobs).sum(-1)

    return sampled_token_ids_ranks, selected_logprobs


def create_sequence_group_output(
    token_id: int,
    token_id_logprob_rank: int,
    token_id_logprob: float,
    seq_id: SeqId,
    topk_token_ids: List[int],
    topk_logprobs: List[float],
) -> SequenceGroupOutput:
    """Create a SequenceGroupOutput given the sampling results.

    Args:
        token_id (int): The sampled token for the sequence.
        token_id_logprob_rank (int): The logprob rank of the sampled token.
        token_id_logprob (float): The logprob value of the sampled token.
        seq_id (int): The sequence id.
        topk_token_ids (List[int]): The list of top-k token ids.
        topk_logprobs (List[float]): The list of top-k logprobs.
    """
    # vLLM logprobs always include the sampled token. In addition, the user may
    # request topk-logprobs (where top-k varies per user up to max_logprobs).
    logprobs: Dict[int, Logprob] = {
        token_id: Logprob(
            logprob=token_id_logprob,
            rank=token_id_logprob_rank,
        ),
    }
    logprobs.update({
        topk_token_ids[topk_logprob_index]: Logprob(
            logprob=topk_logprobs[topk_logprob_index],
            rank=topk_logprob_index + 1,
        )
        for topk_logprob_index, _ in enumerate(topk_token_ids)
    })

    return CompletionSequenceGroupOutput(
        samples=[
            SequenceOutput(parent_seq_id=seq_id,
                           output_token=token_id,
                           logprobs=logprobs)
        ],
        # TODO add prompt logprobs support.
        prompt_logprobs=None,
    )


def split_batch_by_proposal_len(
    seq_group_metadata_list: List[SequenceGroupMetadata],
    proposal_lens: List[int], select_proposal_len_zero: bool
) -> Tuple[List[SequenceGroupMetadata], List[int]]:
    """Utility function that splits a batch based on whether the proposal len is
    zero or not. We should remove this once vLLM supports per-sequence proposal
    lens in a batch.
    """

    if select_proposal_len_zero:
        predicate = lambda proposal_len: proposal_len == 0
    else:
        predicate = lambda proposal_len: proposal_len != 0

    indices = [
        i for i, (_, proposal_len
                  ) in enumerate(zip(seq_group_metadata_list, proposal_lens))
        if predicate(proposal_len)
    ]
    seq_groups = [
        seq_group for seq_group, proposal_len in zip(
            seq_group_metadata_list, proposal_lens) if predicate(proposal_len)
    ]

    return seq_groups, indices


def sampler_output_to_torch(
    sampler_output_list: List[SamplerOutput], sampler_transposed: bool
) -> Tuple[torch.Tensor, torch.Tensor, torch.Tensor]:
    """Utility function which converts a list of SamplerOutput to tensors.

        sampler_transposed here is used as the indicator for whether
        we need do additional tensor transpose logic here.

        Returns:
            sampled_token_ids: torch.Tensor
                shape: [batch_size, len(sampler_output_list)]

            sampled_token_probs: torch.Tensor
                shape: [batch_size, len(sampler_output_list), vocab_size]
        """

    # shape: [batch_size, num_sampler_output, vocab_size]
    sampled_token_probs = torch.stack(
        [
            sampler_output.sampled_token_probs
            for sampler_output in sampler_output_list
        ],
        dim=0,
    )

    if sampler_transposed:
        sampled_token_probs = sampled_token_probs.transpose(0, 1)

    # shape: [batch_size, num_sampler_output, vocab_size]
    sampled_token_logprobs = torch.stack(
        [sampler_output.logprobs for sampler_output in sampler_output_list],
        dim=0,
    )

    if sampler_transposed:
        sampled_token_logprobs = sampled_token_logprobs.transpose(0, 1)

    # shape: [batch_size, num_sampler_output]
    sampled_token_ids = torch.stack(
        [
            sampler_output.sampled_token_ids.flatten()
            for sampler_output in sampler_output_list
        ],
        dim=0,
    )
    if sampler_transposed:
        sampled_token_ids = sampled_token_ids.transpose(0, 1)

    return sampled_token_ids, sampled_token_probs, sampled_token_logprobs


def maybe_mock_device_tensors(sampler_output: SamplerOutput, batch_size: int,
                              vocab_size: int, device: str) -> None:
    """Helper method which mocks out the GPU tensors in SamplerOutput with dummy
    values. This will be removed in PR 7/9.
    https://docs.google.com/document/d/1rE4pr3IdspRw97XbImY4fS9IWYuJJ3HGtL7AdIKGrw8/edit#heading=h.qijw1sdidrer
    """
    values = [
        sampler_output.sampled_token_probs, sampler_output.sampled_token_ids
    ]
    assert all(v is None for v in values) or not any(v is None for v in values)
    if not any(v is None for v in values):
        # Do nothing if the tensors are already created (usually in unit tests).
        return

    # Softmax to ensure valid probs.
    sampler_output.sampled_token_probs = torch.nn.functional.softmax(
        torch.rand(batch_size, vocab_size, dtype=torch.float32, device=device),
        dim=-1)

    sampler_output.sampled_token_ids = torch.randint(low=10,
                                                     high=100,
                                                     size=(batch_size, ),
                                                     dtype=torch.long,
                                                     device=device)


@contextmanager
def nvtx_range(msg, *args, **kwargs):
    """ 
    Context manager / decorator that pushes an NVTX range at the beginning
    of its scope, and pops it at the end. If extra arguments are given,
    they are passed as arguments to msg.format().

    If running with cuda graphs, you must enable nsys cuda graph profiling.

    Arguments:
        msg (string): message to associate with the range
    """
    torch.cuda.nvtx.range_push(msg.format(*args, **kwargs))
    try:
        yield
    finally:
        torch.cuda.nvtx.range_pop()<|MERGE_RESOLUTION|>--- conflicted
+++ resolved
@@ -1,19 +1,11 @@
 from contextlib import contextmanager
-<<<<<<< HEAD
-from itertools import chain
-=======
->>>>>>> 8720c92e
 from typing import Dict, List, Tuple
 
 import torch
 
 from vllm.sequence import (CompletionSequenceGroupOutput, Logprob,
                            SamplerOutput, SequenceGroupMetadata,
-<<<<<<< HEAD
-                           SequenceGroupOutput, SequenceOutput)
-=======
                            SequenceOutput)
->>>>>>> 8720c92e
 
 SeqId = int
 
@@ -101,89 +93,6 @@
     )
 
 
-def get_all_num_logprobs(
-        seq_group_metadata_list: List[SequenceGroupMetadata]) -> List[int]:
-    """Given a list of SequenceGroupMetadata, create a list of all num_logprobs.
-
-    If the sampling params do not call for any logprobs, return 0 for that
-    sequence.
-    """
-
-    all_num_logprobs = []
-    for seq_group_metadata in seq_group_metadata_list:
-        num_logprobs = seq_group_metadata.sampling_params.logprobs
-        if seq_group_metadata.sampling_params.logprobs is None:
-            num_logprobs = 0
-        all_num_logprobs.append(num_logprobs)
-
-    return all_num_logprobs
-
-
-def get_sampled_token_logprobs(
-        # shape [num_steps, batch_size, vocab_size]
-        logprob_tensor: torch.Tensor,
-        sampled_token_ids: torch.Tensor,  # shape [num_steps, batch_size]
-) -> Tuple[torch.Tensor, torch.Tensor]:
-    """Get the logprobs for the sampled tokens. Returns the ranks and logprobs.
-    """
-    num_steps, batch_size, vocab_size = logprob_tensor.shape
-
-    selected_logprobs = logprob_tensor[torch.arange(num_steps).unsqueeze(1),
-                                       torch.arange(batch_size),
-                                       sampled_token_ids, ]
-    expanded_selected_logprobs = selected_logprobs.unsqueeze(-1).expand(
-        -1, -1, vocab_size)
-    sampled_token_ids_ranks = (logprob_tensor >=
-                               expanded_selected_logprobs).sum(-1)
-
-    return sampled_token_ids_ranks, selected_logprobs
-
-
-def create_sequence_group_output(
-    token_id: int,
-    token_id_logprob_rank: int,
-    token_id_logprob: float,
-    seq_id: SeqId,
-    topk_token_ids: List[int],
-    topk_logprobs: List[float],
-) -> SequenceGroupOutput:
-    """Create a SequenceGroupOutput given the sampling results.
-
-    Args:
-        token_id (int): The sampled token for the sequence.
-        token_id_logprob_rank (int): The logprob rank of the sampled token.
-        token_id_logprob (float): The logprob value of the sampled token.
-        seq_id (int): The sequence id.
-        topk_token_ids (List[int]): The list of top-k token ids.
-        topk_logprobs (List[float]): The list of top-k logprobs.
-    """
-    # vLLM logprobs always include the sampled token. In addition, the user may
-    # request topk-logprobs (where top-k varies per user up to max_logprobs).
-    logprobs: Dict[int, Logprob] = {
-        token_id: Logprob(
-            logprob=token_id_logprob,
-            rank=token_id_logprob_rank,
-        ),
-    }
-    logprobs.update({
-        topk_token_ids[topk_logprob_index]: Logprob(
-            logprob=topk_logprobs[topk_logprob_index],
-            rank=topk_logprob_index + 1,
-        )
-        for topk_logprob_index, _ in enumerate(topk_token_ids)
-    })
-
-    return CompletionSequenceGroupOutput(
-        samples=[
-            SequenceOutput(parent_seq_id=seq_id,
-                           output_token=token_id,
-                           logprobs=logprobs)
-        ],
-        # TODO add prompt logprobs support.
-        prompt_logprobs=None,
-    )
-
-
 def split_batch_by_proposal_len(
     seq_group_metadata_list: List[SequenceGroupMetadata],
     proposal_lens: List[int], select_proposal_len_zero: bool
