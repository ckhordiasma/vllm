from typing import List, Optional, Set, Tuple, Type

from torch import nn
from transformers import PretrainedConfig

from vllm.config import LoRAConfig
from vllm.logger import init_logger
from vllm.lora.fully_sharded_layers import (
    ColumnParallelLinearWithShardedLoRA,
    MergedColumnParallelLinearWithShardedLoRA,
<<<<<<< HEAD
    MergedQKVParallelLinearWithShardedLora, RowParallelLinearWithShardedLoRA)
=======
    MergedQKVParallelLinearWithShardedLora, QKVParallelLinearWithShardedLora,
    RowParallelLinearWithShardedLoRA)
>>>>>>> 8720c92e
# being imported for _all_lora_classes below
# yapf conflicts with isort for this block
# yapf: disable
from vllm.lora.layers import (BaseLayerWithLoRA, ColumnParallelLinearWithLoRA,
                              LinearScalingRotaryEmbeddingWithLora,
                              LogitsProcessorWithLoRA,
                              MergedColumnParallelLinearWithLoRA,
                              MergedQKVParallelLinearWithLora,
                              QKVParallelLinearWithLora,
                              RowParallelLinearWithLoRA,
                              VocabParallelEmbeddingWithLoRA)
# yapf: enable
from vllm.model_executor.layers.logits_processor import LogitsProcessor
from vllm.model_executor.layers.vocab_parallel_embedding import ParallelLMHead

logger = init_logger(__name__)

_all_lora_classes: Set[Type[BaseLayerWithLoRA]] = {
    VocabParallelEmbeddingWithLoRA,
    ColumnParallelLinearWithLoRA,
    MergedColumnParallelLinearWithLoRA,
    QKVParallelLinearWithLora,
    MergedQKVParallelLinearWithLora,
    RowParallelLinearWithLoRA,
    LogitsProcessorWithLoRA,
    ColumnParallelLinearWithShardedLoRA,
<<<<<<< HEAD
=======
    QKVParallelLinearWithShardedLora,
>>>>>>> 8720c92e
    MergedColumnParallelLinearWithShardedLoRA,
    MergedQKVParallelLinearWithShardedLora,
    RowParallelLinearWithShardedLoRA,
    LinearScalingRotaryEmbeddingWithLora,
}


def from_layer(layer: nn.Module,
               max_loras: int,
               lora_config: LoRAConfig,
               packed_modules_list: List,
               model_config: Optional[PretrainedConfig] = None) -> nn.Module:
    for lora_cls in _all_lora_classes:
        # specifying kwargs so they can be easily accessed in decorator
        if lora_cls.can_replace_layer(source_layer=layer,
                                      lora_config=lora_config,
                                      packed_modules_list=packed_modules_list,
                                      model_config=model_config):
            ret = lora_cls(layer)
            ret.create_lora_weights(max_loras, lora_config, model_config)
            return ret
    return layer


def from_layer_logits_processor(
    layer: LogitsProcessor,
    lm_head: ParallelLMHead,
    max_loras: int,
    lora_config: LoRAConfig,
    model_config: Optional[PretrainedConfig] = None,
) -> LogitsProcessorWithLoRA:
    ret = LogitsProcessorWithLoRA(layer, lm_head.embedding_dim,
<<<<<<< HEAD
                                  lm_head.weight.dtype, lm_head.weight.device)
=======
                                  lm_head.weight.dtype, lm_head.weight.device,
                                  lm_head.get_sharded_to_full_mapping())
>>>>>>> 8720c92e
    ret.create_lora_weights(max_loras, lora_config, model_config)
    return ret


def replace_submodule(model: nn.Module, module_name: str,
                      new_module: nn.Module) -> nn.Module:
    """Replace a submodule in a model with a new module."""
    parent = model.get_submodule(".".join(module_name.split(".")[:-1]))
    target_name = module_name.split(".")[-1]
    setattr(parent, target_name, new_module)
    return new_module


def parse_fine_tuned_lora_name(name: str) -> Tuple[str, bool]:
    """Parse the name of lora weights.

    args:
        name: the name of the fine-tuned LoRA, e.g.
            base_model.model.dense1.weight
    return:
        Tuple(module_name, is_lora_a):
            module_name: the name of the module, e.g. model.dense1,
            is_lora_a whether the tensor is lora_a or lora_b.
    """
    parts = name.split(".")

    if len(parts) >= 2 and parts[0] == "base_model" and parts[1] == "model":
        if parts[-1] == "weight":
            if parts[-2] == "lora_A" or parts[-2] == "lora_B":
                return ".".join(parts[2:-2]), parts[-2] == "lora_A"
        elif parts[-1] == "lora_embedding_A" or parts[-1] == "lora_embedding_B":
            return ".".join(parts[2:-1]), parts[-1] == "lora_embedding_A"

    raise ValueError(f"{name} is unsupported LoRA weight")<|MERGE_RESOLUTION|>--- conflicted
+++ resolved
@@ -8,12 +8,8 @@
 from vllm.lora.fully_sharded_layers import (
     ColumnParallelLinearWithShardedLoRA,
     MergedColumnParallelLinearWithShardedLoRA,
-<<<<<<< HEAD
-    MergedQKVParallelLinearWithShardedLora, RowParallelLinearWithShardedLoRA)
-=======
     MergedQKVParallelLinearWithShardedLora, QKVParallelLinearWithShardedLora,
     RowParallelLinearWithShardedLoRA)
->>>>>>> 8720c92e
 # being imported for _all_lora_classes below
 # yapf conflicts with isort for this block
 # yapf: disable
@@ -40,10 +36,7 @@
     RowParallelLinearWithLoRA,
     LogitsProcessorWithLoRA,
     ColumnParallelLinearWithShardedLoRA,
-<<<<<<< HEAD
-=======
     QKVParallelLinearWithShardedLora,
->>>>>>> 8720c92e
     MergedColumnParallelLinearWithShardedLoRA,
     MergedQKVParallelLinearWithShardedLora,
     RowParallelLinearWithShardedLoRA,
@@ -76,12 +69,8 @@
     model_config: Optional[PretrainedConfig] = None,
 ) -> LogitsProcessorWithLoRA:
     ret = LogitsProcessorWithLoRA(layer, lm_head.embedding_dim,
-<<<<<<< HEAD
-                                  lm_head.weight.dtype, lm_head.weight.device)
-=======
                                   lm_head.weight.dtype, lm_head.weight.device,
                                   lm_head.get_sharded_to_full_mapping())
->>>>>>> 8720c92e
     ret.create_lora_weights(max_loras, lora_config, model_config)
     return ret
 
