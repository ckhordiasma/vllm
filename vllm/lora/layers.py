# pylint: disable=unused-argument
import math
from dataclasses import dataclass
from typing import TYPE_CHECKING, Dict, List, Optional, Tuple, Union

import torch
import torch.nn as nn
import torch.nn.functional as F
from transformers import PretrainedConfig

from vllm.config import LoRAConfig
from vllm.distributed import (get_tensor_model_parallel_rank,
                              get_tensor_model_parallel_world_size,
                              split_tensor_along_last_dim,
                              tensor_model_parallel_all_gather,
                              tensor_model_parallel_all_reduce,
                              tensor_model_parallel_gather)
from vllm.distributed.utils import divide
from vllm.lora.punica import add_lora, add_lora_slice, bgmv
from vllm.model_executor.layers.linear import (ColumnParallelLinear,
                                               MergedColumnParallelLinear,
                                               QKVParallelLinear,
                                               RowParallelLinear)
from vllm.model_executor.layers.logits_processor import LogitsProcessor
from vllm.model_executor.layers.rotary_embedding import (
    LinearScalingRotaryEmbedding, RotaryEmbedding)
from vllm.model_executor.layers.vocab_parallel_embedding import (
    VocabParallelEmbedding)

if TYPE_CHECKING:
    pass


def _get_lora_device(base_layer: nn.Module) -> torch.device:
    # code borrowed from https://github.com/fmmoret/vllm/blob/fm-support-lora-on-quantized-models/vllm/lora/layers.py#L34
    """Returns the device for where to place the LoRA tensors."""
    # unquantizedLinear
    if hasattr(base_layer, "weight"):
        return base_layer.weight.device
    # GPTQ/AWQ/SqueezeLLM
    elif hasattr(base_layer, "qweight"):
        return base_layer.qweight.device
    # marlin
    elif hasattr(base_layer, "B"):
        return base_layer.B.device
    else:
        raise ValueError(f"Unsupported base layer: {base_layer}")


def _not_fully_sharded_can_replace(can_replace):
    """
    decorator which adds the condition of not using fully sharded loras
    intended to wrap can_replace_layer()
    """

    def dec(*args, **kwargs):
        decorate = kwargs.pop('decorate') if 'decorate' in kwargs else True
        condition = (not kwargs['lora_config'].fully_sharded_loras
                     if decorate else True)
        return can_replace(*args, **kwargs) and condition

    return dec


def _apply_lora(
    x: torch.Tensor,
    lora_a_stacked: torch.Tensor,
    lora_b_stacked: torch.Tensor,
    indices: torch.Tensor,
    output: torch.Tensor,
):
    """Applies lora to each input.

    This method applies all loras to each input. It uses the
    indices vector to determine which lora yields the
    correct output. An index of -1 means no lora should be
    applied. This method adds the final lora results to the
    output.

    Input shapes:
        x:               (batch_size, hidden_dim)
        lora_a_stacked:  (num_loras, lora_rank, hidden_dim)
        lora_b_stacked:  (num_loras, output_dim, lora_rank)
        indices:         (batch_size)
        output:          (batch_size, output_dim)
    """
    org_output = output
    x = x.view(-1, x.shape[-1])
    output = output.view(-1, output.shape[-1])
    indices = indices.view(-1)
    add_lora(output, x, lora_a_stacked, lora_b_stacked, indices, 0, 1.0)
    return output.view_as(org_output)


def _apply_lora_packed_nslice(
    x: torch.Tensor,
    lora_a_stacked: Tuple[torch.Tensor, torch.Tensor, torch.Tensor],
    lora_b_stacked: Tuple[torch.Tensor, torch.Tensor, torch.Tensor],
    indices: torch.Tensor,
    output: torch.Tensor,
    output_slices: Tuple[int, ...],
):
    """Applies lora to each input.

    This method applies all loras to each input. It uses the
    indices vector to determine which lora yields the
    correct output. An index of -1 means no lora should be
    applied. This method adds the final lora results to the
    output.

    This method is used for layers that are composed of multiple sublayers
    (slices) packed together.

    Input shapes:
        x:                 (batch_size, hidden_dim)
        lora_a_stacked:    3 element tuple of (num_loras, lora_rank, hidden_dim)
        lora_b_stacked:    3 element tuple of (num_loras, output_dim, lora_rank)
        indices:           (batch_size)
        output:            (batch_size, q_slice_size + 2*kv_slice_size)
        output_slices:     n-1 element tuple of (slice_size...),
                           where n is number of slices
    """
    org_output = output
    x = x.view(-1, x.shape[-1])
    output = output.view(-1, output.shape[-1])
    indices = indices.view(-1)
    offset_left = 0
    for slice_idx in range(len(output_slices)):
        add_lora_slice(output, x, lora_a_stacked[slice_idx],
                       lora_b_stacked[slice_idx], indices, 0, 1.0, offset_left,
                       output_slices[slice_idx])
        offset_left += output_slices[slice_idx]
    return output.view_as(org_output)


@dataclass
class LoRAMapping:
    # Per every token in input_ids:
    index_mapping: Tuple[int, ...]
    # Per sampled token:
    prompt_mapping: Tuple[int, ...]

    def __post_init__(self):
        self.index_mapping = tuple(self.index_mapping)
        self.prompt_mapping = tuple(self.prompt_mapping)


class BaseLayerWithLoRA(nn.Module):

    def slice_lora_a(
        self, lora_a: Union[torch.Tensor, List[Union[torch.Tensor, None]]]
    ) -> Union[torch.Tensor, List[Union[torch.Tensor, None]]]:
        """Slice lora a if splitting for tensor parallelism."""
        ...

    def slice_lora_b(
        self, lora_b: Union[torch.Tensor, List[Union[torch.Tensor, None]]]
    ) -> Union[torch.Tensor, List[Union[torch.Tensor, None]]]:
        """Slice lora b if splitting with tensor parallelism."""
        ...

    def create_lora_weights(
            self,
            max_loras: int,
            lora_config: LoRAConfig,
            model_config: Optional[PretrainedConfig] = None) -> None:
        """Initializes lora matrices."""
        ...

    def reset_lora(self, index: int):
        """Resets the lora weights at index back to 0."""
        ...

    def set_lora(
        self,
        index: int,
        lora_a: torch.Tensor,
        lora_b: torch.Tensor,
        embeddings_tensor: Optional[torch.Tensor],
    ):
        """Overwrites lora tensors at index."""
        ...

    def set_mapping(
        self,
        base_indices: torch.Tensor,
        sampler_indices: torch.Tensor,
        sampler_indices_padded: torch.Tensor,
        embeddings_indices: torch.Tensor,
        long_lora_indices: torch.Tensor,
        indices_len: List[int],
    ):
        """Sets the mapping indices."""
        ...

    @classmethod
    def can_replace_layer(cls, source_layer: nn.Module,
                          lora_config: LoRAConfig, packed_modules_list: List,
                          model_config: Optional[PretrainedConfig]) -> bool:
        """Returns True if the layer can be replaced by this LoRA layer."""
        raise NotImplementedError


class VocabParallelEmbeddingWithLoRA(BaseLayerWithLoRA):

    def __init__(self, base_layer: VocabParallelEmbedding) -> None:
        super().__init__()
        self.base_layer = base_layer
        self.embeddings_slice: Optional[Tuple[int, int]]
        self.embeddings_weights: Optional[torch.Tensor]

    def create_lora_weights(
            self,
            max_loras: int,
            lora_config: LoRAConfig,
            model_config: Optional[PretrainedConfig] = None) -> None:

        if self.base_layer.num_added_embeddings_per_partition > 0:
            # We can start adding lora weights
            self.embeddings_weights = self.base_layer.weight.data[
                self.base_layer.num_org_embeddings_per_partition:self.
                base_layer.num_org_embeddings_per_partition +
                self.base_layer.num_added_embeddings_per_partition]
            self.embeddings_slice = (
                self.base_layer.shard_indices.added_vocab_start_index -
                self.base_layer.org_vocab_size,
                self.base_layer.shard_indices.added_vocab_end_index -
                self.base_layer.org_vocab_size)
            self.base_layer.weight.data[
                self.base_layer.num_org_embeddings_per_partition:].fill_(0)
        else:
            self.embeddings_slice = None
            self.embeddings_weights = None

        self.embeddings_tensors = torch.zeros(
            (
                max_loras,
                lora_config.lora_extra_vocab_size,
                self.base_layer.embedding_dim,
            ),
            dtype=self.base_layer.weight.dtype,
            device=self.base_layer.weight.device,
        )
        self.lora_a_stacked = torch.zeros(
            (
                max_loras,
                self.base_layer.org_vocab_size +
                lora_config.lora_extra_vocab_size,
                lora_config.max_lora_rank,
            ),
            dtype=lora_config.lora_dtype,
            device=self.base_layer.weight.device,
        )
        self.lora_b_stacked = torch.zeros(
            (
                max_loras,
                1,
                self.base_layer.embedding_dim,
                lora_config.max_lora_rank,
            ),
            dtype=lora_config.lora_dtype,
            device=self.base_layer.weight.device,
        )
        self.lora_a_stacked_2d = self.lora_a_stacked.view(
            self.lora_a_stacked.shape[0] * self.lora_a_stacked.shape[1],
            self.lora_a_stacked.shape[2],
        )
        # Lazily initialized.
        self.indices: torch.Tensor
        self.indices_len: List[int]
        self.embeddings_indices: torch.Tensor

    def reset_lora(self, index: int):
        self.lora_a_stacked[index] = 0
        self.lora_b_stacked[index] = 0
        self.embeddings_tensors[index] = 0

    def set_lora(
        self,
        index: int,
        lora_a: torch.Tensor,
        lora_b: torch.Tensor,
        embeddings_tensor: Optional[torch.Tensor],
    ):
        self.reset_lora(index)
        self.lora_a_stacked[index, :lora_a.shape[0], :lora_a.shape[1]].copy_(
            lora_a, non_blocking=True)
        self.lora_b_stacked[index,
                            0, :lora_b.shape[1], :lora_b.shape[0]].copy_(
                                lora_b.T, non_blocking=True)
        if embeddings_tensor is not None:
            self.embeddings_tensors[
                index, :embeddings_tensor.shape[0], :embeddings_tensor.
                shape[1]].copy_(embeddings_tensor, non_blocking=True)
            if self.embeddings_slice is not None:
                # TODO(yard1): Optimize this copy, we don't need to copy
                # everything, just the modified part
                embeddings = self.embeddings_tensors.view(
                    self.embeddings_tensors.shape[0] *
                    self.embeddings_tensors.shape[1],
                    self.embeddings_tensors.shape[2]
                )[self.embeddings_slice[0]:self.embeddings_slice[1]]
                assert self.embeddings_weights is not None
                self.embeddings_weights[:embeddings.shape[0]].copy_(embeddings)

    def set_mapping(
        self,
        base_indices: torch.Tensor,
        sampler_indices: torch.Tensor,
        sampler_indices_padded: torch.Tensor,
        embeddings_indices: torch.Tensor,
        long_lora_indices: torch.Tensor,
        indices_len: List[int],
    ):
        self.indices = base_indices
        self.embeddings_indices = embeddings_indices
        self.indices_len = indices_len

    def forward(self, x: torch.Tensor) -> torch.Tensor:
        added_tokens_mask = x > self.base_layer.org_vocab_size - 1
        embedding_len = self.indices_len[3]
        indices = self.embeddings_indices[1][:embedding_len].view_as(x)
        full_lora_a_embeddings = F.embedding(
            x + indices,
            self.lora_a_stacked_2d,
        )
        indices = self.embeddings_indices[0][:embedding_len].view_as(x)
        full_output = self.base_layer.forward(
            x.add_(indices * added_tokens_mask))

        full_output_org = full_output
        if full_output.ndim == 3:
            full_output = full_output.view(
                full_output.shape[0] * full_output.shape[1], -1)
        if full_lora_a_embeddings.ndim == 3:
            full_lora_a_embeddings = full_lora_a_embeddings.view(
                full_lora_a_embeddings.shape[0] *
                full_lora_a_embeddings.shape[1], -1)
        bgmv(full_output, full_lora_a_embeddings, self.lora_b_stacked,
             self.indices[:self.indices_len[0]], 0, 1.0)
        return full_output.view_as(full_output_org)

    @classmethod
    def can_replace_layer(cls, source_layer: nn.Module,
                          lora_config: LoRAConfig, packed_modules_list: List,
                          model_config: Optional[PretrainedConfig]) -> bool:
        return type(source_layer) is VocabParallelEmbedding


class ColumnParallelLinearWithLoRA(BaseLayerWithLoRA):
    """
    LoRA on top of ColumnParallelLinear layer.
    
    LoRA B is sliced for tensor parallelism.
    """

    def __init__(self, base_layer: ColumnParallelLinear) -> None:
        super().__init__()
        self.base_layer = base_layer
        self.tp_size = get_tensor_model_parallel_world_size()
        self.input_size = self.base_layer.input_size
        self.output_size = self.base_layer.output_size_per_partition
        self.device = _get_lora_device(self.base_layer)

    def create_lora_weights(
            self,
            max_loras: int,
            lora_config: LoRAConfig,
            model_config: Optional[PretrainedConfig] = None) -> None:
        self.lora_config = lora_config
        self.tp_size = get_tensor_model_parallel_world_size()
        lora_a_output_size_per_partition = (
            lora_config.max_lora_rank if not lora_config.fully_sharded_loras
            else divide(lora_config.max_lora_rank, self.tp_size))
        self.lora_a_stacked = torch.zeros(
            max_loras,
            1,
            lora_a_output_size_per_partition,
            self.input_size,
            dtype=lora_config.lora_dtype,
            device=self.device,
        )
        self.lora_b_stacked = torch.zeros(
            max_loras,
            1,
            self.output_size,
            lora_config.max_lora_rank,
            dtype=lora_config.lora_dtype,
            device=self.device,
        )
        self.output_dim = self.lora_b_stacked.shape[2]

        # lazily initialized.
        self.indices: torch.Tensor
        self.indices_len: List[int]

    def reset_lora(self, index: int):
        self.lora_a_stacked[index] = 0
        self.lora_b_stacked[index] = 0

    def slice_lora_a(self, lora_a: torch.Tensor) -> torch.Tensor:
        return lora_a

    def slice_lora_b(self, lora_b: torch.Tensor) -> torch.Tensor:
        tensor_model_parallel_rank = get_tensor_model_parallel_rank()
        shard_size = self.output_dim
        start_idx = tensor_model_parallel_rank * shard_size
        end_idx = (tensor_model_parallel_rank + 1) * shard_size
        lora_b = lora_b[:, start_idx:end_idx]
        return lora_b

    def set_lora(
        self,
        index: int,
        lora_a: torch.Tensor,
        lora_b: torch.Tensor,
        embeddings_tensor: Optional[torch.Tensor],
    ):
        self.reset_lora(index)

        if self.tp_size > 1:
            lora_a = self.slice_lora_a(lora_a)
            lora_b = self.slice_lora_b(lora_b)

        self.lora_a_stacked[index,
                            0, :lora_a.shape[1], :lora_a.shape[0]].copy_(
                                lora_a.T, non_blocking=True)
        self.lora_b_stacked[index,
                            0, :lora_b.shape[1], :lora_b.shape[0]].copy_(
                                lora_b.T, non_blocking=True)

    def set_mapping(
        self,
        base_indices: torch.Tensor,
        sampler_indices: torch.Tensor,
        sampler_indices_padded: torch.Tensor,
        embeddings_indices: torch.Tensor,
        long_lora_indices: torch.Tensor,
        indices_len: List[int],
    ):
        self.indices = base_indices
        self.indices_len = indices_len

    def apply(self, x: torch.Tensor,
              bias: Optional[torch.Tensor]) -> torch.Tensor:
        output = self.base_layer.quant_method.apply(self.base_layer, x, bias)
        _apply_lora(
            x,
            self.lora_a_stacked,
            self.lora_b_stacked,
            self.indices[:self.indices_len[0]],
            output,
        )
        return output

    def forward(self, input_):
        """Forward of ColumnParallelLinear

        Args:
            input_: Tensor whose last dimension is `input_size`.

        Returns:
            - output
            - bias
        """
        bias = (self.base_layer.bias
                if not self.base_layer.skip_bias_add else None)

        # Matrix multiply.
        output_parallel = self.apply(input_, bias)
        if self.base_layer.gather_output:
            # All-gather across the partitions.
            output = tensor_model_parallel_all_gather(output_parallel)
        else:
            output = output_parallel
        output_bias = (self.base_layer.bias
                       if self.base_layer.skip_bias_add else None)
        return output, output_bias

    @classmethod
    @_not_fully_sharded_can_replace
    def can_replace_layer(cls, source_layer: nn.Module,
                          lora_config: LoRAConfig, packed_modules_list: List,
                          model_config: Optional[PretrainedConfig]) -> bool:
        return type(source_layer) is ColumnParallelLinear or (
            type(source_layer) is MergedColumnParallelLinear
            and len(packed_modules_list) == 1)


class MergedColumnParallelLinearWithLoRA(ColumnParallelLinearWithLoRA):
    """ColumnParallelLinear layer that is composed of 2 sublayers (slices)
    packed together (eg. gate_proj + up_proj -> gate_up_proj).

    This means we have 2 LoRAs, each applied to one half of the layer.

    Both slices must have the same size.
    """

    def __init__(self, base_layer: MergedColumnParallelLinear) -> None:
        super().__init__(base_layer)

    def create_lora_weights(
            self,
            max_loras: int,
            lora_config: LoRAConfig,
            model_config: Optional[PretrainedConfig] = None) -> None:
        self.lora_config = lora_config
        n_slices = 2
        if not (len(self.base_layer.output_sizes) == n_slices
                and self.base_layer.output_sizes[0]
                == self.base_layer.output_sizes[1]):
            raise ValueError(
                "LoRAColumnParallelLinear2Slice requires 2 slices with "
                "the same size.")
        self.tp_size = get_tensor_model_parallel_world_size()
        self.tp_rank = get_tensor_model_parallel_rank()

        lora_a_output_size_per_partition = (
            lora_config.max_lora_rank if not lora_config.fully_sharded_loras
            else divide(lora_config.max_lora_rank, self.tp_size))

        self.lora_a_stacked = tuple(
            torch.zeros(
                max_loras,
                1,
                lora_a_output_size_per_partition,
                self.input_size,
                dtype=lora_config.lora_dtype,
                device=self.device,
            ) for _ in range(n_slices))
        self.lora_b_stacked = tuple(
            torch.zeros(
                max_loras,
                1,
                self.output_size // 2,
                lora_config.max_lora_rank,
                dtype=lora_config.lora_dtype,
                device=self.device,
            ) for _ in range(n_slices))

        self.output_dim = self.lora_b_stacked[0].shape[2]
        # Lazily initialized.
        self.indices: torch.Tensor

    def reset_lora(self, index: int):
        self.lora_a_stacked[0][index] = 0
        self.lora_a_stacked[1][index] = 0
        self.lora_b_stacked[0][index] = 0
        self.lora_b_stacked[1][index] = 0

    def slice_lora_a(
        self, lora_a: List[Union[torch.Tensor, None]]
    ) -> List[Union[torch.Tensor, None]]:
        return lora_a

    def slice_lora_b(
        self, lora_b: List[Union[torch.Tensor, None]]
    ) -> List[Union[torch.Tensor, None]]:
        if lora_b[0] is None or lora_b[1] is None:
            return lora_b
        shard_size = self.output_dim
        start_idx = self.tp_rank * shard_size
        end_idx = (self.tp_rank + 1) * shard_size
        lora_b = [
            lora_b[0][:, start_idx:end_idx], lora_b[1][:, start_idx:end_idx]
        ]
        return lora_b

    def set_lora(
        self,
        index: int,
        lora_a: torch.Tensor,
        lora_b: torch.Tensor,
        embeddings_tensor: Optional[torch.Tensor],
    ):
        self.reset_lora(index)

        if self.tp_size > 1:
            lora_a = self.slice_lora_a(lora_a)
            lora_b = self.slice_lora_b(lora_b)

        if lora_a[0] is not None:
            self.lora_a_stacked[0][
                index, 0, :lora_a[0].shape[1], :lora_a[0].shape[0]].copy_(
                    lora_a[0].T, non_blocking=True)
            self.lora_b_stacked[0][
                index, 0, :lora_b[0].shape[1], :lora_b[0].shape[0]].copy_(
                    lora_b[0].T, non_blocking=True)
        if lora_a[1] is not None:
            self.lora_a_stacked[1][
                index, 0, :lora_a[1].shape[1], :lora_a[1].shape[0]].copy_(
                    lora_a[1].T, non_blocking=True)
            self.lora_b_stacked[1][
                index, 0, :lora_b[1].shape[1], :lora_b[1].shape[0]].copy_(
                    lora_b[1].T, non_blocking=True)

    def apply(self, x: torch.Tensor,
              bias: Optional[torch.Tensor]) -> torch.Tensor:
        output = self.base_layer.quant_method.apply(self.base_layer, x, bias)
        _apply_lora_packed_nslice(
            x,
            self.lora_a_stacked,
            self.lora_b_stacked,
            self.indices[:self.indices_len[0]],
            output,
            (self.output_dim, self.output_dim),
        )
        return output

    @classmethod
    @_not_fully_sharded_can_replace
    def can_replace_layer(cls, source_layer: nn.Module,
                          lora_config: LoRAConfig, packed_modules_list: List,
                          model_config: Optional[PretrainedConfig]) -> bool:
        return type(source_layer) is MergedColumnParallelLinear and len(
            packed_modules_list) == 2


class QKVParallelLinearWithLora(ColumnParallelLinearWithLoRA):
    """
    ColumnParallelLinear layer that is specifically designed for  
    qkv_proj. Certain models, such as chtglm3 and baichuan-7b,  
    only contains a single LoRA within their qkv_proj layer. 

    During inference with Tensor Parallel, the weights of lora_b 
    must be accurately partitioned according to the respective ranks.
    
    Q slice may have different shape than K and V slices (which both have
    the same shape).
    """

    def __init__(self, base_layer: QKVParallelLinear) -> None:
        super().__init__(base_layer)
        self.tp_size = get_tensor_model_parallel_world_size()
        self.q_proj_total_size = (self.base_layer.total_num_heads *
                                  self.base_layer.head_size)
        self.q_proj_shard_size = (self.base_layer.num_heads *
                                  self.base_layer.head_size)
        self.kv_proj_shard_size = (self.base_layer.num_kv_heads *
                                   self.base_layer.head_size)
        self.kv_proj_total_size = (self.base_layer.total_num_kv_heads *
                                   self.base_layer.head_size)

<<<<<<< HEAD
=======
    def slice_lora_b(self, lora_b: torch.Tensor) -> torch.Tensor:
        tp_rank = get_tensor_model_parallel_rank()
        self.q_shard_id = tp_rank
        self.kv_shard_id = tp_rank // self.base_layer.num_kv_head_replicas
        lora_b_q = lora_b[:, self.q_proj_shard_size *
                          self.q_shard_id:self.q_proj_shard_size *
                          (self.q_shard_id + 1)]
        k_offset = self.q_proj_total_size
        lora_b_k = lora_b[:, k_offset +
                          self.kv_proj_shard_size * self.kv_shard_id:k_offset +
                          self.kv_proj_shard_size * (self.kv_shard_id + 1)]
        v_offset = k_offset + self.kv_proj_total_size
        lora_b_v = lora_b[:, v_offset +
                          self.kv_proj_shard_size * self.kv_shard_id:v_offset +
                          self.kv_proj_shard_size * (self.kv_shard_id + 1)]
        lora_b = torch.cat([lora_b_q, lora_b_k, lora_b_v], dim=1)
        return lora_b

>>>>>>> 8720c92e
    def set_lora(
        self,
        index: int,
        lora_a: torch.Tensor,
        lora_b: torch.Tensor,
        embeddings_tensor: Optional[torch.Tensor],
    ):
        self.reset_lora(index)
        if self.tp_size > 1:
<<<<<<< HEAD
            tp_rank = get_tensor_model_parallel_rank()
            self.q_shard_id = tp_rank
            self.kv_shard_id = tp_rank // self.base_layer.num_kv_head_replicas
            lora_b_q = lora_b[:, self.q_proj_shard_size *
                              self.q_shard_id:self.q_proj_shard_size *
                              (self.q_shard_id + 1)]
            k_offset = self.q_proj_total_size
            lora_b_k = lora_b[:, k_offset + self.kv_proj_shard_size *
                              self.kv_shard_id:k_offset +
                              self.kv_proj_shard_size * (self.kv_shard_id + 1)]
            v_offset = k_offset + self.kv_proj_total_size
            lora_b_v = lora_b[:, v_offset + self.kv_proj_shard_size *
                              self.kv_shard_id:v_offset +
                              self.kv_proj_shard_size * (self.kv_shard_id + 1)]
            lora_b = torch.cat([lora_b_q, lora_b_k, lora_b_v], dim=1)
=======
            lora_a = self.slice_lora_a(lora_a)
            lora_b = self.slice_lora_b(lora_b)
>>>>>>> 8720c92e

        self.lora_a_stacked[index,
                            0, :lora_a.shape[1], :lora_a.shape[0]].copy_(
                                lora_a.T, non_blocking=True)
        self.lora_b_stacked[index,
                            0, :lora_b.shape[1], :lora_b.shape[0]].copy_(
                                lora_b.T, non_blocking=True)

    @classmethod
<<<<<<< HEAD
=======
    @_not_fully_sharded_can_replace
>>>>>>> 8720c92e
    def can_replace_layer(cls, source_layer: nn.Module,
                          lora_config: LoRAConfig, packed_modules_list: List,
                          model_config: Optional[PretrainedConfig]) -> bool:
        return type(source_layer) is QKVParallelLinear and len(
            packed_modules_list) == 1


class MergedQKVParallelLinearWithLora(ColumnParallelLinearWithLoRA):
    """ColumnParallelLinear layer that is composed of 3 sublayers (slices)
    packed together in qkv proj fashion
    (q_proj + k_proj + v_proj -> qkv_proj).

    This means we have 3 LoRAs, each applied to one slice of the layer.

    Q slice may have different shape than K and V slices (which both have
    the same shape).
    """

    def __init__(self, base_layer: QKVParallelLinear) -> None:
        super().__init__(base_layer)

    def create_lora_weights(
            self,
            max_loras: int,
            lora_config: LoRAConfig,
            model_config: Optional[PretrainedConfig] = None) -> None:
        self.lora_config = lora_config
        self.tp_size = get_tensor_model_parallel_world_size()
        self.tp_rank = get_tensor_model_parallel_rank()
        self.q_proj_shard_size = (self.base_layer.num_heads *
                                  self.base_layer.head_size)
        self.kv_proj_shard_size = (self.base_layer.num_kv_heads *
                                   self.base_layer.head_size)
        self.q_shard_id = self.tp_rank
        self.kv_shard_id = self.tp_rank // self.base_layer.num_kv_head_replicas

        lora_a_output_size_per_partition = (
            lora_config.max_lora_rank if not lora_config.fully_sharded_loras
            else divide(lora_config.max_lora_rank, self.tp_size))
        # q, k, v
        self.lora_a_stacked = (
            torch.zeros(
                max_loras,
                1,
                lora_a_output_size_per_partition,
                self.input_size,
                dtype=lora_config.lora_dtype,
                device=self.device,
            ),
            torch.zeros(
                max_loras,
                1,
                lora_a_output_size_per_partition,
                self.input_size,
                dtype=lora_config.lora_dtype,
                device=self.device,
            ),
            torch.zeros(
                max_loras,
                1,
                lora_a_output_size_per_partition,
                self.input_size,
                dtype=lora_config.lora_dtype,
                device=self.device,
            ),
        )
        self.lora_b_stacked = (
            torch.zeros(
                max_loras,
                1,
                self.q_proj_shard_size,
                lora_config.max_lora_rank,
                dtype=lora_config.lora_dtype,
                device=self.device,
            ),
            torch.zeros(
                max_loras,
                1,
                self.kv_proj_shard_size,
                lora_config.max_lora_rank,
                dtype=lora_config.lora_dtype,
                device=self.device,
            ),
            torch.zeros(
                max_loras,
                1,
                self.kv_proj_shard_size,
                lora_config.max_lora_rank,
                dtype=lora_config.lora_dtype,
                device=self.device,
            ),
        )

        self.output_slices = (self.q_proj_shard_size, self.kv_proj_shard_size,
                              self.kv_proj_shard_size)
        self.packed_indices: Optional[torch.Tensor] = None
        self.standard_indices: Optional[torch.Tensor] = None
        # lazily initialized.
        self.indices_len: List[int]

    def reset_lora(self, index: int):
        self.lora_a_stacked[0][index] = 0
        self.lora_b_stacked[0][index] = 0
        self.lora_a_stacked[1][index] = 0
        self.lora_b_stacked[1][index] = 0
        self.lora_a_stacked[2][index] = 0
        self.lora_b_stacked[2][index] = 0

    def slice_lora_a(
        self, lora_a: List[Union[torch.Tensor, None]]
    ) -> List[Union[torch.Tensor, None]]:
        return lora_a

    def slice_lora_b(
        self, lora_b: List[Union[torch.Tensor, None]]
    ) -> List[Union[torch.Tensor, None]]:
        lora_b_q, lora_b_k, lora_b_v = None, None, None
        if lora_b[0] is not None:
            lora_b_q = lora_b[0][:, self.q_proj_shard_size *
                                 self.q_shard_id:self.q_proj_shard_size *
                                 (self.q_shard_id + 1)]
        if lora_b[1] is not None:
            lora_b_k = lora_b[1][:, self.kv_proj_shard_size *
                                 self.kv_shard_id:self.kv_proj_shard_size *
                                 (self.kv_shard_id + 1)]
        if lora_b[2] is not None:
            lora_b_v = lora_b[2][:, self.kv_proj_shard_size *
                                 self.kv_shard_id:self.kv_proj_shard_size *
                                 (self.kv_shard_id + 1)]
        lora_b = [lora_b_q, lora_b_k, lora_b_v]
        return lora_b

    def set_lora(
        self,
        index: int,
        lora_a: torch.Tensor,
        lora_b: torch.Tensor,
        embeddings_tensor: Optional[torch.Tensor],
    ):
        self.reset_lora(index)

        if self.tp_size > 1:
            lora_a = self.slice_lora_a(lora_a)
            lora_b = self.slice_lora_b(lora_b)

        if lora_b[0] is not None:
            lora_b_q = lora_b[0]
            self.lora_b_stacked[0][
                index, 0, :lora_b_q.shape[1], :lora_b_q.shape[0]].copy_(
                    lora_b_q.T, non_blocking=True)
        if lora_b[1] is not None:
            lora_b_k = lora_b[1]
            self.lora_b_stacked[1][
                index, 0, :lora_b_k.shape[1], :lora_b_k.shape[0]].copy_(
                    lora_b_k.T, non_blocking=True)
        if lora_b[2] is not None:
            lora_b_v = lora_b[2]
            self.lora_b_stacked[2][
                index, 0, :lora_b_v.shape[1], :lora_b_v.shape[0]].copy_(
                    lora_b_v.T, non_blocking=True)

        if lora_a[0] is not None:
            self.lora_a_stacked[0][
                index, 0, :lora_a[0].shape[1], :lora_a[0].shape[0]].copy_(
                    lora_a[0].T, non_blocking=True)
        if lora_a[1] is not None:
            self.lora_a_stacked[1][
                index, 0, :lora_a[1].shape[1], :lora_a[1].shape[0]].copy_(
                    lora_a[1].T, non_blocking=True)
        if lora_a[2] is not None:
            self.lora_a_stacked[2][
                index, 0, :lora_a[2].shape[1], :lora_a[2].shape[0]].copy_(
                    lora_a[2].T, non_blocking=True)

    def apply(self, x: torch.Tensor,
              bias: Optional[torch.Tensor]) -> torch.Tensor:
        output = self.base_layer.quant_method.apply(self.base_layer, x, bias)
        _apply_lora_packed_nslice(
            x,
            self.lora_a_stacked,
            self.lora_b_stacked,
            self.indices[:self.indices_len[0]],
            output,
            self.output_slices,
        )
        return output

    @classmethod
    @_not_fully_sharded_can_replace
    def can_replace_layer(cls, source_layer: nn.Module,
                          lora_config: LoRAConfig, packed_modules_list: List,
                          model_config: Optional[PretrainedConfig]) -> bool:
        return type(source_layer) is QKVParallelLinear and len(
            packed_modules_list) == 3


class RowParallelLinearWithLoRA(BaseLayerWithLoRA):

    def __init__(self, base_layer: RowParallelLinear) -> None:
        super().__init__()
        self.base_layer = base_layer
        self.input_size = self.base_layer.input_size_per_partition
        self.output_size = self.base_layer.output_size
        self.device = _get_lora_device(self.base_layer)

    def create_lora_weights(
            self,
            max_loras: int,
            lora_config: LoRAConfig,
            model_config: Optional[PretrainedConfig] = None) -> None:
        self.lora_config = lora_config
        self.tp_rank = get_tensor_model_parallel_rank()
        self.lora_a_stacked = torch.zeros(
            (
                max_loras,
                1,
                lora_config.max_lora_rank,
                self.input_size,
            ),
            dtype=lora_config.lora_dtype,
            device=self.device,
        )
        tp_size = get_tensor_model_parallel_world_size()
        lora_b_output_size_per_partition = (
            self.output_size if not lora_config.fully_sharded_loras else
            divide(self.output_size, tp_size))

        self.lora_b_stacked = torch.zeros(
            (
                max_loras,
                1,
                lora_b_output_size_per_partition,
                lora_config.max_lora_rank,
            ),
            dtype=lora_config.lora_dtype,
            device=self.device,
        )
        # Lazily initialized
        self.indices: torch.Tensor
        self.indices_len: List[int]

    def reset_lora(self, index: int):
        self.lora_a_stacked[index] = 0
        self.lora_b_stacked[index] = 0

    def slice_lora_a(self, lora_a: torch.Tensor) -> torch.Tensor:
        tensor_model_parallel_rank = get_tensor_model_parallel_rank()
        shard_size = self.input_size
        start_idx = tensor_model_parallel_rank * shard_size
        end_idx = (tensor_model_parallel_rank + 1) * shard_size
        lora_a = lora_a[start_idx:end_idx, :]
        return lora_a

    def slice_lora_b(self, lora_b: torch.Tensor) -> torch.Tensor:
        return lora_b

    def set_lora(
        self,
        index: int,
        lora_a: torch.Tensor,
        lora_b: torch.Tensor,
        embeddings_tensor: Optional[torch.Tensor],
    ):
        self.reset_lora(index)

        if self.base_layer.tp_size > 1:
            lora_a = self.slice_lora_a(lora_a)
            lora_b = self.slice_lora_b(lora_b)

        self.lora_a_stacked[index,
                            0, :lora_a.shape[1], :lora_a.shape[0]].copy_(
                                lora_a.T, non_blocking=True)
        self.lora_b_stacked[index,
                            0, :lora_b.shape[1], :lora_b.shape[0]].copy_(
                                lora_b.T, non_blocking=True)

    def set_mapping(
        self,
        base_indices: torch.Tensor,
        sampler_indices: torch.Tensor,
        sampler_indices_padded: torch.Tensor,
        embeddings_indices: torch.Tensor,
        long_lora_indices: torch.Tensor,
        indices_len: List[int],
    ):
        self.indices = base_indices
        self.indices_len = indices_len

    def apply(self, x: torch.Tensor) -> torch.Tensor:
        output = self.base_layer.quant_method.apply(self.base_layer, x)
        _apply_lora(
            x,
            self.lora_a_stacked,
            self.lora_b_stacked,
            self.indices[:self.indices_len[0]],
            output,
        )
        return output

    def forward(self, input_):
        """Forward of RowParallelLinear

        Args:
            input_: tensor whose last dimension is `input_size`. If
                    `input_is_parallel` is set, then the last dimension
                    is `input_size // tp_size`.

        Returns:
            - output
            - bias
        """
        # Set up backprop all-reduce.
        if self.base_layer.input_is_parallel:
            input_parallel = input_
        else:
            # TODO: simplify code below
            tp_rank = get_tensor_model_parallel_rank()
            splitted_input = split_tensor_along_last_dim(
                input_, num_partitions=self.base_layer.tp_size)
            input_parallel = splitted_input[tp_rank].contiguous()

        # Matrix multiply.
        output_parallel = self.apply(input_parallel)
        if self.base_layer.reduce_results and self.base_layer.tp_size > 1:
            output_ = tensor_model_parallel_all_reduce(output_parallel)
        else:
            output_ = output_parallel

        if not self.base_layer.skip_bias_add:
            output = (output_ + self.base_layer.bias
                      if self.base_layer.bias is not None else output_)
            output_bias = None
        else:
            output = output_
            output_bias = self.base_layer.bias
        return output, output_bias

    @property
    def weight(self):
        return self.base_layer.weight if hasattr(
            self.base_layer, "weight") else self.base_layer.qweight

    @classmethod
    @_not_fully_sharded_can_replace
    def can_replace_layer(cls, source_layer: nn.Module,
                          lora_config: LoRAConfig, packed_modules_list: List,
                          model_config: Optional[PretrainedConfig]) -> bool:
        return type(source_layer) is RowParallelLinear

<<<<<<< HEAD

class LogitsProcessorWithLoRA(BaseLayerWithLoRA):

    def __init__(
        self,
        base_layer: LogitsProcessor,
        hidden_size: int,
        dtype: torch.dtype,
        device: torch.device,
    ) -> None:
=======

class LogitsProcessorWithLoRA(BaseLayerWithLoRA):
    """
    LoRA wrapper for LogitsProcessor, with extra logic to handle the
    application of the LoRA adapter and added LoRA vocabulary.

    Args:
        base_layer: LogitsProcessor layer
        hidden_size: hidden size of the model
        dtype: data type of the model
        device: device of the model
        sharded_to_full_mapping: index mapping from sharded vocab to full vocab
            received from base_layer.get_sharded_to_full_mapping(). If None,
            no reindexing will be done.
    """

    def __init__(self, base_layer: LogitsProcessor, hidden_size: int,
                 dtype: torch.dtype, device: torch.device,
                 sharded_to_full_mapping: Optional[List[int]]) -> None:
>>>>>>> 8720c92e
        super().__init__()
        self.base_layer = base_layer
        self.hidden_size = hidden_size
        self.dtype = dtype
        self.device = device
        self.tp_size = get_tensor_model_parallel_world_size()
        self.tp_rank = get_tensor_model_parallel_rank()
        self.sharded_to_full_mapping = sharded_to_full_mapping

    @property
    def logits_as_input(self):
        return self.base_layer.logits_as_input

    @property
    def vocab_size(self):
        return self.base_layer.vocab_size

    @property
    def scale(self):
        return self.base_layer.scale

    @property
    def org_vocab_size(self):
        return self.base_layer.org_vocab_size

    @property
    def include_gpu_probs_tensor(self):
        return self.base_layer.include_gpu_probs_tensor

    def create_lora_weights(
        self,
        max_loras: int,
        lora_config: LoRAConfig,
        model_config: Optional[PretrainedConfig] = None,
    ) -> None:
        # Keep this in sync with csrc/punica/bgmv/bgmv_config.h
        if 32000 < self.base_layer.vocab_size > 128512:
            raise ValueError("When using LoRA, vocab size must be "
                             "32000 >= vocab_size <= 128512")
        self.lora_a_stacked = torch.zeros(
            (
                max_loras,
                1,
                lora_config.max_lora_rank,
                self.hidden_size,
            ),
            dtype=lora_config.lora_dtype,
            device=self.device,
        )
        self.lora_b_stacked = torch.zeros(
            (
                max_loras,
                1,
                # Pad for kernel compatibility
                math.ceil(self.base_layer.vocab_size /
                          lora_config.lora_vocab_padding_size) *
                lora_config.lora_vocab_padding_size,
                lora_config.max_lora_rank,
            ),
            dtype=lora_config.lora_dtype,
            device=self.device,
        )
        self.embeddings_tensors = torch.full(
            (max_loras, lora_config.lora_extra_vocab_size, self.hidden_size),
            fill_value=float("-inf"),
            dtype=self.dtype,
            device=self.device,
        )
<<<<<<< HEAD
=======
        if self.sharded_to_full_mapping is not None:
            self.sharded_to_full_mapping_gpu = torch.tensor(
                self.sharded_to_full_mapping,
                device=self.device,
                dtype=torch.long)
        else:
            self.sharded_to_full_mapping_gpu = None
>>>>>>> 8720c92e
        # Lazily initialized.
        self.indices: torch.Tensor
        self.indices_len: List[int]
        self.indices_padded: torch.Tensor

    def reset_lora(self, index: int):
        self.lora_a_stacked[index] = 0
        self.lora_b_stacked[index] = 0
        self.embeddings_tensors[index] = float("-inf")

    def set_lora(
        self,
        index: int,
        lora_a: torch.Tensor,
        lora_b: torch.Tensor,
        embeddings_tensor: Optional[torch.Tensor],
    ):
        self.reset_lora(index)
        self.lora_a_stacked[index,
                            0, :lora_a.shape[1], :lora_a.shape[0]].copy_(
                                lora_a.T, non_blocking=True)
        self.lora_b_stacked[index,
                            0, :lora_b.shape[1], :lora_b.shape[0]].copy_(
                                lora_b.T, non_blocking=True)
        if embeddings_tensor is not None:
            self.embeddings_tensors[
                index, :embeddings_tensor.shape[0], :embeddings_tensor.
                shape[1], ] = embeddings_tensor

    def set_mapping(
        self,
        base_indices: torch.Tensor,
        sampler_indices: torch.Tensor,
        sampler_indices_padded: torch.Tensor,
        embeddings_indices: torch.Tensor,
        long_lora_indices: torch.Tensor,
        indices_len: List[int],
    ):
        self.indices = sampler_indices
        self.indices_padded = sampler_indices_padded
        self.indices_len = indices_len

    def _get_logits(
        self,
        hidden_states: torch.Tensor,
        embedding: torch.Tensor,
        embedding_bias: Optional[torch.Tensor] = None,
    ) -> Optional[torch.Tensor]:
        # Get the logits for the next tokens.
        logits = torch.matmul(hidden_states, embedding.t())
        if embedding_bias is not None:
            logits += embedding_bias
        logits = tensor_model_parallel_gather(logits)
        if logits is None:
            return None

        if self.sharded_to_full_mapping_gpu is not None:
            # Reindex full logits tensor to ensure 1:1 mapping between
            # index and token_id
            # Example for:
            #   org_vocab_size = 4
            #   added_vocab_size = 2
            #   pad_to_size = 8
            #   tp_size = 2

            # indices:  [0, 1, 2,  3, 4, 5, 6,  7]
            # token_id: [0, 1, 4, -1, 2, 3, 5, -1]

            # Therefore, the mapping is expected to be:
            # [0, 1, 4, 6, 2, 3, 5, 7] so that when we reindex,
            # we get:
            # indices:  [0, 1, 2, 3, 4, 5,  6,  7]
            # token_id: [0, 1, 2, 3, 4, 5, -1, -1]
            logits = logits[:, self.sharded_to_full_mapping_gpu]

        lora_logits = torch.empty(
            self.embeddings_tensors.shape[0] + 1,
            self.embeddings_tensors.shape[1],
            hidden_states.shape[0],
            dtype=self.embeddings_tensors.dtype,
            device=self.embeddings_tensors.device,
        )
        torch.matmul(self.embeddings_tensors,
                     hidden_states.T,
                     out=lora_logits[:-1])
        lora_logits[-1] = float("-inf")
        lora_logits = lora_logits.mT
        lora_logits = (lora_logits.reshape(
            lora_logits.shape[0] * lora_logits.shape[1],
            lora_logits.shape[2],
        ).index_select(0,
                       self.indices_padded[:self.indices_len[2]]).nan_to_num_(
                           nan=float("-inf"),
                           posinf=float("inf"),
                           neginf=float("-inf")))
        logits[:,
               self.base_layer.org_vocab_size:self.base_layer.org_vocab_size +
               lora_logits.shape[1]] = lora_logits

        _apply_lora(
            hidden_states,
            self.lora_a_stacked,
            self.lora_b_stacked,
            self.indices[:self.indices_len[1]],
            logits,
        )

        # Remove paddings in vocab (if any).
        logits = logits[:, :self.base_layer.vocab_size]

        return logits

    def forward(self, *args, **kwargs):
        return type(self.base_layer).forward(self, *args, **kwargs)

    @classmethod
    def can_replace_layer(cls, source_layer: nn.Module,
                          lora_config: LoRAConfig, packed_modules_list: List,
                          model_config: Optional[PretrainedConfig]) -> bool:
        # Special handling for the LogitsProcessor.
        return False


class LinearScalingRotaryEmbeddingWithLora(BaseLayerWithLoRA):
    """Implements RoPE-scaled embeddings with linear scaling for
    multiple LoRA adapters with a specialized kernel.

    Replace LinearScalingRotaryEmbedding with MultiLinearScalingRotaryEmbedding
    which can handle multi lora adapters in a specialied kernel.
    """

    def __init__(self, base_layer: RotaryEmbedding) -> None:
        super().__init__()
        self.base_layer = base_layer
        # Lazily initialized
        self.long_lora_indices: torch.Tensor
        self.indices_len: List[int]

    @property
    def scaling_factors(self):
        return self.base_layer.scaling_factors
<<<<<<< HEAD

    @property
    def rotary_dim(self):
        return self.base_layer.rotary_dim

=======

    @property
    def rotary_dim(self):
        return self.base_layer.rotary_dim

>>>>>>> 8720c92e
    def create_lora_weights(
        self,
        max_loras: int,
        lora_config: LoRAConfig,
        model_config: Optional[PretrainedConfig] = None,
    ) -> None:
        scaling_factors = list(
            lora_config.long_lora_scaling_factors
        ) if lora_config.long_lora_scaling_factors else []
        base_scaling_factor = (self.base_layer.scaling_factor if isinstance(
            self.base_layer, LinearScalingRotaryEmbedding) else 1.0)
        scaling_factors = sorted(
            list(set([base_scaling_factor] + scaling_factors)))
        self.base_layer = LinearScalingRotaryEmbedding(
            self.base_layer.head_size,
            self.base_layer.rotary_dim,
            self.base_layer.max_position_embeddings,
            self.base_layer.base,
            self.base_layer.is_neox_style,
            scaling_factors,
            self.base_layer.dtype,
        )

    def reset_lora(self, index: int):
        ...

    def set_lora(
        self,
        index: int,
        lora_a: torch.Tensor,
        lora_b: torch.Tensor,
        embeddings_tensor: Optional[torch.Tensor],
    ):
        ...

    def set_mapping(
        self,
        base_indices: torch.Tensor,
        sampler_indices: torch.Tensor,
        sampler_indices_padded: torch.Tensor,
        embeddings_indices: torch.Tensor,
        long_lora_indices: torch.Tensor,
        indices_len: List[int],
    ):
        self.long_lora_indices = long_lora_indices
        self.indices_len = indices_len

    def forward(
        self,
        positions: torch.Tensor,
        query: torch.Tensor,
        key: torch.Tensor,
    ) -> Tuple[torch.Tensor, torch.Tensor]:
        return self.base_layer(
            positions,
            query,
            key,
            offsets=self.long_lora_indices[:self.indices_len[4]])

    @property
    def scaling_factor_to_offset(self) -> Dict[float, int]:
        return self.base_layer.scaling_factor_to_offset

    @classmethod
    def can_replace_layer(cls, source_layer: nn.Module,
                          lora_config: LoRAConfig, packed_modules_list: List,
                          model_config: Optional[PretrainedConfig]) -> bool:
        """Returns True if the layer can be replaced by this LoRA layer."""
        return type(source_layer) is LinearScalingRotaryEmbedding or type(
            source_layer) is RotaryEmbedding

    def extra_repr(self) -> str:
        return self.base_layer.extra_repr()<|MERGE_RESOLUTION|>--- conflicted
+++ resolved
@@ -641,8 +641,6 @@
         self.kv_proj_total_size = (self.base_layer.total_num_kv_heads *
                                    self.base_layer.head_size)
 
-<<<<<<< HEAD
-=======
     def slice_lora_b(self, lora_b: torch.Tensor) -> torch.Tensor:
         tp_rank = get_tensor_model_parallel_rank()
         self.q_shard_id = tp_rank
@@ -661,7 +659,6 @@
         lora_b = torch.cat([lora_b_q, lora_b_k, lora_b_v], dim=1)
         return lora_b
 
->>>>>>> 8720c92e
     def set_lora(
         self,
         index: int,
@@ -671,26 +668,8 @@
     ):
         self.reset_lora(index)
         if self.tp_size > 1:
-<<<<<<< HEAD
-            tp_rank = get_tensor_model_parallel_rank()
-            self.q_shard_id = tp_rank
-            self.kv_shard_id = tp_rank // self.base_layer.num_kv_head_replicas
-            lora_b_q = lora_b[:, self.q_proj_shard_size *
-                              self.q_shard_id:self.q_proj_shard_size *
-                              (self.q_shard_id + 1)]
-            k_offset = self.q_proj_total_size
-            lora_b_k = lora_b[:, k_offset + self.kv_proj_shard_size *
-                              self.kv_shard_id:k_offset +
-                              self.kv_proj_shard_size * (self.kv_shard_id + 1)]
-            v_offset = k_offset + self.kv_proj_total_size
-            lora_b_v = lora_b[:, v_offset + self.kv_proj_shard_size *
-                              self.kv_shard_id:v_offset +
-                              self.kv_proj_shard_size * (self.kv_shard_id + 1)]
-            lora_b = torch.cat([lora_b_q, lora_b_k, lora_b_v], dim=1)
-=======
             lora_a = self.slice_lora_a(lora_a)
             lora_b = self.slice_lora_b(lora_b)
->>>>>>> 8720c92e
 
         self.lora_a_stacked[index,
                             0, :lora_a.shape[1], :lora_a.shape[0]].copy_(
@@ -700,10 +679,7 @@
                                 lora_b.T, non_blocking=True)
 
     @classmethod
-<<<<<<< HEAD
-=======
     @_not_fully_sharded_can_replace
->>>>>>> 8720c92e
     def can_replace_layer(cls, source_layer: nn.Module,
                           lora_config: LoRAConfig, packed_modules_list: List,
                           model_config: Optional[PretrainedConfig]) -> bool:
@@ -1053,18 +1029,6 @@
                           model_config: Optional[PretrainedConfig]) -> bool:
         return type(source_layer) is RowParallelLinear
 
-<<<<<<< HEAD
-
-class LogitsProcessorWithLoRA(BaseLayerWithLoRA):
-
-    def __init__(
-        self,
-        base_layer: LogitsProcessor,
-        hidden_size: int,
-        dtype: torch.dtype,
-        device: torch.device,
-    ) -> None:
-=======
 
 class LogitsProcessorWithLoRA(BaseLayerWithLoRA):
     """
@@ -1084,7 +1048,6 @@
     def __init__(self, base_layer: LogitsProcessor, hidden_size: int,
                  dtype: torch.dtype, device: torch.device,
                  sharded_to_full_mapping: Optional[List[int]]) -> None:
->>>>>>> 8720c92e
         super().__init__()
         self.base_layer = base_layer
         self.hidden_size = hidden_size
@@ -1153,8 +1116,6 @@
             dtype=self.dtype,
             device=self.device,
         )
-<<<<<<< HEAD
-=======
         if self.sharded_to_full_mapping is not None:
             self.sharded_to_full_mapping_gpu = torch.tensor(
                 self.sharded_to_full_mapping,
@@ -1162,7 +1123,6 @@
                 dtype=torch.long)
         else:
             self.sharded_to_full_mapping_gpu = None
->>>>>>> 8720c92e
         # Lazily initialized.
         self.indices: torch.Tensor
         self.indices_len: List[int]
@@ -1304,19 +1264,11 @@
     @property
     def scaling_factors(self):
         return self.base_layer.scaling_factors
-<<<<<<< HEAD
 
     @property
     def rotary_dim(self):
         return self.base_layer.rotary_dim
 
-=======
-
-    @property
-    def rotary_dim(self):
-        return self.base_layer.rotary_dim
-
->>>>>>> 8720c92e
     def create_lora_weights(
         self,
         max_loras: int,
