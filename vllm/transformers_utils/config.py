--- conflicted
+++ resolved
@@ -1,18 +1,8 @@
-<<<<<<< HEAD
-from typing import Dict, Optional
-=======
 import contextlib
 from typing import Dict, Optional, Type
->>>>>>> 8720c92e
 
 from transformers import PretrainedConfig
 
-<<<<<<< HEAD
-from vllm.transformers_utils.configs import (ChatGLMConfig, DbrxConfig,
-                                             JAISConfig, MPTConfig, RWConfig)
-
-_CONFIG_REGISTRY: Dict[str, PretrainedConfig] = {
-=======
 from vllm.envs import VLLM_USE_MODELSCOPE
 from vllm.logger import init_logger
 from vllm.transformers_utils.configs import (ChatGLMConfig, DbrxConfig,
@@ -27,17 +17,13 @@
 logger = init_logger(__name__)
 
 _CONFIG_REGISTRY: Dict[str, Type[PretrainedConfig]] = {
->>>>>>> 8720c92e
     "chatglm": ChatGLMConfig,
     "dbrx": DbrxConfig,
     "mpt": MPTConfig,
     "RefinedWeb": RWConfig,  # For tiiuae/falcon-40b(-instruct)
     "RefinedWebModel": RWConfig,  # For tiiuae/falcon-7b(-instruct)
     "jais": JAISConfig,
-<<<<<<< HEAD
-=======
     "mlp_speculator": MLPSpeculatorConfig,
->>>>>>> 8720c92e
 }
 
 for name, cls in _CONFIG_REGISTRY.items():
@@ -48,13 +34,9 @@
 def get_config(model: str,
                trust_remote_code: bool,
                revision: Optional[str] = None,
-<<<<<<< HEAD
-               code_revision: Optional[str] = None) -> PretrainedConfig:
-=======
                code_revision: Optional[str] = None,
                rope_scaling: Optional[dict] = None,
                rope_theta: Optional[float] = None) -> PretrainedConfig:
->>>>>>> 8720c92e
     try:
         config = AutoConfig.from_pretrained(
             model,
@@ -77,15 +59,12 @@
         config = config_class.from_pretrained(model,
                                               revision=revision,
                                               code_revision=code_revision)
-<<<<<<< HEAD
-=======
     for key, value in [("rope_scaling", rope_scaling),
                        ("rope_theta", rope_theta)]:
         if value is not None:
             logger.info("Updating %s from %r to %r", key,
                         getattr(config, key, None), value)
             config.update({key: value})
->>>>>>> 8720c92e
     return config
 
 
