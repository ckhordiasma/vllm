--- conflicted
+++ resolved
@@ -1,12 +1,8 @@
 import enum
 import json
 from dataclasses import dataclass, field, fields
-<<<<<<< HEAD
-from typing import TYPE_CHECKING, ClassVar, List, Optional, Tuple, Union
-=======
 from typing import (TYPE_CHECKING, Any, ClassVar, Dict, List, Optional, Tuple,
                     Union)
->>>>>>> 8720c92e
 
 import torch
 from transformers import PretrainedConfig, PreTrainedTokenizerBase
@@ -14,15 +10,10 @@
 from vllm.logger import init_logger
 from vllm.model_executor.layers.quantization import QUANTIZATION_METHODS
 from vllm.model_executor.models import ModelRegistry
-<<<<<<< HEAD
-from vllm.transformers_utils.config import get_config, get_hf_text_config
-from vllm.utils import get_cpu_memory, is_cpu, is_hip, is_neuron
-=======
 from vllm.tracing import is_otel_installed
 from vllm.transformers_utils.config import get_config, get_hf_text_config
 from vllm.utils import (cuda_device_count_stateless, get_cpu_memory, is_cpu,
                         is_hip, is_neuron, is_tpu, is_xpu)
->>>>>>> 8720c92e
 
 if TYPE_CHECKING:
     from ray.util.placement_group import PlacementGroup
@@ -81,13 +72,10 @@
         max_seq_len_to_capture: Maximum sequence len covered by CUDA graphs.
             When a sequence has context length larger than this, we fall back
             to eager mode
-<<<<<<< HEAD
-=======
         disable_sliding_window: Whether to disable sliding window. If True,
             we will disable the sliding window functionality of the model.
             If the model does not support sliding window, this argument is
             ignored.
->>>>>>> 8720c92e
         skip_tokenizer_init: If true, skip initialization of tokenizer and
             detokenizer.
         served_model_name: The model name used in metrics tag `model_name`,
@@ -115,12 +103,8 @@
         enforce_eager: bool = False,
         max_context_len_to_capture: Optional[int] = None,
         max_seq_len_to_capture: Optional[int] = None,
-<<<<<<< HEAD
-        max_logprobs: int = 5,
-=======
         max_logprobs: int = 20,
         disable_sliding_window: bool = False,
->>>>>>> 8720c92e
         skip_tokenizer_init: bool = False,
         served_model_name: Optional[Union[str, List[str]]] = None,
     ) -> None:
@@ -148,16 +132,6 @@
         self.max_seq_len_to_capture = (max_seq_len_to_capture
                                        or max_context_len_to_capture)
         self.max_logprobs = max_logprobs
-<<<<<<< HEAD
-        self.skip_tokenizer_init = skip_tokenizer_init
-
-        self.hf_config = get_config(self.model, trust_remote_code, revision,
-                                    code_revision)
-        self.hf_text_config = get_hf_text_config(self.hf_config)
-        self.dtype = _get_and_verify_dtype(self.hf_text_config, dtype)
-        self.max_model_len = _get_and_verify_max_len(self.hf_text_config,
-                                                     max_model_len)
-=======
         self.disable_sliding_window = disable_sliding_window
         self.skip_tokenizer_init = skip_tokenizer_init
 
@@ -170,7 +144,6 @@
             max_model_len=max_model_len,
             disable_sliding_window=self.disable_sliding_window,
             sliding_window_len=self.get_hf_config_sliding_window())
->>>>>>> 8720c92e
         self.served_model_name = get_served_model_name(model,
                                                        served_model_name)
         if not self.skip_tokenizer_init:
@@ -192,8 +165,6 @@
         self.embedding_mode = any(
             ModelRegistry.is_embedding_model(arch) for arch in architectures)
 
-<<<<<<< HEAD
-=======
     def _parse_quant_hf_config(self):
         quant_cfg = getattr(self.hf_config, "quantization_config", None)
         if quant_cfg is None:
@@ -201,7 +172,6 @@
             quant_cfg = getattr(self.hf_config, "compression_config", None)
         return quant_cfg
 
->>>>>>> 8720c92e
     def _verify_quantization(self) -> None:
         supported_quantization = [*QUANTIZATION_METHODS]
         rocm_supported_quantization = ["gptq", "squeezellm"]
@@ -209,21 +179,13 @@
             self.quantization = self.quantization.lower()
 
         # Parse quantization method from the HF model config, if available.
-<<<<<<< HEAD
-        quant_cfg = getattr(self.hf_config, "quantization_config", None)
-=======
         quant_cfg = self._parse_quant_hf_config()
 
->>>>>>> 8720c92e
         if quant_cfg is not None:
             quant_method = quant_cfg.get("quant_method", "").lower()
 
             # Detect which checkpoint is it
-<<<<<<< HEAD
-            for name, method in QUANTIZATION_METHODS.items():
-=======
             for _, method in QUANTIZATION_METHODS.items():
->>>>>>> 8720c92e
                 quantization_override = method.override_quantization_method(
                     quant_cfg, self.quantization)
                 if quantization_override:
@@ -252,11 +214,7 @@
                     f"{self.quantization} quantization is currently not "
                     f"supported in ROCm.")
             if (self.quantization
-<<<<<<< HEAD
-                    not in ["marlin", "gptq_marlin_24", "gptq_marlin"]):
-=======
                     not in ("fp8", "marlin", "gptq_marlin_24", "gptq_marlin")):
->>>>>>> 8720c92e
                 logger.warning(
                     "%s quantization is not fully "
                     "optimized yet. The speed can be slower than "
@@ -272,12 +230,8 @@
         self,
         parallel_config: "ParallelConfig",
     ) -> None:
-<<<<<<< HEAD
-        total_num_attention_heads = self.hf_text_config.num_attention_heads
-=======
         total_num_attention_heads = getattr(self.hf_text_config,
                                             "num_attention_heads", 0)
->>>>>>> 8720c92e
         tensor_parallel_size = parallel_config.tensor_parallel_size
         if total_num_attention_heads % tensor_parallel_size != 0:
             raise ValueError(
@@ -285,12 +239,8 @@
                 " must be divisible by tensor parallel size "
                 f"({tensor_parallel_size}).")
 
-<<<<<<< HEAD
-        total_num_hidden_layers = self.hf_text_config.num_hidden_layers
-=======
         total_num_hidden_layers = getattr(self.hf_text_config,
                                           "num_hidden_layers", 0)
->>>>>>> 8720c92e
         pipeline_parallel_size = parallel_config.pipeline_parallel_size
         if total_num_hidden_layers % pipeline_parallel_size != 0:
             raise ValueError(
@@ -313,10 +263,6 @@
         # and if it's False, return None.
         if (hasattr(self.hf_text_config, "use_sliding_window")
                 and not self.hf_text_config.use_sliding_window):
-<<<<<<< HEAD
-            return None
-        return getattr(self.hf_text_config, "sliding_window", None)
-=======
             return None
         return getattr(self.hf_text_config, "sliding_window", None)
 
@@ -328,7 +274,6 @@
             return None
         # Otherwise get the value from the hf config.
         return self.get_hf_config_sliding_window()
->>>>>>> 8720c92e
 
     def get_vocab_size(self) -> int:
         return self.hf_text_config.vocab_size
@@ -360,15 +305,11 @@
             return 1
 
         # For DBRX and MPT
-<<<<<<< HEAD
-        if self.hf_config.model_type in ["dbrx", "mpt"]:
-=======
         if self.hf_config.model_type == "mpt":
             if "kv_n_heads" in self.hf_config.attn_config:
                 return self.hf_config.attn_config["kv_n_heads"]
             return self.hf_config.num_attention_heads
         if self.hf_config.model_type == "dbrx":
->>>>>>> 8720c92e
             return getattr(self.hf_config.attn_config, "kv_n_heads",
                            self.hf_config.num_attention_heads)
 
@@ -402,13 +343,8 @@
 
     def get_num_attention_heads(self,
                                 parallel_config: "ParallelConfig") -> int:
-<<<<<<< HEAD
-        return self.hf_text_config.num_attention_heads // \
-                    parallel_config.tensor_parallel_size
-=======
         num_heads = getattr(self.hf_text_config, "num_attention_heads", 0)
         return num_heads // parallel_config.tensor_parallel_size
->>>>>>> 8720c92e
 
     def get_num_layers(self, parallel_config: "ParallelConfig") -> int:
         total_num_hidden_layers = self.hf_text_config.num_hidden_layers
@@ -467,23 +403,12 @@
     def _verify_cache_dtype(self) -> None:
         if self.cache_dtype == "auto":
             pass
-<<<<<<< HEAD
-        elif self.cache_dtype == "fp8":
-            logger.info(
-                "Using fp8 data type to store kv cache. It reduces the GPU "
-                "memory footprint and boosts the performance. "
-                "But it may cause slight accuracy drop without scaling "
-                "factors. FP8_E5M2 (without scaling) is only supported on "
-                "cuda version greater than 11.8. On ROCm (AMD GPU), FP8_E4M3 "
-                "is instead supported for common inference criteria.")
-=======
         elif self.cache_dtype in ("fp8", "fp8_e4m3", "fp8_e5m2"):
             logger.info(
                 "Using fp8 data type to store kv cache. It reduces the GPU "
                 "memory footprint and boosts the performance. "
                 "Meanwhile, it may cause accuracy drop without a proper "
                 "scaling factor")
->>>>>>> 8720c92e
         else:
             raise ValueError(f"Unknown kv cache dtype: {self.cache_dtype}")
 
@@ -579,10 +504,7 @@
     DUMMY = "dummy"
     TENSORIZER = "tensorizer"
     SHARDED_STATE = "sharded_state"
-<<<<<<< HEAD
-=======
     BITSANDBYTES = "bitsandbytes"
->>>>>>> 8720c92e
 
 
 @dataclass
@@ -689,11 +611,6 @@
                                  f"'{self.distributed_executor_backend}'.")
 
         if self.distributed_executor_backend is None and self.world_size > 1:
-<<<<<<< HEAD
-            from vllm.executor import ray_utils
-            ray_found = ray_utils.ray is not None
-            self.distributed_executor_backend = "ray" if ray_found else "mp"
-=======
             # We use multiprocessing by default if world_size fits on the
             # current node and we aren't in a ray placement group.
 
@@ -717,7 +634,6 @@
             self.distributed_executor_backend = backend
             logger.info("Defaulting to use %s for distributed inference",
                         backend)
->>>>>>> 8720c92e
 
         self._verify_args()
 
@@ -766,21 +682,6 @@
         enable_chunked_prefill: If True, prefill requests can be chunked based
             on the remaining max_num_batched_tokens.
         embedding_mode: Whether the running model is for embedding.
-<<<<<<< HEAD
-    """
-
-    def __init__(
-        self,
-        max_num_batched_tokens: Optional[int],
-        max_num_seqs: int,
-        max_model_len: int,
-        use_v2_block_manager: bool = False,
-        num_lookahead_slots: int = 0,
-        delay_factor: float = 0.0,
-        enable_chunked_prefill: bool = False,
-        embedding_mode: Optional[bool] = False,
-    ) -> None:
-=======
         preemption_mode: Whether to perform preemption by swapping or 
             recomputation. If not specified, we determine the mode as follows:
             We use recomputation by default since it incurs lower overhead than
@@ -799,7 +700,6 @@
                  enable_chunked_prefill: bool = False,
                  embedding_mode: Optional[bool] = False,
                  preemption_mode: Optional[str] = None) -> None:
->>>>>>> 8720c92e
         if max_num_batched_tokens is not None:
             self.max_num_batched_tokens = max_num_batched_tokens
         else:
@@ -825,10 +725,7 @@
         self.delay_factor = delay_factor
         self.chunked_prefill_enabled = enable_chunked_prefill
         self.embedding_mode = embedding_mode
-<<<<<<< HEAD
-=======
         self.preemption_mode = preemption_mode
->>>>>>> 8720c92e
 
         self._verify_args()
 
@@ -863,17 +760,12 @@
             # Automated device type detection
             if is_neuron():
                 self.device_type = "neuron"
-<<<<<<< HEAD
-            elif is_cpu():
-                self.device_type = "cpu"
-=======
             elif is_tpu():
                 self.device_type = "tpu"
             elif is_cpu():
                 self.device_type = "cpu"
             elif is_xpu():
                 self.device_type = "xpu"
->>>>>>> 8720c92e
             else:
                 # We don't call torch.cuda.is_available() here to
                 # avoid initializing CUDA before workers are forked
@@ -928,12 +820,8 @@
             speculative_model (Optional[str]): The name of the speculative
                 model, if provided.
             num_speculative_tokens (Optional[int]): The number of speculative
-<<<<<<< HEAD
-                tokens, if provided.
-=======
                 tokens, if provided. Will default to the number in the draft
                 model config if present, otherwise is required.
->>>>>>> 8720c92e
             speculative_max_model_len (Optional[int]): The maximum model len of
                 the speculative model. Used when testing the ability to skip
                 speculation for some sequences.
@@ -956,36 +844,18 @@
                 the necessary conditions are met, else None.
         """
 
-<<<<<<< HEAD
-        if speculative_model is None and num_speculative_tokens is None:
-            return None
-
-        if speculative_model is not None and num_speculative_tokens is None:
-            raise ValueError(
-                "Expected both speculative_model and "
-                "num_speculative_tokens to be provided, but found "
-                f"{speculative_model=} and {num_speculative_tokens=}.")
-
-=======
         if speculative_model is None:
             if num_speculative_tokens is not None:
                 raise ValueError("num_speculative_tokens was provided without "
                                  "speculative_model.")
             return None
 
->>>>>>> 8720c92e
         if (speculative_disable_by_batch_size is not None
                 and speculative_disable_by_batch_size < 2):
             raise ValueError("Expect the batch size threshold of disabling "
                              "speculative decoding is > 1, but got "
                              f"{speculative_disable_by_batch_size=}")
 
-<<<<<<< HEAD
-        assert (speculative_model is not None
-                and num_speculative_tokens is not None)
-
-=======
->>>>>>> 8720c92e
         if enable_chunked_prefill:
             raise ValueError(
                 "Speculative decoding and chunked prefill are "
@@ -1039,8 +909,6 @@
                 max_logprobs=target_model_config.max_logprobs,
             )
 
-<<<<<<< HEAD
-=======
             if (draft_model_config.hf_config.model_type == "mlp_speculator"
                     and target_parallel_config.world_size != 1):
                 # MLPSpeculator TP support will be added very soon
@@ -1062,7 +930,6 @@
                         "num_speculative_tokens to be provided, but found "
                         f"{speculative_model=} and {num_speculative_tokens=}.")
 
->>>>>>> 8720c92e
             draft_model_config.max_model_len = (
                 SpeculativeConfig._maybe_override_draft_max_model_len(
                     speculative_max_model_len,
@@ -1074,15 +941,12 @@
                 SpeculativeConfig.create_draft_parallel_config(
                     target_parallel_config))
 
-<<<<<<< HEAD
-=======
         if num_speculative_tokens is None:
             raise ValueError(
                 "num_speculative_tokens must be provided with "
                 "speculative_model unless the draft model config contains an "
                 "n_predict parameter.")
 
->>>>>>> 8720c92e
         return SpeculativeConfig(
             draft_model_config,
             draft_parallel_config,
@@ -1339,48 +1203,6 @@
         result["disable_image_processor"] = self.image_processor is None
 
         return result
-
-
-@dataclass
-class VisionLanguageConfig:
-    """Configs the input data format and how models should run for
-    vision language models."""
-
-    class ImageInputType(enum.Enum):
-        """Image input type into the vision language model.
-
-        An image roughly goes through the following transformation:
-        Raw image --> pixel values --> image features --> image embeddings.
-
-        The difference between different image input types is where the
-        image encoder (pixel values --> image features) is run.
-        Different image input types also correspond to different tensor shapes.
-
-        For example, for Llava, PIXEL_VALUES: (1, 3, 336, 336).
-        IMAGE_FEATURES: (1, 576, 1024).
-        """
-        PIXEL_VALUES = enum.auto()
-        IMAGE_FEATURES = enum.auto()
-
-    image_input_type: ImageInputType
-    # The input id corresponding to image token.
-    image_token_id: int
-    # Used for running `run_prefill_max_token`.
-    # For models that support varying resolution, this corresponds to
-    # worst case scenario (biggest supported resolution).
-    image_input_shape: tuple
-    image_feature_size: int
-
-    @classmethod
-    def get_image_input_enum_type(
-            cls, value: str) -> "VisionLanguageConfig.ImageInputType":
-        """Get the image input type from a string."""
-        try:
-            return cls.ImageInputType[value.upper()]
-        except KeyError as e:
-            raise ValueError(f"{value} is not a valid choice. "
-                             f"Expecting to choose from "
-                             f"{[x.name for x in cls.ImageInputType]}.") from e
 
 
 _STR_DTYPE_TO_TORCH_DTYPE = {
@@ -1464,10 +1286,7 @@
         "max_seq_length",
         "seq_len",
     ]
-<<<<<<< HEAD
-=======
     # Choose the smallest "max_length" from the possible keys.
->>>>>>> 8720c92e
     max_len_key = None
     for key in possible_keys:
         max_len = getattr(hf_config, key, None)
@@ -1475,8 +1294,6 @@
             max_len_key = key if max_len < derived_max_model_len \
                 else max_len_key
             derived_max_model_len = min(derived_max_model_len, max_len)
-<<<<<<< HEAD
-=======
 
     # If sliding window is manually disabled, max_length should be less
     # than the sliding window length in the model config.
@@ -1487,7 +1304,6 @@
 
     # If none of the keys were found in the config, use a default and
     # log a warning.
->>>>>>> 8720c92e
     if derived_max_model_len == float("inf"):
         if max_model_len is not None:
             # If max_model_len is specified, we use it.
@@ -1497,18 +1313,11 @@
         logger.warning(
             "The model's config.json does not contain any of the following "
             "keys to determine the original maximum length of the model: "
-<<<<<<< HEAD
-            "%d. Assuming the model's maximum length is %d.", possible_keys,
-=======
             "%s. Assuming the model's maximum length is %d.", possible_keys,
->>>>>>> 8720c92e
             default_max_len)
         derived_max_model_len = default_max_len
 
     rope_scaling = getattr(hf_config, "rope_scaling", None)
-<<<<<<< HEAD
-    if rope_scaling is not None and rope_scaling["type"] != "su":
-=======
     # The correct one should be "longrope", kept "su" here
     # to be backward compatible
     if rope_scaling is not None and rope_scaling["type"] != "su" \
@@ -1520,7 +1329,6 @@
                 "Disabling sliding window is not supported for models "
                 "with rope_scaling. Please raise an issue so we can "
                 "investigate.")
->>>>>>> 8720c92e
         assert "factor" in rope_scaling
         scaling_factor = rope_scaling["factor"]
         if rope_scaling["type"] == "yarn":
@@ -1538,8 +1346,6 @@
         # with model_max_length and allow this override when it's smaller.
         model_max_length = getattr(hf_config, "model_max_length", None)
         if model_max_length is not None and max_model_len <= model_max_length:
-<<<<<<< HEAD
-=======
             if disable_sliding_window:
                 # TODO(robertgshaw): Find a model that has model_max_length
                 # with sliding window to see if this case should be allowed.
@@ -1547,7 +1353,6 @@
                     "Disabling sliding window is not supported for models "
                     "model_max_length in the config. Please raise an issue "
                     "so we can investigate.")
->>>>>>> 8720c92e
             pass
         else:
             raise ValueError(
@@ -1591,8 +1396,6 @@
                              f"must be one of {valid_guided_backends}")
 
 
-<<<<<<< HEAD
-=======
 @dataclass
 class ObservabilityConfig:
     """Configuration for observability."""
@@ -1604,7 +1407,6 @@
                              "configuring 'otlp_traces_endpoint'")
 
 
->>>>>>> 8720c92e
 @dataclass(frozen=True)
 class EngineConfig:
     """Dataclass which contains all engine-related configuration. This
@@ -1621,10 +1423,7 @@
     vision_language_config: Optional[VisionLanguageConfig]
     speculative_config: Optional[SpeculativeConfig]
     decoding_config: Optional[DecodingConfig]
-<<<<<<< HEAD
-=======
     observability_config: Optional[ObservabilityConfig]
->>>>>>> 8720c92e
 
     def __post_init__(self):
         """Verify configs are valid & consistent with each other.
