--- conflicted
+++ resolved
@@ -1,9 +1,5 @@
 # SPDX-License-Identifier: Apache-2.0
 
-<<<<<<< HEAD
-__version__ = "0.7.3"
-__version_tuple__ = (0, 7, 3)
-=======
 try:
     from ._version import __version__, __version_tuple__
 except Exception as e:
@@ -41,5 +37,4 @@
     """For the purpose of testing, return a previous minor version number."""
     # In dev tree, this will return "0.-1", but that will work fine"
     assert isinstance(__version_tuple__[1], int)
-    return f"{__version_tuple__[0]}.{__version_tuple__[1] - 1}"
->>>>>>> b1971799
+    return f"{__version_tuple__[0]}.{__version_tuple__[1] - 1}"