--- conflicted
+++ resolved
@@ -5,32 +5,22 @@
 from vllm.engine.llm_engine import LLMEngine
 from vllm.entrypoints.llm import LLM
 from vllm.executor.ray_utils import initialize_ray_cluster
-<<<<<<< HEAD
-=======
 from vllm.inputs import PromptStrictInputs, TextPrompt, TokensPrompt
->>>>>>> 8720c92e
 from vllm.model_executor.models import ModelRegistry
 from vllm.outputs import (CompletionOutput, EmbeddingOutput,
                           EmbeddingRequestOutput, RequestOutput)
 from vllm.pooling_params import PoolingParams
 from vllm.sampling_params import SamplingParams
 
-<<<<<<< HEAD
-__version__ = "0.4.2"
-=======
 from .version import __version__
->>>>>>> 8720c92e
 
 __all__ = [
     "__version__",
     "LLM",
     "ModelRegistry",
-<<<<<<< HEAD
-=======
     "PromptStrictInputs",
     "TextPrompt",
     "TokensPrompt",
->>>>>>> 8720c92e
     "SamplingParams",
     "RequestOutput",
     "CompletionOutput",
