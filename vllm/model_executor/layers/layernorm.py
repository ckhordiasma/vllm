--- conflicted
+++ resolved
@@ -4,11 +4,7 @@
 import torch
 import torch.nn as nn
 
-<<<<<<< HEAD
-from vllm import _custom_ops as ops
-=======
 from vllm.model_executor.custom_op import CustomOp
->>>>>>> 8720c92e
 
 
 class RMSNorm(CustomOp):
@@ -71,8 +67,6 @@
         )
         return out
 
-<<<<<<< HEAD
-=======
     def forward_xpu(
         self,
         x: torch.Tensor,
@@ -97,7 +91,6 @@
         )
         return out
 
->>>>>>> 8720c92e
     def extra_repr(self) -> str:
         s = f"hidden_size={self.weight.data.size(0)}"
         s += f", eps={self.variance_epsilon}"
