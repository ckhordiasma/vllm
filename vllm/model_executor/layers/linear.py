--- conflicted
+++ resolved
@@ -1,9 +1,5 @@
 from abc import abstractmethod
-<<<<<<< HEAD
-from typing import List, Optional
-=======
 from typing import Dict, List, Optional, Tuple
->>>>>>> 8720c92e
 
 import torch
 import torch.nn.functional as F
@@ -30,8 +26,6 @@
     return shard_size * marlin_tile_size, shard_offset * marlin_tile_size
 
 
-<<<<<<< HEAD
-=======
 def adjust_bitsandbytes_shard(param: Parameter,
                               qkv_offsets: Dict[str, Tuple[int, int]],
                               loaded_shard_id: str) -> Tuple[int, int]:
@@ -47,7 +41,6 @@
     return quantized_size, quantized_offset
 
 
->>>>>>> 8720c92e
 class LinearMethodBase(QuantizeMethodBase):
     """Base class for different (maybe quantized) linear methods."""
 
@@ -59,11 +52,7 @@
                        **extra_weight_attrs):
         """Create weights for a linear layer. 
            The weights will be set as attributes of the layer.
-<<<<<<< HEAD
-        
-=======
-
->>>>>>> 8720c92e
+
         Args:
             layer: The layer that is using the LinearMethodBase factory.
             input_size_per_partition: Size of the weight input dim on rank X.
@@ -82,10 +71,6 @@
               x: torch.Tensor,
               bias: Optional[torch.Tensor] = None) -> torch.Tensor:
         """Apply the weights in layer to the input tensor.
-<<<<<<< HEAD
-
-=======
->>>>>>> 8720c92e
         Expects create_weights to have been called before on the layer."""
         raise NotImplementedError
 
@@ -106,12 +91,7 @@
                        output_partition_sizes: List[int], input_size: int,
                        output_size: int, params_dtype: torch.dtype,
                        **extra_weight_attrs):
-<<<<<<< HEAD
-        output_size_per_partition = sum(output_partition_sizes)
-        weight = Parameter(torch.empty(output_size_per_partition,
-=======
         weight = Parameter(torch.empty(sum(output_partition_sizes),
->>>>>>> 8720c92e
                                        input_size_per_partition,
                                        dtype=params_dtype),
                            requires_grad=False)
@@ -182,17 +162,6 @@
         quant_config: Quantization configure.
     """
 
-<<<<<<< HEAD
-    def __init__(
-        self,
-        input_size: int,
-        output_size: int,
-        bias: bool = True,
-        skip_bias_add: bool = False,
-        params_dtype: Optional[torch.dtype] = None,
-        quant_config: Optional[QuantizationConfig] = None,
-    ):
-=======
     def __init__(self,
                  input_size: int,
                  output_size: int,
@@ -200,7 +169,6 @@
                  skip_bias_add: bool = False,
                  params_dtype: Optional[torch.dtype] = None,
                  quant_config: Optional[QuantizationConfig] = None):
->>>>>>> 8720c92e
         super().__init__(input_size, output_size, skip_bias_add, params_dtype,
                          quant_config)
 
@@ -253,19 +221,6 @@
                        the list would be size 3.
     """
 
-<<<<<<< HEAD
-    def __init__(
-        self,
-        input_size: int,
-        output_size: int,
-        bias: bool = True,
-        gather_output: bool = False,
-        skip_bias_add: bool = False,
-        params_dtype: Optional[torch.dtype] = None,
-        quant_config: Optional[QuantizationConfig] = None,
-        output_sizes: Optional[List[int]] = None,
-    ):
-=======
     def __init__(self,
                  input_size: int,
                  output_size: int,
@@ -275,7 +230,6 @@
                  params_dtype: Optional[torch.dtype] = None,
                  quant_config: Optional[QuantizationConfig] = None,
                  output_sizes: Optional[List[int]] = None):
->>>>>>> 8720c92e
         super().__init__(input_size, output_size, skip_bias_add, params_dtype,
                          quant_config)
 
@@ -283,20 +237,6 @@
 
         # Divide the weight matrix along the last dimension.
         tp_size = get_tensor_model_parallel_world_size()
-<<<<<<< HEAD
-        self.output_size_per_partition = divide(output_size, tp_size)
-        if output_sizes is None:
-            output_sizes = [output_size]
-        # All the linear layer supports quant method.
-        assert self.quant_method is not None
-        self.quant_method.create_weights(self,
-                                         self.input_size,
-                                         [x // tp_size for x in output_sizes],
-                                         self.input_size,
-                                         self.output_size,
-                                         self.params_dtype,
-                                         weight_loader=self.weight_loader)
-=======
         assert self.quant_method is not None
         self.output_size_per_partition = divide(self.output_size, tp_size)
         self.output_partition_sizes = [self.output_size_per_partition]
@@ -317,7 +257,6 @@
             output_size=self.output_size,
             params_dtype=self.params_dtype,
             weight_loader=self.weight_loader)
->>>>>>> 8720c92e
         if bias:
             self.bias = Parameter(
                 torch.empty(self.output_size_per_partition,
@@ -395,24 +334,6 @@
         quant_config: Quantization configure.
     """
 
-<<<<<<< HEAD
-    def __init__(
-        self,
-        input_size: int,
-        output_sizes: List[int],
-        bias: bool = True,
-        gather_output: bool = False,
-        skip_bias_add: bool = False,
-        params_dtype: Optional[torch.dtype] = None,
-        quant_config: Optional[QuantizationConfig] = None,
-    ):
-        self.output_sizes = output_sizes
-        tp_size = get_tensor_model_parallel_world_size()
-        assert all(output_size % tp_size == 0 for output_size in output_sizes)
-        super().__init__(input_size, sum(output_sizes), bias, gather_output,
-                         skip_bias_add, params_dtype, quant_config,
-                         self.output_sizes)
-=======
     def __init__(self,
                  input_size: int,
                  output_sizes: List[int],
@@ -431,7 +352,6 @@
                          skip_bias_add=skip_bias_add,
                          params_dtype=params_dtype,
                          quant_config=quant_config)
->>>>>>> 8720c92e
 
     def weight_loader(self,
                       param: Parameter,
@@ -442,8 +362,6 @@
         output_dim = getattr(param, "output_dim", None)
         # Special case for AQLM codebooks.
         is_metadata = getattr(param, "is_metadata", False)
-<<<<<<< HEAD
-=======
 
         param_shard_splitter = getattr(param, "shard_splitter", None)
 
@@ -464,7 +382,6 @@
                 "shard_splitter != None for a parameter. Please open an issue."
             )
 
->>>>>>> 8720c92e
         # Special case for Fp8 scales.
         fp8_scales_shard_indexer = getattr(param, "fp8_scales_shard_indexer",
                                            None)
@@ -531,8 +448,6 @@
             shard_size = loaded_weight.shape[0]
             shard_offset = loaded_shard_id * shard_size
             param_data = param_data.narrow(0, shard_offset, shard_size)
-<<<<<<< HEAD
-=======
 
         # If a param_shard_splitter is defined by the LinearMethod, use it.
         elif param_shard_splitter is not None:
@@ -540,7 +455,6 @@
             param_data, loaded_weight = param_shard_splitter(
                 param_data, loaded_weight, loaded_shard_id, logical_widths)
 
->>>>>>> 8720c92e
         # Special case for Fp8 scales.
         elif fp8_scales_shard_indexer is not None:
             param_data, loaded_weight = fp8_scales_shard_indexer(
@@ -582,19 +496,6 @@
         quant_config: Quantization configure.
     """
 
-<<<<<<< HEAD
-    def __init__(
-        self,
-        hidden_size: int,
-        head_size: int,
-        total_num_heads: int,
-        total_num_kv_heads: Optional[int] = None,
-        bias: bool = True,
-        skip_bias_add: bool = False,
-        params_dtype: Optional[torch.dtype] = None,
-        quant_config: Optional[QuantizationConfig] = None,
-    ):
-=======
     def __init__(self,
                  hidden_size: int,
                  head_size: int,
@@ -604,7 +505,6 @@
                  skip_bias_add: bool = False,
                  params_dtype: Optional[torch.dtype] = None,
                  quant_config: Optional[QuantizationConfig] = None):
->>>>>>> 8720c92e
         self.hidden_size = hidden_size
         self.head_size = head_size
         self.total_num_heads = total_num_heads
@@ -624,16 +524,6 @@
         input_size = self.hidden_size
         output_size = (self.num_heads +
                        2 * self.num_kv_heads) * tp_size * self.head_size
-<<<<<<< HEAD
-        output_sizes = [
-            self.num_heads * tp_size * self.head_size,
-            self.num_kv_heads * tp_size * self.head_size,
-            self.num_kv_heads * tp_size * self.head_size
-        ]
-
-        super().__init__(input_size, output_size, bias, False, skip_bias_add,
-                         params_dtype, quant_config, output_sizes)
-=======
         self.output_sizes = [
             self.num_heads * self.head_size * tp_size,  # q_proj
             self.num_kv_heads * self.head_size * tp_size,  # k_proj
@@ -647,7 +537,6 @@
                          skip_bias_add=skip_bias_add,
                          params_dtype=params_dtype,
                          quant_config=quant_config)
->>>>>>> 8720c92e
 
     def weight_loader(self,
                       param: Parameter,
@@ -657,8 +546,6 @@
         output_dim = getattr(param, "output_dim", None)
         # Special case for AQLM codebooks.
         is_metadata = getattr(param, "is_metadata", False)
-<<<<<<< HEAD
-=======
 
         param_shard_splitter = getattr(param, "shard_splitter", None)
 
@@ -679,7 +566,6 @@
                 "shard_splitter != None for a parameter. Please open an issue."
             )
 
->>>>>>> 8720c92e
         # Special case for Fp8 scales.
         fp8_scales_shard_indexer = getattr(param, "fp8_scales_shard_indexer",
                                            None)
@@ -775,15 +661,12 @@
             shard_index = ["q", "k", "v"].index(loaded_shard_id)
             param_data = param_data.narrow(0, shard_index * shard_size,
                                            shard_size)
-<<<<<<< HEAD
-=======
         # If a param_shard_splitter is defined by the LinearMethod, use it.
         elif param_shard_splitter is not None:
             logical_widths = getattr(param, "logical_widths", None)
             param_data, loaded_weight = param_shard_splitter(
                 param_data, loaded_weight, loaded_shard_id, logical_widths)
 
->>>>>>> 8720c92e
         # Special case for Fp8 scales.
         elif fp8_scales_shard_indexer is not None:
             param_data, loaded_weight = fp8_scales_shard_indexer(
@@ -826,19 +709,6 @@
         quant_config: Quantization configure.
     """
 
-<<<<<<< HEAD
-    def __init__(
-        self,
-        input_size: int,
-        output_size: int,
-        bias: bool = True,
-        input_is_parallel: bool = True,
-        skip_bias_add: bool = False,
-        params_dtype: Optional[torch.dtype] = None,
-        reduce_results: bool = True,
-        quant_config: Optional[QuantizationConfig] = None,
-    ):
-=======
     def __init__(self,
                  input_size: int,
                  output_size: int,
@@ -848,7 +718,6 @@
                  params_dtype: Optional[torch.dtype] = None,
                  reduce_results: bool = True,
                  quant_config: Optional[QuantizationConfig] = None):
->>>>>>> 8720c92e
         super().__init__(input_size, output_size, skip_bias_add, params_dtype,
                          quant_config)
 
@@ -858,18 +727,6 @@
         # Divide the weight matrix along the last dimension.
         self.tp_size = get_tensor_model_parallel_world_size()
         self.input_size_per_partition = divide(input_size, self.tp_size)
-<<<<<<< HEAD
-        # All the linear layer supports quant method.
-        assert self.quant_method is not None
-        self.quant_method.create_weights(self,
-                                         self.input_size_per_partition,
-                                         [self.output_size],
-                                         self.input_size,
-                                         self.output_size,
-                                         self.params_dtype,
-                                         weight_loader=self.weight_loader)
-
-=======
         assert self.quant_method is not None
         self.quant_method.create_weights(
             layer=self,
@@ -879,7 +736,6 @@
             output_size=self.output_size,
             params_dtype=self.params_dtype,
             weight_loader=self.weight_loader)
->>>>>>> 8720c92e
         if not reduce_results and (bias and not skip_bias_add):
             raise ValueError("When not reduce the results, adding bias to the "
                              "results can lead to incorrect results")
@@ -907,22 +763,16 @@
             start_idx = tp_rank * shard_size
             loaded_weight = loaded_weight.narrow(input_dim, start_idx,
                                                  shard_size)
-<<<<<<< HEAD
-=======
-
->>>>>>> 8720c92e
+
         # Special case for Fp8 scales.
         elif fp8_scales_shard_indexer is not None:
             param_data, loaded_weight = fp8_scales_shard_indexer(param_data,
                                                                  loaded_weight,
                                                                  shard_id=0)
 
-<<<<<<< HEAD
-=======
         if fp8_scales_shard_indexer is None and len(loaded_weight.shape) == 0:
             loaded_weight = loaded_weight.reshape(1)
 
->>>>>>> 8720c92e
         assert param_data.shape == loaded_weight.shape
         param_data.copy_(loaded_weight)
 
