from abc import ABC, abstractmethod
from typing import Any, Dict, List, Optional

import torch
import torch.nn.functional as F
from torch.nn.parameter import Parameter

from vllm.logger import init_logger
from vllm.model_executor.parallel_utils.communication_op import (
    tensor_model_parallel_all_gather, tensor_model_parallel_all_reduce)
from vllm.model_executor.parallel_utils.parallel_state import (
    get_tensor_model_parallel_rank, get_tensor_model_parallel_world_size)
from vllm.model_executor.parallel_utils.utils import (
    divide, split_tensor_along_last_dim)
from vllm.model_executor.utils import set_weight_attrs
<<<<<<< HEAD
from vllm.logger import init_logger
from vllm.utils import is_hip
from vllm import custom_ops
=======
from vllm.utils import is_hip
from vllm import _custom_C
>>>>>>> 4e850c10

logger = init_logger(__name__)


def adjust_marlin_shard(param, shard_size, shard_offset):
    marlin_tile_size = getattr(param, "marlin_tile_size", None)
    if marlin_tile_size is None:
        return shard_size, shard_offset

    return shard_size * marlin_tile_size, shard_offset * marlin_tile_size


class LinearMethodBase(ABC):
    """Base class for different (maybe quantized) linear methods."""

    @abstractmethod
    def create_weights(self, input_size_per_partition: int,
                       output_size_per_partition: int, input_size: int,
                       output_size: int,
                       params_dtype: torch.dtype) -> Dict[str, Any]:
        """Create weights for a linear layer."""
        raise NotImplementedError

    @abstractmethod
    def apply_weights(self,
                      weights: Dict[str, torch.Tensor],
                      x: torch.Tensor,
                      bias: Optional[torch.Tensor] = None) -> torch.Tensor:
        """Apply the weights to the input tensor."""
        raise NotImplementedError


class UnquantizedLinearMethod(LinearMethodBase):
    """Linear method without quantization.

    Args:
        separate_bias_add: If true, add bias separately after matrix
                           multiplication.
    """

    def __init__(self, separate_bias_add: bool = False):
        self.separate_bias_add = separate_bias_add

    def create_weights(self, input_size_per_partition: int,
                       output_size_per_partition: int, input_size: int,
                       output_size: int,
                       params_dtype: torch.dtype) -> Dict[str, Any]:
        weight = Parameter(torch.empty(output_size_per_partition,
                                       input_size_per_partition,
                                       dtype=params_dtype),
                           requires_grad=False)
        set_weight_attrs(weight, {"input_dim": 1, "output_dim": 0})
        return {"weight": weight}

    def apply_weights(self,
                      weights: Dict[str, torch.Tensor],
                      x: torch.Tensor,
                      bias: Optional[torch.Tensor] = None) -> torch.Tensor:
        weight = weights["weight"]
        if is_hip() and x.view(-1, x.size(-1)).shape[0] == 1:
            batched = False
            if x.dim() == 3:
                inp = x.view(-1, x.size(-1))
                batched = True
            else:
                inp = x
            m, k = weight.shape[0], inp.shape[1]
            out = torch.empty(inp.shape[0],
                              weight.shape[0],
                              dtype=inp.dtype,
                              device='cuda')
            if (k == 8192 and
                (m == 1280 or m == 7168)) or (k == 3584 and m == 8192):
<<<<<<< HEAD
                custom_ops.LLMM1(weight, inp, out, 8)
            elif k <= 8192 and k % 8 == 0 and m % 4 == 0:
                custom_ops.LLMM1(weight, inp, out, 4)
=======
                _custom_C.LLMM1(weight, inp, out, 8)
            elif k <= 8192 and k % 8 == 0 and m % 4 == 0:
                _custom_C.LLMM1(weight, inp, out, 4)
>>>>>>> 4e850c10
            else:
                out = F.linear(inp, weight)
            if batched:
                out = out.view(x.shape[0], x.shape[1], weight.shape[0])
            if bias is not None:
                out = out + bias
            return out
        if self.separate_bias_add:
            if bias is not None:
                return F.linear(x, weight) + bias
            return F.linear(x, weight)
        return F.linear(x, weight, bias)


class ReplicatedLinear(torch.nn.Module):
    """Replicated linear layer.

    Args:
        input_size: input dimension of the linear layer.
        output_size: output dimension of the linear layer.
        bias: If true, add bias.
        skip_bias_add: If true, skip adding bias but instead return it.
        params_dtype: Data type for the parameters.
        linear_method: (Maybe quantized) linear method.
    """

    def __init__(
        self,
        input_size: int,
        output_size: int,
        bias: bool = True,
        skip_bias_add: bool = False,
        params_dtype: Optional[torch.dtype] = None,
        linear_method: Optional[LinearMethodBase] = None,
    ):
        super().__init__()

        # Keep input parameters
        self.input_size = input_size
        self.output_size = output_size
        self.skip_bias_add = skip_bias_add
        if params_dtype is None:
            params_dtype = torch.get_default_dtype()
        self.params_dtype = params_dtype
        if linear_method is None:
            linear_method = UnquantizedLinearMethod()
        self.linear_method = linear_method
        self.linear_weights = self.linear_method.create_weights(
            self.input_size, self.output_size, self.input_size,
            self.output_size, self.params_dtype)
        for name, weight in self.linear_weights.items():
            if isinstance(weight, torch.Tensor):
                self.register_parameter(name, weight)
        if bias:
            self.bias = Parameter(
                torch.empty(self.output_size, dtype=self.params_dtype))
            set_weight_attrs(self.bias, {"output_dim": 0})
        else:
            self.register_parameter("bias", None)

    def forward(self, x: torch.Tensor) -> torch.Tensor:
        bias = self.bias if not self.skip_bias_add else None
        output = self.linear_method.apply_weights(self.linear_weights, x, bias)
        output_bias = self.bias if self.skip_bias_add else None
        return output, output_bias


class ColumnParallelLinear(torch.nn.Module):
    """Linear layer with column parallelism.

    The linear layer is defined as Y = XA + b. A is parallelized along
    its second dimension as A = [A_1, ..., A_p].

    Args:
        input_size: first dimension of matrix A.
        output_size: second dimension of matrix A.
        bias: If true, add bias.
        gather_output: If true, call all-gather on output and make Y available
                       to all GPUs, otherwise, every GPU will have its output
                       which is Y_i = XA_i
        skip_bias_add: This was added to enable performance optimizations where
                       bias can be fused with other element-wise operations. we
                       skip adding bias but instead return it.
        params_dtype: Data type for the parameters.
        linear_method: (Maybe quantized) linear method.
    """

    def __init__(
        self,
        input_size: int,
        output_size: int,
        bias: bool = True,
        gather_output: bool = False,
        skip_bias_add: bool = False,
        params_dtype: Optional[torch.dtype] = None,
        linear_method: Optional[LinearMethodBase] = None,
    ):
        super().__init__()

        # Keep input parameters
        self.input_size = input_size
        self.output_size = output_size
        self.gather_output = gather_output
        # Divide the weight matrix along the last dimension.
        tp_size = get_tensor_model_parallel_world_size()
        self.output_size_per_partition = divide(output_size, tp_size)
        self.skip_bias_add = skip_bias_add
        if params_dtype is None:
            params_dtype = torch.get_default_dtype()
        self.params_dtype = params_dtype
        if linear_method is None:
            linear_method = UnquantizedLinearMethod()
        self.linear_method = linear_method
        self.linear_weights = self.linear_method.create_weights(
            self.input_size, self.output_size_per_partition, self.input_size,
            self.output_size, self.params_dtype)
        for name, weight in self.linear_weights.items():
            if isinstance(weight, torch.Tensor):
                self.register_parameter(name, weight)
                set_weight_attrs(weight, {"weight_loader": self.weight_loader})
        if bias:
            self.bias = Parameter(
                torch.empty(self.output_size_per_partition,
                            dtype=params_dtype))
            set_weight_attrs(self.bias, {
                "output_dim": 0,
                "weight_loader": self.weight_loader,
            })
        else:
            self.register_parameter("bias", None)

    def weight_loader(self, param: Parameter, loaded_weight: torch.Tensor):
        tp_rank = get_tensor_model_parallel_rank()
        output_dim = getattr(param, "output_dim", None)
        param_data = param.data
        if output_dim is not None:
            shard_size = param_data.shape[output_dim]
            start_idx = tp_rank * shard_size
            loaded_weight = loaded_weight.narrow(output_dim, start_idx,
                                                 shard_size)
        assert param_data.shape == loaded_weight.shape
        param_data.copy_(loaded_weight)

    def forward(self, input_):
        bias = self.bias if not self.skip_bias_add else None

        # Matrix multiply.
        output_parallel = self.linear_method.apply_weights(
            self.linear_weights, input_, bias)
        if self.gather_output:
            # All-gather across the partitions.
            output = tensor_model_parallel_all_gather(output_parallel)
        else:
            output = output_parallel
        output_bias = self.bias if self.skip_bias_add else None
        return output, output_bias


class MergedColumnParallelLinear(ColumnParallelLinear):
    """Packed linear layers with column parallelism.

    Similar to ColumnParallelLinear, but the weight matrix is concatenated
    along the output dimension. When the weight matrix is loaded, the
    different partitions are sharded separately.

    Args:
        input_size: input dimension of the linear layer.
        output_sizes: list of output dimensions of the linear layer.
        bias: If true, add bias.
        gather_output: If true, call all-gather on output and make the output
                       available to all GPUs, otherwise, every GPU will have
                       its own output.
        skip_bias_add: This was added to enable performance optimizations where
                       bias can be fused with other element-wise operations. we
                       skip adding bias but instead return it.
        params_dtype: Data type for the parameters.
        linear_method: (Maybe quantized) linear method.
    """

    def __init__(
        self,
        input_size: int,
        output_sizes: List[int],
        bias: bool = True,
        gather_output: bool = False,
        skip_bias_add: bool = False,
        params_dtype: Optional[torch.dtype] = None,
        linear_method: Optional[LinearMethodBase] = None,
    ):
        self.output_sizes = output_sizes
        tp_size = get_tensor_model_parallel_world_size()
        assert all(output_size % tp_size == 0 for output_size in output_sizes)
        super().__init__(input_size, sum(output_sizes), bias, gather_output,
                         skip_bias_add, params_dtype, linear_method)

    def weight_loader(self,
                      param: Parameter,
                      loaded_weight: torch.Tensor,
                      loaded_shard_id: Optional[int] = None):
        param_data = param.data
        output_dim = getattr(param, "output_dim", None)
        if loaded_shard_id is None:
            # Loaded weight is already packed.
            if output_dim is None:
                assert param_data.shape == loaded_weight.shape
                param_data.copy_(loaded_weight)
                return
            current_shard_offset = 0
            shard_offsets = []
            for i, output_size in enumerate(self.output_sizes):
                shard_offsets.append((i, current_shard_offset, output_size))
                current_shard_offset += output_size
            packed_dim = getattr(param, "packed_dim", None)
            for shard_id, shard_offset, shard_size in shard_offsets:
                # If quantized, we need to adjust the offset and size to account
                # for the packing.
                if packed_dim == output_dim:
                    shard_size = shard_size // param.pack_factor
                    shard_offset = shard_offset // param.pack_factor

                    # If marlin, we need to adjust the offset and size to
                    # account for the tiling.
                    shard_size, shard_offset = adjust_marlin_shard(
                        param, shard_size, shard_offset)

                loaded_weight_shard = loaded_weight.narrow(
                    output_dim, shard_offset, shard_size)
                self.weight_loader(param, loaded_weight_shard, shard_id)
            return

        assert loaded_shard_id < len(self.output_sizes)
        tp_rank = get_tensor_model_parallel_rank()
        tp_size = get_tensor_model_parallel_world_size()
        if output_dim is not None:
            shard_offset = sum(self.output_sizes[:loaded_shard_id]) // tp_size
            shard_size = self.output_sizes[loaded_shard_id] // tp_size
            # If quantized, we need to adjust the offset and size to account
            # for the packing.
            packed_dim = getattr(param, "packed_dim", None)
            if packed_dim == output_dim:
                shard_size = shard_size // param.pack_factor
                shard_offset = shard_offset // param.pack_factor

                # If marlin, we need to adjust the offset and size to
                # account for the tiling.
                shard_size, shard_offset = adjust_marlin_shard(
                    param, shard_size, shard_offset)

            param_data = param_data.narrow(output_dim, shard_offset,
                                           shard_size)
            start_idx = tp_rank * shard_size
            loaded_weight = loaded_weight.narrow(output_dim, start_idx,
                                                 shard_size)
        else:
            ignore_warning = getattr(param, "ignore_warning", False)
            if not ignore_warning:
                logger.warning(
                    "Loading a weight without `output_dim` attribute in "
                    "MergedColumnParallelLinear, assume the weight is "
                    "the same for all partitions.")
        assert param_data.shape == loaded_weight.shape
        param_data.copy_(loaded_weight)


class QKVParallelLinear(ColumnParallelLinear):
    """Linear layers for the attention's QKV transformation.

    Linear layers for the linear transformation of the query, key, and value
    vectors in the attention layer. The weight matrix is concatenated along
    the output dimension. The layer is parallelized along the head dimension.
    When the number of key/value heads is smaller than the number of query
    heads (e.g., multi-query/grouped-query attention), the key/value head may
    be replicated while the query heads are partitioned.

    Args:
        hidden_size: input hidden state size of the transformer.
        head_size: size of each attention head.
        total_num_heads: total number of attention query heads.
        total_num_kv_heads: total number of attention key/value heads. If
                            None, assume total_num_kv_heads = total_num_heads.
        bias: If true, add bias.
        skip_bias_add: This was added to enable performance optimizations where
                       bias can be fused with other element-wise operations. we
                       skip adding bias but instead return it.
        params_dtype: Data type for the parameters.
        linear_method: (Maybe quantized) linear method.
    """

    def __init__(
        self,
        hidden_size: int,
        head_size: int,
        total_num_heads: int,
        total_num_kv_heads: Optional[int] = None,
        bias: bool = True,
        skip_bias_add: bool = False,
        params_dtype: Optional[torch.dtype] = None,
        linear_method: Optional[LinearMethodBase] = None,
    ):
        self.hidden_size = hidden_size
        self.head_size = head_size
        self.total_num_heads = total_num_heads
        if total_num_kv_heads is None:
            total_num_kv_heads = total_num_heads
        self.total_num_kv_heads = total_num_kv_heads
        # Divide the weight matrix along the last dimension.
        tp_size = get_tensor_model_parallel_world_size()
        self.num_heads = divide(self.total_num_heads, tp_size)
        if tp_size >= self.total_num_kv_heads:
            self.num_kv_heads = 1
            self.num_kv_head_replicas = divide(tp_size,
                                               self.total_num_kv_heads)
        else:
            self.num_kv_heads = divide(self.total_num_kv_heads, tp_size)
            self.num_kv_head_replicas = 1
        input_size = self.hidden_size
        output_size = (self.num_heads +
                       2 * self.num_kv_heads) * tp_size * self.head_size
        super().__init__(input_size, output_size, bias, False, skip_bias_add,
                         params_dtype, linear_method)

    def weight_loader(self,
                      param: Parameter,
                      loaded_weight: torch.Tensor,
                      loaded_shard_id: Optional[str] = None):
        param_data = param.data
        output_dim = getattr(param, "output_dim", None)

        if loaded_shard_id is None:
            # Loaded weight is already packed.
            if output_dim is None:
                assert param_data.shape == loaded_weight.shape
                param_data.copy_(loaded_weight)
                return
            shard_offsets = [
                # (shard_id, shard_offset, shard_size)
                ("q", 0, self.total_num_heads * self.head_size),
                ("k", self.total_num_heads * self.head_size,
                 self.total_num_kv_heads * self.head_size),
                ("v", (self.total_num_heads + self.total_num_kv_heads) *
                 self.head_size, self.total_num_kv_heads * self.head_size),
            ]
            packed_dim = getattr(param, "packed_dim", None)
            for shard_id, shard_offset, shard_size in shard_offsets:
                # If quantized, we need to adjust the offset and size to account
                # for the packing.
                if packed_dim == output_dim:
                    shard_size = shard_size // param.pack_factor
                    shard_offset = shard_offset // param.pack_factor

                    # If marlin, we need to adjust the offset and size to
                    # account for the tiling.
                    shard_size, shard_offset = adjust_marlin_shard(
                        param, shard_size, shard_offset)

                loaded_weight_shard = loaded_weight.narrow(
                    output_dim, shard_offset, shard_size)
                self.weight_loader(param, loaded_weight_shard, shard_id)
            return

        tp_rank = get_tensor_model_parallel_rank()
        assert loaded_shard_id in ["q", "k", "v"]
        if output_dim is not None:
            if loaded_shard_id == "q":
                shard_offset = 0
                shard_size = self.num_heads * self.head_size
            elif loaded_shard_id == "k":
                shard_offset = self.num_heads * self.head_size
                shard_size = self.num_kv_heads * self.head_size
            elif loaded_shard_id == "v":
                shard_offset = (self.num_heads +
                                self.num_kv_heads) * self.head_size
                shard_size = self.num_kv_heads * self.head_size
            # If quantized, we need to adjust the offset and size to account
            # for the packing.
            packed_dim = getattr(param, "packed_dim", None)
            if packed_dim == output_dim:
                shard_size = shard_size // param.pack_factor
                shard_offset = shard_offset // param.pack_factor

                # If marlin, we need to adjust the offset and size to
                # account for the tiling.
                shard_size, shard_offset = adjust_marlin_shard(
                    param, shard_size, shard_offset)

            param_data = param_data.narrow(output_dim, shard_offset,
                                           shard_size)
            if loaded_shard_id == "q":
                shard_id = tp_rank
            else:
                shard_id = tp_rank // self.num_kv_head_replicas
            start_idx = shard_id * shard_size
            loaded_weight = loaded_weight.narrow(output_dim, start_idx,
                                                 shard_size)
        else:
            ignore_warning = getattr(param, "ignore_warning", False)
            if not ignore_warning:
                logger.warning(
                    "Loading a weight without `output_dim` attribute in "
                    "QKVParallelLinear, assume the weight is the same "
                    "for all partitions.")
        assert param_data.shape == loaded_weight.shape
        param_data.copy_(loaded_weight)


class RowParallelLinear(torch.nn.Module):
    """Linear layer with row parallelism.

    The linear layer is defined as Y = XA + b. A is parallelized along
    its first dimension and X along its second dimension as:
               -   -
              | A_1 |
              | .   |
          A = | .   |        X = [X_1, ..., X_p]
              | .   |
              | A_p |
               -   -
    Arguments:
        input_size: first dimension of matrix A.
        output_size: second dimension of matrix A.
        bias: If true, add bias. Note that bias is not parallelized.
        input_is_parallel: If true, we assume that the input is already
                           split across the GPUs and we do not split
                           again.
        skip_bias_add: This was added to enable performance optimization where
                       bias can be fused with other element-wise operations.
                       We skip adding bias but instead return it.
        params_dtype: Data type for the parameters.
        linear_method: (Maybe quantized) linear method.
    """

    def __init__(
        self,
        input_size: int,
        output_size: int,
        bias: bool = True,
        input_is_parallel: bool = True,
        skip_bias_add: bool = False,
        params_dtype: Optional[torch.dtype] = None,
        reduce_results: bool = True,
        linear_method: Optional[LinearMethodBase] = None,
    ):
        super().__init__()
        # Keep input parameters
        self.input_size = input_size
        self.output_size = output_size
        self.input_is_parallel = input_is_parallel
        self.reduce_results = reduce_results
        if params_dtype is None:
            params_dtype = torch.get_default_dtype()
        self.params_dtype = params_dtype

        # Divide the weight matrix along the last dimension.
        self.tp_size = get_tensor_model_parallel_world_size()
        self.input_size_per_partition = divide(input_size, self.tp_size)
        self.skip_bias_add = skip_bias_add
        if linear_method is None:
            linear_method = UnquantizedLinearMethod()
        self.linear_method = linear_method
        self.linear_weights = self.linear_method.create_weights(
            self.input_size_per_partition, self.output_size, self.input_size,
            self.output_size, self.params_dtype)
        for name, weight in self.linear_weights.items():
            if isinstance(weight, torch.Tensor):
                self.register_parameter(name, weight)
                set_weight_attrs(weight, {"weight_loader": self.weight_loader})

        if not reduce_results and (bias and not skip_bias_add):
            raise ValueError("When not reduce the results, adding bias to the "
                             "results can lead to incorrect results")

        if bias:
            self.bias = Parameter(
                torch.empty(self.output_size, dtype=params_dtype))
            set_weight_attrs(self.bias, {
                "output_dim": 0,
                "weight_loader": self.weight_loader,
            })
        else:
            self.register_parameter("bias", None)

    def weight_loader(self, param: Parameter, loaded_weight: torch.Tensor):
        tp_rank = get_tensor_model_parallel_rank()
        input_dim = getattr(param, "input_dim", None)
        param_data = param.data
        if input_dim is not None:
            shard_size = param_data.shape[input_dim]
            start_idx = tp_rank * shard_size
            loaded_weight = loaded_weight.narrow(input_dim, start_idx,
                                                 shard_size)
        assert param_data.shape == loaded_weight.shape
        param_data.copy_(loaded_weight)

    def forward(self, input_):
        # Set up backprop all-reduce.
        if self.input_is_parallel:
            input_parallel = input_
        else:
            tp_rank = get_tensor_model_parallel_rank()
            splitted_input = split_tensor_along_last_dim(
                input_, num_partitions=self.tp_size)
            input_parallel = splitted_input[tp_rank].contiguous()

        # Matrix multiply.
        output_parallel = self.linear_method.apply_weights(
            self.linear_weights, input_parallel)
        if self.reduce_results and self.tp_size > 1:
            output_ = tensor_model_parallel_all_reduce(output_parallel)
        else:
            output_ = output_parallel

        if not self.skip_bias_add:
            output = output_ + self.bias if self.bias is not None else output_
            output_bias = None
        else:
            output = output_
            output_bias = self.bias
        return output, output_bias<|MERGE_RESOLUTION|>--- conflicted
+++ resolved
@@ -13,14 +13,8 @@
 from vllm.model_executor.parallel_utils.utils import (
     divide, split_tensor_along_last_dim)
 from vllm.model_executor.utils import set_weight_attrs
-<<<<<<< HEAD
-from vllm.logger import init_logger
-from vllm.utils import is_hip
-from vllm import custom_ops
-=======
 from vllm.utils import is_hip
 from vllm import _custom_C
->>>>>>> 4e850c10
 
 logger = init_logger(__name__)
 
@@ -94,15 +88,9 @@
                               device='cuda')
             if (k == 8192 and
                 (m == 1280 or m == 7168)) or (k == 3584 and m == 8192):
-<<<<<<< HEAD
-                custom_ops.LLMM1(weight, inp, out, 8)
-            elif k <= 8192 and k % 8 == 0 and m % 4 == 0:
-                custom_ops.LLMM1(weight, inp, out, 4)
-=======
                 _custom_C.LLMM1(weight, inp, out, 8)
             elif k <= 8192 and k % 8 == 0 and m % 4 == 0:
                 _custom_C.LLMM1(weight, inp, out, 4)
->>>>>>> 4e850c10
             else:
                 out = F.linear(inp, weight)
             if batched:
