"""Custom activation functions."""
import math
from typing import Optional

import torch
import torch.nn as nn
import torch.nn.functional as F

<<<<<<< HEAD
from vllm import _custom_ops as ops
from vllm.distributed import (divide, get_tensor_model_parallel_rank,
                              get_tensor_model_parallel_world_size)
=======
from vllm.distributed import (divide, get_tensor_model_parallel_rank,
                              get_tensor_model_parallel_world_size)
from vllm.model_executor.custom_op import CustomOp
>>>>>>> 8720c92e
from vllm.model_executor.layers.quantization import QuantizationConfig
from vllm.model_executor.utils import set_weight_attrs


class SiluAndMul(CustomOp):
    """An activation function for SwiGLU.

    The function computes x -> silu(x[:d]) * x[d:] where d = x.shape[-1] // 2.

    Shapes:
        x: (num_tokens, 2 * d) or (batch_size, seq_len, 2 * d)
        return: (num_tokens, d) or (batch_size, seq_len, d)
    """

    def forward_native(self, x: torch.Tensor) -> torch.Tensor:
        """PyTorch-native implementation equivalent to forward()."""
        d = x.shape[-1] // 2
        return F.silu(x[..., :d]) * x[..., d:]

    def forward_cuda(self, x: torch.Tensor) -> torch.Tensor:
        from vllm import _custom_ops as ops

        d = x.shape[-1] // 2
        output_shape = (x.shape[:-1] + (d, ))
        out = torch.empty(output_shape, dtype=x.dtype, device=x.device)
        ops.silu_and_mul(out, x)
        return out

    def forward_xpu(self, x: torch.Tensor) -> torch.Tensor:
        from vllm._ipex_ops import ipex_ops as ops

        d = x.shape[-1] // 2
        output_shape = (x.shape[:-1] + (d, ))
        out = torch.empty(output_shape, dtype=x.dtype, device=x.device)
        ops.silu_and_mul(out, x)
        return out


class GeluAndMul(CustomOp):
    """An activation function for GeGLU.

    The function computes x -> GELU(x[:d]) * x[d:] where d = x.shape[-1] // 2.

    Shapes:
        x: (batch_size, seq_len, 2 * d) or (num_tokens, 2 * d)
        return: (batch_size, seq_len, d) or (num_tokens, d)
    """

    def __init__(self, approximate: str = "none"):
        super().__init__()
        self.approximate = approximate
        if approximate not in ("none", "tanh"):
            raise ValueError(f"Unknown approximate mode: {approximate}")

    def forward_native(self, x: torch.Tensor) -> torch.Tensor:
        """PyTorch-native implementation equivalent to forward()."""
        d = x.shape[-1] // 2
        return F.gelu(x[..., :d], approximate=self.approximate) * x[..., d:]

    def forward_cuda(self, x: torch.Tensor) -> torch.Tensor:
        from vllm import _custom_ops as ops

        d = x.shape[-1] // 2
        output_shape = (x.shape[:-1] + (d, ))
        out = torch.empty(output_shape, dtype=x.dtype, device=x.device)
        if self.approximate == "none":
            ops.gelu_and_mul(out, x)
        elif self.approximate == "tanh":
            ops.gelu_tanh_and_mul(out, x)
        return out

    def forward_xpu(self, x: torch.Tensor) -> torch.Tensor:
        from vllm._ipex_ops import ipex_ops as ops

        d = x.shape[-1] // 2
        output_shape = (x.shape[:-1] + (d, ))
        out = torch.empty(output_shape, dtype=x.dtype, device=x.device)
        if self.approximate == "none":
            ops.gelu_and_mul(out, x)
        elif self.approximate == "tanh":
            ops.gelu_tanh_and_mul(out, x)
        return out

    def extra_repr(self) -> str:
        return f'approximate={repr(self.approximate)}'


class NewGELU(CustomOp):

    def forward_native(self, x: torch.Tensor) -> torch.Tensor:
        """PyTorch-native implementation equivalent to forward()."""
        c = math.sqrt(2.0 / math.pi)
        return 0.5 * x * (1.0 + torch.tanh(c *
                                           (x + 0.044715 * torch.pow(x, 3.0))))

    def forward_cuda(self, x: torch.Tensor) -> torch.Tensor:
        from vllm import _custom_ops as ops

        out = torch.empty_like(x)
        ops.gelu_new(out, x)
        return out

    def forward_xpu(self, x: torch.Tensor) -> torch.Tensor:
        from vllm._ipex_ops import ipex_ops as ops

        out = torch.empty_like(x)
        ops.gelu_new(out, x)
        return out


class FastGELU(CustomOp):

    def forward_native(self, x: torch.Tensor) -> torch.Tensor:
        """PyTorch-native implementation equivalent to forward()."""
        return 0.5 * x * (1.0 + torch.tanh(x * 0.7978845608 *
                                           (1.0 + 0.044715 * x * x)))

    def forward_cuda(self, x: torch.Tensor) -> torch.Tensor:
        from vllm import _custom_ops as ops

        out = torch.empty_like(x)
        ops.gelu_fast(out, x)
        return out

    def forward_xpu(self, x: torch.Tensor) -> torch.Tensor:
        from vllm._ipex_ops import ipex_ops as ops

        out = torch.empty_like(x)
        ops.gelu_fast(out, x)
        return out


class QuickGELU(CustomOp):

    # https://github.com/huggingface/transformers/blob/main/src/transformers/activations.py#L90
    def forward_native(self, x: torch.Tensor) -> torch.Tensor:
        """PyTorch-native implementation equivalent to forward()."""
        return x * torch.sigmoid(1.702 * x)

    def forward_cuda(self, x: torch.Tensor) -> torch.Tensor:
        from vllm import _custom_ops as ops

        out = torch.empty_like(x)
        ops.gelu_quick(out, x)
        return out

    # TODO implement forward_xpu for QuickGELU
    # def forward_xpu(self, x: torch.Tensor) -> torch.Tensor:


class ScaledActivation(nn.Module):
    """An activation function with post-scale parameters.

    This is used for some quantization methods like AWQ.
    """

    def __init__(
        self,
        act_module: nn.Module,
        intermediate_size: int,
        input_is_parallel: bool = True,
        params_dtype: Optional[torch.dtype] = None,
    ):
        super().__init__()
        self.act = act_module
        self.input_is_parallel = input_is_parallel
        if input_is_parallel:
            tp_size = get_tensor_model_parallel_world_size()
            intermediate_size_per_partition = divide(intermediate_size,
                                                     tp_size)
        else:
            intermediate_size_per_partition = intermediate_size
        if params_dtype is None:
            params_dtype = torch.get_default_dtype()
        self.scales = nn.Parameter(
            torch.empty(intermediate_size_per_partition, dtype=params_dtype))
        set_weight_attrs(self.scales, {"weight_loader": self.weight_loader})

    def forward(self, x: torch.Tensor) -> torch.Tensor:
        return self.act(x) / self.scales

    def weight_loader(self, param: nn.Parameter, loaded_weight: torch.Tensor):
        param_data = param.data
        if self.input_is_parallel:
            tp_rank = get_tensor_model_parallel_rank()
            shard_size = param_data.shape[0]
            start_idx = tp_rank * shard_size
            loaded_weight = loaded_weight.narrow(0, start_idx, shard_size)
        assert param_data.shape == loaded_weight.shape
        param_data.copy_(loaded_weight)


_ACTIVATION_REGISTRY = {
    "gelu": nn.GELU(),
    "gelu_fast": FastGELU(),
    "gelu_new": NewGELU(),
    "gelu_pytorch_tanh": nn.GELU(approximate="tanh"),
    "relu": nn.ReLU(),
    "quick_gelu": QuickGELU(),
}


def get_act_fn(
    act_fn_name: str,
    quant_config: Optional[QuantizationConfig] = None,
    intermediate_size: Optional[int] = None,
    input_is_parallel: bool = True,
    params_dtype: Optional[torch.dtype] = None,
) -> nn.Module:
    """Get an activation function by name."""
    act_fn_name = act_fn_name.lower()
    if act_fn_name not in _ACTIVATION_REGISTRY:
        raise ValueError(
            f"Activation function {act_fn_name!r} is not supported.")

    act_fn = _ACTIVATION_REGISTRY[act_fn_name]
    if (quant_config is not None
            and act_fn_name in quant_config.get_scaled_act_names()):
        if intermediate_size is None:
            raise ValueError("intermediate_size must be specified for scaled "
                             "activation functions.")
        return ScaledActivation(act_fn, intermediate_size, input_is_parallel,
                                params_dtype)
    return act_fn<|MERGE_RESOLUTION|>--- conflicted
+++ resolved
@@ -6,15 +6,9 @@
 import torch.nn as nn
 import torch.nn.functional as F
 
-<<<<<<< HEAD
-from vllm import _custom_ops as ops
-from vllm.distributed import (divide, get_tensor_model_parallel_rank,
-                              get_tensor_model_parallel_world_size)
-=======
 from vllm.distributed import (divide, get_tensor_model_parallel_rank,
                               get_tensor_model_parallel_world_size)
 from vllm.model_executor.custom_op import CustomOp
->>>>>>> 8720c92e
 from vllm.model_executor.layers.quantization import QuantizationConfig
 from vllm.model_executor.utils import set_weight_attrs
 
