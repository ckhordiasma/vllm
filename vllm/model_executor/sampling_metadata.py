import random
from dataclasses import dataclass
from typing import Dict, List, Optional, Tuple

import torch

from vllm.model_executor.layers.ops.sample import get_num_triton_sampler_splits
from vllm.sampling_params import SamplingParams, SamplingType
from vllm.sequence import SequenceData, SequenceGroupMetadata
from vllm.utils import (async_tensor_h2d, is_pin_memory_available,
                        maybe_expand_dim)

_SAMPLING_EPS = 1e-5
_SEED_0_REPLACEMENT = 3403598558


@dataclass
class SequenceGroupToSample:
    # |---------- N-1 iteration --------|
    # |---------------- N iteration ---------------------|
    # |- tokenA -|......................|-- newTokens ---|
    # |---------- context_len ----------|
    # |-------------------- seq_len ----------------------|
    #                                   |-- query_len ---|

    # Sequence ids for the sequence group in a previous step.
    seq_ids: List[int]
    sampling_params: SamplingParams
    # seq_id -> sequence data.
    seq_data: Dict[int, SequenceData]
    # The length of the sequence (all tokens seen in the past + new token to
    # compute attention) of the sequence group. None if it is in a decode
    # stage.
    seq_len: Optional[int]
    # The length of new query tokens to compute in the current step. None if it
    # is in a decode stage. The length of query_len <= seq_len if chunked
    # prefill is enabled.
    query_len: Optional[int]
    # A random number generator for sampling.
    generator: Optional[torch.Generator]
    # True if the sequence group is in prefill stage. False if it is in a
    # decode stage.
    is_prompt: bool
    # Query token indices from logits. to compute prompt logprob. Empty if
    # prompt logprob is not required.
    prompt_logprob_indices: List[int]
    # Sample token indices from logits. Empty if sampling is not required.
    sample_indices: List[int]

    @property
    def do_sample(self):
        return len(self.sample_indices) > 0

    def __post_init__(self):
        if len(self.prompt_logprob_indices) > 0:
            assert self.sampling_params.prompt_logprobs is not None
        if self.is_prompt:
            assert self.seq_len is not None
            assert self.query_len is not None


class SamplingMetadata:
    """Metadata for input sequences. Used in sampler.

    The usage is as follow;
    ```
    hidden_states = execute_model(...)
    logits = hidden_states[sampling_metadata.selected_token_indices]
    sample(logits)

    def sample(logits):
        # Use categorized_sample_indices for sampling....
    ```

    Args:
        seq_groups: List of batched sequence groups.
        selected_token_indices: (num_query_tokens_to_logprob). Indices to find
            logits from the initial model output hidden states.
        categorized_sample_indices: SamplingType -> token indices to sample.
            Each token indices is 2D tensor of (num_indices, num_indices) where
            the first item means the sample index within the returned logit
            (before pruning padding), and the second item means the sample
            index after pruning using selected_token_indices.
            For example, if the returned logit is [1, 2, 3], and we select
            [1, 2] for sampling, the pruned logit will be [2, 3]. In this case,
            The first tuple is [1, 2] (sampled index within original logit),
            and the second tuple is [0, 1] (sampled index within pruned logit).
        num_prompts: Number of prompt sequence groups in seq_groups.
    """

    def __init__(
        self,
        seq_groups: List[SequenceGroupToSample],
        selected_token_indices: torch.Tensor,
        categorized_sample_indices: Dict[SamplingType, torch.Tensor],
        num_prompts: int,
    ) -> None:
        self.seq_groups = seq_groups
        self.selected_token_indices = selected_token_indices
        self.categorized_sample_indices = categorized_sample_indices
        self.num_prompts = num_prompts

    @staticmethod
    def prepare(
        seq_group_metadata_list: List[SequenceGroupMetadata],
        seq_lens: List[int],
        query_lens: Optional[List[int]],
        device: str,
        pin_memory: bool,
    ) -> "SamplingMetadata":
        (
            seq_groups,
            selected_token_indices,
            categorized_sample_indices,
            num_prompts,
        ) = _prepare_seq_groups(seq_group_metadata_list, seq_lens, query_lens,
                                device)
        selected_token_indices = async_tensor_h2d(selected_token_indices,
                                                  dtype=torch.long,
                                                  target_device=device,
                                                  pin_memory=pin_memory)
        categorized_sample_indices = {
            t: maybe_expand_dim(
                async_tensor_h2d(seq_ids,
                                 dtype=torch.int,
                                 target_device=device,
                                 pin_memory=pin_memory), 2, 2)
            for t, seq_ids in categorized_sample_indices.items()
        }

        sampling_metadata = SamplingMetadata(
            seq_groups=seq_groups,
            selected_token_indices=selected_token_indices,
            categorized_sample_indices=categorized_sample_indices,
            num_prompts=num_prompts,
        )
        return sampling_metadata

    def __repr__(self) -> str:
        return (
            "SamplingMetadata("
            f"seq_groups={self.seq_groups}, "
            f"selected_token_indices={self.selected_token_indices}, "
            f"categorized_sample_indices={self.categorized_sample_indices}), ")


def _prepare_seq_groups(
    seq_group_metadata_list: List[SequenceGroupMetadata],
    seq_lens: List[int],
    query_lens: Optional[List[int]],
    device: str,
) -> Tuple[List[SequenceGroupToSample], List[int], Dict[
        SamplingType, List[Tuple[int, int]]], int]:
    """Prepare sequence groups and indices for sampling.

    Args:
        seq_group_metadata_list: A list of sequence group to batch.
        seq_lens: A list of sequence lens per sequence group.
            Index of prompt len should match with seq_group_metadata_list.
        query_lens: A list of query lengths. Prompt lens include the length
            of entire prompt tokens, and it could be shorter.
        device: A device to use for random number generator,
            `SequenceGroupToSample.generator`.

    Returns:
        seq_groups: A list of sequence group to sample.
        selected_token_indices: See the definition from `SamplingMetadata`.
        categorized_sample_indices: See the definition from `SamplingMetadata`.
        num_prompts: Total number of prompts from `seq_group_metadata_list`.
    """
    # Batched sequence groups for the current model forward stsep.
    seq_groups: List[SequenceGroupToSample] = []
    # A list of token indices to sample/compute logprob. It is used to
    # prune the outcome logits from the model for the performance.
    selected_token_indices: List[int] = []
    # Used for selected_token_indices.
    model_output_idx = 0

    # Sampling type -> (
    # indices to sample/prompt logprob within pruned output logits,
    # indices to sample within pruned logits)
    categorized_sample_indices: Dict[SamplingType, List[Tuple[int, int]]] = {
        t: []
        for t in SamplingType
    }
    # Index of logits to compute logprob. Logits include both prompt logprob
    # and sample logprob indices.
    logit_idx = 0
    # Index to sample from a sample tensor. It is used by triton sample kernel.
    # See `_sample_with_triton_kernel` for more details.
    sample_idx = 0
    # Total number of prompts from given sequence groups.
    num_prompts = 0

    for i, seq_group_metadata in enumerate(seq_group_metadata_list):
        seq_ids = list(seq_group_metadata.seq_data.keys())
        sampling_params = seq_group_metadata.sampling_params
        is_prompt = seq_group_metadata.is_prompt
        generator: Optional[torch.Generator] = None
        # If the current seq group is in decode stage, it is None.
        seq_len: Optional[int] = None
        query_len: Optional[int] = None
        prompt_logprob_indices: List[int] = []
        sample_indices: List[int] = []
        do_sample = seq_group_metadata.do_sample

        if seq_group_metadata.is_prompt:
            if sampling_params.seed is not None:
                seq_group_metadata.state.generator = torch.Generator(
                    device=device).manual_seed(sampling_params.seed)

            num_prompts += 1
            num_prefill_sample = len(seq_ids)
            assert num_prefill_sample == 1
            assert query_lens is not None and seq_lens is not None
            query_len, seq_len = query_lens[i], seq_lens[i]
            # If we need sampling, exclude num_prefill_sample tokens from
            # prompt logprob.
            prompt_logprob_len = (query_len - num_prefill_sample
                                  if do_sample else query_len)
            sample_len = num_prefill_sample if do_sample else 0
        else:
            # Decode
            prompt_logprob_len = 0
            sample_len = len(seq_ids) if do_sample else 0

        # Update indices to select from the model output.
        """
        This blocks computes selected_token_indices which is used in the
        following way.

        hidden_states = model(...)
        logits = hidden_states[selected_token_indices]
        """

<<<<<<< HEAD
        if sampling_params.prompt_logprobs:
=======
        if sampling_params.prompt_logprobs is not None:
>>>>>>> 8720c92e
            selected_token_indices.extend(
                range(model_output_idx, model_output_idx + prompt_logprob_len))
        model_output_idx += prompt_logprob_len
        if do_sample:
            selected_token_indices.extend(
                range(model_output_idx, model_output_idx + sample_len))
        model_output_idx += sample_len

        # We now find indices for logprob computation and sampling.
        """
        This block computes categorized_sample_indices which is used in the
        following way.

        hidden_states = model(...)
        logits = hidden_states[selected_token_indices]
        def sample(logits):
           # Use categorized_sample_indices for sampling.
           # prompt_logprob_indices to find prompt logprob indices.
           # sample_indices to find sample indices.
        """

        if sampling_params.prompt_logprobs is not None:
            prompt_logprob_indices.extend(
                range(logit_idx, logit_idx + prompt_logprob_len))
            logit_idx += prompt_logprob_len
        if do_sample:
            sample_indices.extend(range(logit_idx, logit_idx + sample_len))
            categorized_sample_indices[sampling_params.sampling_type].extend(
                list(
                    zip(range(logit_idx, logit_idx + sample_len),
                        range(sample_idx, sample_idx + sample_len))))
            logit_idx += sample_len
            sample_idx += sample_len

        if sampling_params.seed is not None:
            generator = seq_group_metadata.state.generator

        seq_groups.append(
            SequenceGroupToSample(
                seq_ids=seq_ids,
                sampling_params=sampling_params,
                seq_data=seq_group_metadata.seq_data,
                seq_len=seq_len,
                query_len=query_len,
                generator=generator,
                is_prompt=is_prompt,
                prompt_logprob_indices=list(prompt_logprob_indices),
                sample_indices=list(sample_indices)))
    return (seq_groups, selected_token_indices, categorized_sample_indices,
            num_prompts)


@dataclass
class SamplingTensors:
    """Tensors for sampling."""

    temperatures: torch.Tensor
    top_ps: torch.Tensor
    top_ks: torch.Tensor
    min_ps: torch.Tensor
    presence_penalties: torch.Tensor
    frequency_penalties: torch.Tensor
    repetition_penalties: torch.Tensor
    sampling_seeds: torch.Tensor
    sample_indices: torch.Tensor
    extra_seeds: Optional[torch.Tensor]
    prompt_tokens: torch.Tensor
    output_tokens: torch.Tensor

    @classmethod
    def from_sampling_metadata(
        cls,
        sampling_metadata: "SamplingMetadata",
        vocab_size: int,
        device: torch.device,
        dtype: torch.dtype,
        *,
        extra_seeds_to_generate: int = 0,
        extra_entropy: Optional[Tuple[int, ...]] = None
    ) -> Tuple["SamplingTensors", bool, bool, bool]:
        """
        extra_seeds_to_generate: extra seeds to generate using the
            user-defined seed for each sequence.
        extra_entropy: extra entropy to use when generating seeds.
        """
        prompt_tokens: List[List[int]] = []
        output_tokens: List[List[int]] = []
        top_ks: List[int] = []
        temperatures: List[float] = []
        top_ps: List[float] = []
        min_ps: List[float] = []
        presence_penalties: List[float] = []
        frequency_penalties: List[float] = []
        repetition_penalties: List[float] = []
        sampling_seeds: List[int] = []
        sample_indices: List[int] = []
        prompt_best_of: List[int] = []
        do_penalties = False
        do_top_p_top_k = False
        do_min_p = False

        # We need one base seed per Triton slice.
        seeds_to_generate = (extra_seeds_to_generate +
                             get_num_triton_sampler_splits(vocab_size))

        assert sampling_metadata.seq_groups is not None
        for seq_group in sampling_metadata.seq_groups:
            seq_ids = seq_group.seq_ids
            sampling_params = seq_group.sampling_params
            temperature = sampling_params.temperature
            p = sampling_params.presence_penalty
            f = sampling_params.frequency_penalty
            r = sampling_params.repetition_penalty
            top_p = sampling_params.top_p
            min_p = sampling_params.min_p
            seed = sampling_params.seed

            is_greedy = sampling_params.sampling_type == SamplingType.GREEDY

            # k should not be greater than the vocab size.
            top_k = min(sampling_params.top_k, vocab_size)
            top_k = vocab_size if top_k == -1 else top_k
            if temperature < _SAMPLING_EPS:
                # NOTE: Zero temperature means deterministic sampling
                # (i.e., greedy sampling or beam search).
                # Set the temperature to 1 to avoid division by zero.
                temperature = 1.0
            if not do_top_p_top_k and (top_p < 1.0 - _SAMPLING_EPS
                                       or top_k != vocab_size):
                do_top_p_top_k = True
            if not do_min_p and min_p > _SAMPLING_EPS:
                do_min_p = True
            if not do_penalties and (abs(p) >= _SAMPLING_EPS
                                     or abs(f) >= _SAMPLING_EPS
                                     or abs(r - 1.0) >= _SAMPLING_EPS):
                do_penalties = True

            is_prompt = seq_group.is_prompt
            if (seq_group.is_prompt
                    and sampling_params.prompt_logprobs is not None):
                # For tokens in the prompt that we only need to get
                # their logprobs
                query_len = seq_group.query_len
                assert query_len is not None
                prefill_len = len(seq_group.prompt_logprob_indices)
                temperatures += [temperature] * prefill_len
                top_ps += [top_p] * prefill_len
                top_ks += [top_k] * prefill_len
                min_ps += [min_p] * prefill_len
                presence_penalties += [0] * prefill_len
                frequency_penalties += [0] * prefill_len
                repetition_penalties += [1] * prefill_len
<<<<<<< HEAD
                prompt_tokens.extend([] for _ in range(prefill_len))
                output_tokens.extend([] for _ in range(prefill_len))
=======
>>>>>>> 8720c92e

            if seq_group.do_sample:
                sample_lens = len(seq_group.sample_indices)
                assert sample_lens == len(seq_ids)
<<<<<<< HEAD
                for seq_id in seq_ids:
                    seq_data = seq_group.seq_data[seq_id]
                    prompt_tokens.append(seq_data.prompt_token_ids)
                    output_tokens.append(seq_data.output_token_ids)
=======
>>>>>>> 8720c92e
                temperatures += [temperature] * len(seq_ids)
                top_ps += [top_p] * len(seq_ids)
                top_ks += [top_k] * len(seq_ids)
                min_ps += [min_p] * len(seq_ids)
                presence_penalties += [p] * len(seq_ids)
                frequency_penalties += [f] * len(seq_ids)
                repetition_penalties += [r] * len(seq_ids)

            if is_prompt:
                prompt_best_of.append(sampling_params.best_of)
                query_len = seq_group.query_len
                assert query_len is not None

            for seq_id in seq_ids:
                seq_data = seq_group.seq_data[seq_id]
                extra_entropy = extra_entropy or ()
                seq_seeds = cls._get_sequence_seeds(
                    seed,
                    seq_data.get_len(),
                    *extra_entropy,
                    seq_id,
                    seeds_to_generate=seeds_to_generate,
                    is_greedy=is_greedy)
                sampling_seeds.append(seq_seeds)
            sample_indices.extend(seq_group.sample_indices)
<<<<<<< HEAD
=======

        if do_penalties:
            for seq_group in sampling_metadata.seq_groups:
                seq_ids = seq_group.seq_ids
                if (seq_group.is_prompt
                        and sampling_params.prompt_logprobs is not None):
                    prefill_len = len(seq_group.prompt_logprob_indices)
                    prompt_tokens.extend([] for _ in range(prefill_len))
                    output_tokens.extend([] for _ in range(prefill_len))
                if seq_group.do_sample:
                    for seq_id in seq_ids:
                        seq_data = seq_group.seq_data[seq_id]
                        prompt_tokens.append(seq_data.prompt_token_ids)
                        output_tokens.append(seq_data.output_token_ids)
>>>>>>> 8720c92e

        sampling_tensors = SamplingTensors.from_lists(
            temperatures, top_ps, top_ks, min_ps, presence_penalties,
            frequency_penalties, repetition_penalties, sampling_seeds,
            sample_indices, prompt_tokens, output_tokens, vocab_size,
            extra_seeds_to_generate, device, dtype)
        return (sampling_tensors, do_penalties, do_top_p_top_k, do_min_p)

    @classmethod
    def from_lists(cls, temperatures: List[float], top_ps: List[float],
                   top_ks: List[int], min_ps: List[float],
                   presence_penalties: List[float],
                   frequency_penalties: List[float],
                   repetition_penalties: List[float],
                   sampling_seeds: List[int], sample_indices: List[int],
                   prompt_tokens: List[List[int]],
                   output_tokens: List[List[int]], vocab_size: int,
                   extra_seeds_to_generate: int, device: torch.device,
                   dtype: torch.dtype) -> "SamplingTensors":
        # Note that the performance will be very bad without
        # pinned memory.
        pin_memory = is_pin_memory_available()
<<<<<<< HEAD
        prompt_max_len = max([len(tokens) for tokens in prompt_tokens],
                             default=0)
        prompt_padded_tokens = [
            tokens + [vocab_size] * (prompt_max_len - len(tokens))
            for tokens in prompt_tokens
        ]
        output_max_len = max([len(tokens) for tokens in output_tokens],
                             default=0)
        output_padded_tokens = [
            tokens + [vocab_size] * (output_max_len - len(tokens))
            for tokens in output_tokens
        ]
=======

        do_penalties = prompt_tokens or output_tokens

        if do_penalties:
            prompt_max_len = max([len(tokens) for tokens in prompt_tokens],
                                 default=0)
            prompt_padded_tokens = [
                tokens + [vocab_size] * (prompt_max_len - len(tokens))
                for tokens in prompt_tokens
            ]
            output_max_len = max([len(tokens) for tokens in output_tokens],
                                 default=0)
            output_padded_tokens = [
                tokens + [vocab_size] * (output_max_len - len(tokens))
                for tokens in output_tokens
            ]
>>>>>>> 8720c92e

        temperatures_t = torch.tensor(
            temperatures,
            device="cpu",
            dtype=dtype,
            pin_memory=pin_memory,
        )
        top_ps_t = torch.tensor(
            top_ps,
            device="cpu",
            dtype=dtype,
            pin_memory=pin_memory,
        )
        min_ps_t = torch.tensor(
            min_ps,
            device="cpu",
            dtype=dtype,
            pin_memory=pin_memory,
        )
        presence_penalties_t = torch.tensor(
            presence_penalties,
            device="cpu",
            dtype=dtype,
            pin_memory=pin_memory,
        )
        frequency_penalties_t = torch.tensor(
            frequency_penalties,
            device="cpu",
            dtype=dtype,
            pin_memory=pin_memory,
        )
        repetition_penalties_t = torch.tensor(
            repetition_penalties,
            device="cpu",
            dtype=dtype,
            pin_memory=pin_memory,
        )
        top_ks_t = torch.tensor(
            top_ks,
            device="cpu",
            dtype=torch.int,
            pin_memory=pin_memory,
        )
        sample_indices_t = torch.tensor(
            sample_indices,
<<<<<<< HEAD
            device="cpu",
            dtype=torch.long,
            pin_memory=pin_memory,
        )
        prompt_tensor = torch.tensor(
            prompt_padded_tokens,
=======
>>>>>>> 8720c92e
            device="cpu",
            dtype=torch.long,
            pin_memory=pin_memory,
        )
        if do_penalties:
            prompt_tensor = torch.tensor(
                prompt_padded_tokens,
                device="cpu",
                dtype=torch.long,
                pin_memory=pin_memory,
            )
            output_tensor = torch.tensor(
                output_padded_tokens,
                device="cpu",
                dtype=torch.long,
                pin_memory=pin_memory,
            )
        else:
            prompt_tensor = None
            output_tensor = None
        # need to transpose and make contiguous to
        # copy the tensor correctly.
        # [batch_size, n_seeds] -> [n_seeds, batch_size]
        sampling_seeds_t = torch.tensor(
            sampling_seeds,
            device="cpu",
            dtype=torch.long,
            pin_memory=pin_memory,
<<<<<<< HEAD
        )
        # need to transpose and make contiguous to
        # copy the tensor correctly.
        # [batch_size, n_seeds] -> [n_seeds, batch_size]
        sampling_seeds_t = torch.tensor(
            sampling_seeds,
            device="cpu",
            dtype=torch.long,
            pin_memory=pin_memory,
=======
>>>>>>> 8720c92e
        ).T.contiguous()

        # Because the memory is pinned, we can do non-blocking
        # transfer to device.

        # How many seeds the sample operation itself will need.
        num_base_seeds = sampling_seeds_t.shape[0] - extra_seeds_to_generate
        sampling_seeds_gpu = sampling_seeds_t.to(device=device,
                                                 non_blocking=True)
        extra_seeds_gpu = sampling_seeds_gpu[num_base_seeds:]
        if not extra_seeds_gpu.numel():
            extra_seeds_gpu = None
        sampling_seeds_gpu = sampling_seeds_gpu[:num_base_seeds]

<<<<<<< HEAD
=======
        if do_penalties:
            prompt_tokens_gpu = prompt_tensor.to(device=device,
                                                 non_blocking=True)
            output_tokens_gpu = output_tensor.to(device=device,
                                                 non_blocking=True)
        else:
            empty_tensor = torch.empty(0, device=device, dtype=torch.long)
            prompt_tokens_gpu = empty_tensor
            output_tokens_gpu = empty_tensor

>>>>>>> 8720c92e
        return cls(
            temperatures=temperatures_t.to(device=device, non_blocking=True),
            top_ps=top_ps_t.to(device=device, non_blocking=True),
            top_ks=top_ks_t.to(device=device, non_blocking=True),
            min_ps=min_ps_t.to(device=device, non_blocking=True),
            presence_penalties=presence_penalties_t.to(device=device,
                                                       non_blocking=True),
            frequency_penalties=frequency_penalties_t.to(device=device,
                                                         non_blocking=True),
            repetition_penalties=repetition_penalties_t.to(device=device,
                                                           non_blocking=True),
<<<<<<< HEAD
            prompt_tokens=prompt_tensor.to(device=device, non_blocking=True),
            output_tokens=output_tensor.to(device=device, non_blocking=True),
=======
            prompt_tokens=prompt_tokens_gpu,
            output_tokens=output_tokens_gpu,
>>>>>>> 8720c92e
            sampling_seeds=sampling_seeds_gpu,
            sample_indices=sample_indices_t.to(device=device,
                                               non_blocking=True),
            extra_seeds=extra_seeds_gpu,
        )

    @staticmethod
    def _get_sequence_seeds(
        seed: int,
        *extra_entropy: int,
        seeds_to_generate: int,
        is_greedy: bool,
    ):
        """Get `seeds_to_generate` child seeds from `seed` and extra entropy."""
        if not is_greedy:
            if seed is None:
                randint_fn = random.randint
            else:
                generator = random.Random(str((seed, ) + extra_entropy))
                randint_fn = generator.randint
            lo, hi = torch.iinfo(torch.long).min, torch.iinfo(torch.long).max
            # If the user/random sets seed = 0 but request should
            # have sampling, we need to change it to something
            # else. We use a constant in that case.
            # This way we don't need to create and load a bool
            # matrix in the sampling kernel, which reduces CPU
            # overhead and latency.
            seq_seeds = [
                randint_fn(lo, hi) or _SEED_0_REPLACEMENT
                for _ in range(seeds_to_generate)
            ]
        else:
            # For the kernel, seed == 0 means greedy decoding.
            seq_seeds = [0] * seeds_to_generate
        return seq_seeds<|MERGE_RESOLUTION|>--- conflicted
+++ resolved
@@ -233,11 +233,7 @@
         logits = hidden_states[selected_token_indices]
         """
 
-<<<<<<< HEAD
-        if sampling_params.prompt_logprobs:
-=======
         if sampling_params.prompt_logprobs is not None:
->>>>>>> 8720c92e
             selected_token_indices.extend(
                 range(model_output_idx, model_output_idx + prompt_logprob_len))
         model_output_idx += prompt_logprob_len
@@ -390,22 +386,10 @@
                 presence_penalties += [0] * prefill_len
                 frequency_penalties += [0] * prefill_len
                 repetition_penalties += [1] * prefill_len
-<<<<<<< HEAD
-                prompt_tokens.extend([] for _ in range(prefill_len))
-                output_tokens.extend([] for _ in range(prefill_len))
-=======
->>>>>>> 8720c92e
 
             if seq_group.do_sample:
                 sample_lens = len(seq_group.sample_indices)
                 assert sample_lens == len(seq_ids)
-<<<<<<< HEAD
-                for seq_id in seq_ids:
-                    seq_data = seq_group.seq_data[seq_id]
-                    prompt_tokens.append(seq_data.prompt_token_ids)
-                    output_tokens.append(seq_data.output_token_ids)
-=======
->>>>>>> 8720c92e
                 temperatures += [temperature] * len(seq_ids)
                 top_ps += [top_p] * len(seq_ids)
                 top_ks += [top_k] * len(seq_ids)
@@ -431,8 +415,6 @@
                     is_greedy=is_greedy)
                 sampling_seeds.append(seq_seeds)
             sample_indices.extend(seq_group.sample_indices)
-<<<<<<< HEAD
-=======
 
         if do_penalties:
             for seq_group in sampling_metadata.seq_groups:
@@ -447,7 +429,6 @@
                         seq_data = seq_group.seq_data[seq_id]
                         prompt_tokens.append(seq_data.prompt_token_ids)
                         output_tokens.append(seq_data.output_token_ids)
->>>>>>> 8720c92e
 
         sampling_tensors = SamplingTensors.from_lists(
             temperatures, top_ps, top_ks, min_ps, presence_penalties,
@@ -470,20 +451,6 @@
         # Note that the performance will be very bad without
         # pinned memory.
         pin_memory = is_pin_memory_available()
-<<<<<<< HEAD
-        prompt_max_len = max([len(tokens) for tokens in prompt_tokens],
-                             default=0)
-        prompt_padded_tokens = [
-            tokens + [vocab_size] * (prompt_max_len - len(tokens))
-            for tokens in prompt_tokens
-        ]
-        output_max_len = max([len(tokens) for tokens in output_tokens],
-                             default=0)
-        output_padded_tokens = [
-            tokens + [vocab_size] * (output_max_len - len(tokens))
-            for tokens in output_tokens
-        ]
-=======
 
         do_penalties = prompt_tokens or output_tokens
 
@@ -500,7 +467,6 @@
                 tokens + [vocab_size] * (output_max_len - len(tokens))
                 for tokens in output_tokens
             ]
->>>>>>> 8720c92e
 
         temperatures_t = torch.tensor(
             temperatures,
@@ -546,15 +512,6 @@
         )
         sample_indices_t = torch.tensor(
             sample_indices,
-<<<<<<< HEAD
-            device="cpu",
-            dtype=torch.long,
-            pin_memory=pin_memory,
-        )
-        prompt_tensor = torch.tensor(
-            prompt_padded_tokens,
-=======
->>>>>>> 8720c92e
             device="cpu",
             dtype=torch.long,
             pin_memory=pin_memory,
@@ -583,18 +540,6 @@
             device="cpu",
             dtype=torch.long,
             pin_memory=pin_memory,
-<<<<<<< HEAD
-        )
-        # need to transpose and make contiguous to
-        # copy the tensor correctly.
-        # [batch_size, n_seeds] -> [n_seeds, batch_size]
-        sampling_seeds_t = torch.tensor(
-            sampling_seeds,
-            device="cpu",
-            dtype=torch.long,
-            pin_memory=pin_memory,
-=======
->>>>>>> 8720c92e
         ).T.contiguous()
 
         # Because the memory is pinned, we can do non-blocking
@@ -609,8 +554,6 @@
             extra_seeds_gpu = None
         sampling_seeds_gpu = sampling_seeds_gpu[:num_base_seeds]
 
-<<<<<<< HEAD
-=======
         if do_penalties:
             prompt_tokens_gpu = prompt_tensor.to(device=device,
                                                  non_blocking=True)
@@ -621,7 +564,6 @@
             prompt_tokens_gpu = empty_tensor
             output_tokens_gpu = empty_tensor
 
->>>>>>> 8720c92e
         return cls(
             temperatures=temperatures_t.to(device=device, non_blocking=True),
             top_ps=top_ps_t.to(device=device, non_blocking=True),
@@ -633,13 +575,8 @@
                                                          non_blocking=True),
             repetition_penalties=repetition_penalties_t.to(device=device,
                                                            non_blocking=True),
-<<<<<<< HEAD
-            prompt_tokens=prompt_tensor.to(device=device, non_blocking=True),
-            output_tokens=output_tensor.to(device=device, non_blocking=True),
-=======
             prompt_tokens=prompt_tokens_gpu,
             output_tokens=output_tokens_gpu,
->>>>>>> 8720c92e
             sampling_seeds=sampling_seeds_gpu,
             sample_indices=sample_indices_t.to(device=device,
                                                non_blocking=True),
