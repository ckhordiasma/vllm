--- conflicted
+++ resolved
@@ -106,12 +106,8 @@
         self.attn = Attention(self.num_heads,
                               self.head_dim,
                               self.scaling,
-<<<<<<< HEAD
-                              cache_config=cache_config)
-=======
                               cache_config=cache_config,
                               quant_config=quant_config)
->>>>>>> 8720c92e
 
     def forward(
         self,
