--- conflicted
+++ resolved
@@ -42,11 +42,7 @@
 from transformers import PretrainedConfig
 
 from vllm.attention import Attention, AttentionMetadata
-<<<<<<< HEAD
-from vllm.config import CacheConfig
-=======
 from vllm.config import CacheConfig, LoRAConfig
->>>>>>> 8720c92e
 from vllm.distributed import get_tensor_model_parallel_world_size
 from vllm.model_executor.layers.activation import get_act_fn
 from vllm.model_executor.layers.linear import (ColumnParallelLinear,
@@ -114,12 +110,8 @@
         self.attn = Attention(self.num_heads,
                               self.head_size,
                               scaling,
-<<<<<<< HEAD
-                              cache_config=cache_config)
-=======
                               cache_config=cache_config,
                               quant_config=quant_config)
->>>>>>> 8720c92e
 
     def forward(
         self,
@@ -238,13 +230,6 @@
 
 
 class PhiForCausalLM(nn.Module):
-<<<<<<< HEAD
-
-    def __init__(self,
-                 config: PretrainedConfig,
-                 cache_config: Optional[CacheConfig] = None,
-                 quant_config: Optional[QuantizationConfig] = None):
-=======
     packed_modules_mapping = {
         "qkv_proj": [
             "q_proj",
@@ -271,7 +256,6 @@
         lora_config: Optional[LoRAConfig] = None,
     ):
         del lora_config  # Unused.
->>>>>>> 8720c92e
         super().__init__()
         self.config = config
         self.quant_config = quant_config
