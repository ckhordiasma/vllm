# coding=utf-8
# Adapted from
# https://github.com/huggingface/transformers/blob/v4.28.0/src/transformers/models/qwen2/modeling_qwen2.py
# Copyright 2024 The Qwen team.
# Copyright 2023 The vLLM team.
# Copyright 2022 EleutherAI and the HuggingFace Inc. team. All rights reserved.
#
# This code is based on EleutherAI's GPT-NeoX library and the GPT-NeoX
# and OPT implementations in this library. It has been modified from its
# original forms to accommodate minor architectural differences compared
# to GPT-NeoX and OPT used by the Meta AI team that trained the model.
#
# Licensed under the Apache License, Version 2.0 (the "License");
# you may not use this file except in compliance with the License.
# You may obtain a copy of the License at
#
#     http://www.apache.org/licenses/LICENSE-2.0
#
# Unless required by applicable law or agreed to in writing, software
# distributed under the License is distributed on an "AS IS" BASIS,
# WITHOUT WARRANTIES OR CONDITIONS OF ANY KIND, either express or implied.
# See the License for the specific language governing permissions and
# limitations under the License.
"""Inference-only Qwen2 model compatible with HuggingFace weights."""
from typing import Iterable, List, Optional, Tuple

import torch
from torch import nn
from transformers import Qwen2Config

from vllm.attention import Attention, AttentionMetadata
from vllm.config import CacheConfig, LoRAConfig
from vllm.distributed import get_tensor_model_parallel_world_size
from vllm.model_executor.layers.activation import SiluAndMul
from vllm.model_executor.layers.layernorm import RMSNorm
from vllm.model_executor.layers.linear import (MergedColumnParallelLinear,
                                               QKVParallelLinear,
                                               RowParallelLinear)
from vllm.model_executor.layers.logits_processor import LogitsProcessor
from vllm.model_executor.layers.quantization.base_config import (
    QuantizationConfig)
from vllm.model_executor.layers.rotary_embedding import get_rope
from vllm.model_executor.layers.sampler import Sampler
from vllm.model_executor.layers.vocab_parallel_embedding import (
    ParallelLMHead, VocabParallelEmbedding)
from vllm.model_executor.model_loader.weight_utils import default_weight_loader
from vllm.model_executor.sampling_metadata import SamplingMetadata
from vllm.sequence import SamplerOutput
<<<<<<< HEAD
=======
from vllm.utils import print_warning_once
>>>>>>> 8720c92e


class Qwen2MLP(nn.Module):

    def __init__(
        self,
        hidden_size: int,
        intermediate_size: int,
        hidden_act: str,
        quant_config: Optional[QuantizationConfig] = None,
    ) -> None:
        super().__init__()
        self.gate_up_proj = MergedColumnParallelLinear(
            hidden_size, [intermediate_size] * 2,
            bias=False,
            quant_config=quant_config)
        self.down_proj = RowParallelLinear(intermediate_size,
                                           hidden_size,
                                           bias=False,
                                           quant_config=quant_config)
        if hidden_act != "silu":
            raise ValueError(f"Unsupported activation: {hidden_act}. "
                             "Only silu is supported for now.")
        self.act_fn = SiluAndMul()

    def forward(self, x):
        gate_up, _ = self.gate_up_proj(x)
        x = self.act_fn(gate_up)
        x, _ = self.down_proj(x)
        return x


class Qwen2Attention(nn.Module):

    def __init__(self,
                 hidden_size: int,
                 num_heads: int,
                 num_kv_heads: int,
                 max_position: int = 4096 * 32,
                 rope_theta: float = 10000,
<<<<<<< HEAD
                 use_sliding_window: bool = False,
                 cache_config: Optional[CacheConfig] = None,
                 quant_config: Optional[QuantizationConfig] = None,
                 sliding_window: Optional[int] = None) -> None:
=======
                 cache_config: Optional[CacheConfig] = None,
                 quant_config: Optional[QuantizationConfig] = None,
                 rope_scaling: Optional[Tuple] = None) -> None:
>>>>>>> 8720c92e
        super().__init__()
        self.hidden_size = hidden_size
        tp_size = get_tensor_model_parallel_world_size()
        self.total_num_heads = num_heads
        assert self.total_num_heads % tp_size == 0
        self.num_heads = self.total_num_heads // tp_size
        self.total_num_kv_heads = num_kv_heads
        if self.total_num_kv_heads >= tp_size:
            # Number of KV heads is greater than TP size, so we partition
            # the KV heads across multiple tensor parallel GPUs.
            assert self.total_num_kv_heads % tp_size == 0
        else:
            # Number of KV heads is less than TP size, so we replicate
            # the KV heads across multiple tensor parallel GPUs.
            assert tp_size % self.total_num_kv_heads == 0
        self.num_kv_heads = max(1, self.total_num_kv_heads // tp_size)
        self.head_dim = hidden_size // self.total_num_heads
        self.q_size = self.num_heads * self.head_dim
        self.kv_size = self.num_kv_heads * self.head_dim
        self.scaling = self.head_dim**-0.5
        self.rope_theta = rope_theta

        self.qkv_proj = QKVParallelLinear(
            hidden_size,
            self.head_dim,
            self.total_num_heads,
            self.total_num_kv_heads,
            bias=True,
            quant_config=quant_config,
        )
        self.o_proj = RowParallelLinear(
            self.total_num_heads * self.head_dim,
            hidden_size,
            bias=False,
            quant_config=quant_config,
        )

        self.rotary_emb = get_rope(
            self.head_dim,
            rotary_dim=self.head_dim,
            max_position=max_position,
            base=self.rope_theta,
            rope_scaling=rope_scaling,
        )
        self.attn = Attention(self.num_heads,
                              self.head_dim,
                              self.scaling,
                              num_kv_heads=self.num_kv_heads,
<<<<<<< HEAD
                              sliding_window=self.sliding_window,
                              cache_config=cache_config)
=======
                              cache_config=cache_config,
                              quant_config=quant_config)
>>>>>>> 8720c92e

    def forward(
        self,
        positions: torch.Tensor,
        hidden_states: torch.Tensor,
        kv_cache: torch.Tensor,
        attn_metadata: AttentionMetadata,
    ) -> torch.Tensor:
        qkv, _ = self.qkv_proj(hidden_states)
        q, k, v = qkv.split([self.q_size, self.kv_size, self.kv_size], dim=-1)
        q, k = self.rotary_emb(positions, q, k)
        attn_output = self.attn(q, k, v, kv_cache, attn_metadata)
        output, _ = self.o_proj(attn_output)
        return output


class Qwen2DecoderLayer(nn.Module):

    def __init__(
        self,
        config: Qwen2Config,
<<<<<<< HEAD
        layer_idx: int,
=======
>>>>>>> 8720c92e
        cache_config: Optional[CacheConfig] = None,
        quant_config: Optional[QuantizationConfig] = None,
    ) -> None:
        super().__init__()
        self.hidden_size = config.hidden_size
        # Requires transformers > 4.32.0
        rope_theta = getattr(config, "rope_theta", 1000000)
        rope_scaling = getattr(config, "rope_scaling", None)
        self.self_attn = Qwen2Attention(
            hidden_size=self.hidden_size,
            num_heads=config.num_attention_heads,
            max_position=config.max_position_embeddings,
            num_kv_heads=config.num_key_value_heads,
            rope_theta=rope_theta,
<<<<<<< HEAD
            use_sliding_window=use_sliding_window,
            cache_config=cache_config,
            quant_config=quant_config,
            sliding_window=config.sliding_window)
=======
            cache_config=cache_config,
            quant_config=quant_config,
            rope_scaling=rope_scaling)
>>>>>>> 8720c92e
        self.mlp = Qwen2MLP(
            hidden_size=self.hidden_size,
            intermediate_size=config.intermediate_size,
            hidden_act=config.hidden_act,
            quant_config=quant_config,
        )
        self.input_layernorm = RMSNorm(config.hidden_size,
                                       eps=config.rms_norm_eps)
        self.post_attention_layernorm = RMSNorm(config.hidden_size,
                                                eps=config.rms_norm_eps)

    def forward(
        self,
        positions: torch.Tensor,
        hidden_states: torch.Tensor,
        kv_cache: torch.Tensor,
        attn_metadata: AttentionMetadata,
        residual: Optional[torch.Tensor],
    ) -> Tuple[torch.Tensor, torch.Tensor]:
        # Self Attention
        if residual is None:
            residual = hidden_states
            hidden_states = self.input_layernorm(hidden_states)
        else:
            hidden_states, residual = self.input_layernorm(
                hidden_states, residual)
        hidden_states = self.self_attn(
            positions=positions,
            hidden_states=hidden_states,
            kv_cache=kv_cache,
            attn_metadata=attn_metadata,
        )

        # Fully Connected
        hidden_states, residual = self.post_attention_layernorm(
            hidden_states, residual)
        hidden_states = self.mlp(hidden_states)
        return hidden_states, residual


class Qwen2Model(nn.Module):

    def __init__(
        self,
        config: Qwen2Config,
        cache_config: Optional[CacheConfig] = None,
        quant_config: Optional[QuantizationConfig] = None,
    ) -> None:
        super().__init__()
        self.config = config
        self.padding_idx = config.pad_token_id
        self.vocab_size = config.vocab_size

        self.embed_tokens = VocabParallelEmbedding(
            config.vocab_size,
            config.hidden_size,
        )
        self.layers = nn.ModuleList([
<<<<<<< HEAD
            Qwen2DecoderLayer(config, layer_idx, cache_config, quant_config)
            for layer_idx in range(config.num_hidden_layers)
=======
            Qwen2DecoderLayer(config, cache_config, quant_config)
            for _ in range(config.num_hidden_layers)
>>>>>>> 8720c92e
        ])
        self.norm = RMSNorm(config.hidden_size, eps=config.rms_norm_eps)

    def forward(
        self,
        input_ids: torch.Tensor,
        positions: torch.Tensor,
        kv_caches: List[torch.Tensor],
        attn_metadata: AttentionMetadata,
    ) -> torch.Tensor:
        hidden_states = self.embed_tokens(input_ids)
        residual = None
        for i in range(len(self.layers)):
            layer = self.layers[i]
            hidden_states, residual = layer(
                positions,
                hidden_states,
                kv_caches[i],
                attn_metadata,
                residual,
            )
        hidden_states, _ = self.norm(hidden_states, residual)
        return hidden_states


class Qwen2ForCausalLM(nn.Module):
    packed_modules_mapping = {
        "qkv_proj": [
            "q_proj",
            "k_proj",
            "v_proj",
        ],
        "gate_up_proj": [
            "gate_proj",
            "up_proj",
        ],
    }

    # LoRA specific attributes
    supported_lora_modules = [
        "qkv_proj",
        "o_proj",
        "gate_up_proj",
        "down_proj",
    ]
    embedding_modules = {}
    embedding_padding_modules = []

    def __init__(
        self,
        config: Qwen2Config,
        cache_config: Optional[CacheConfig] = None,
        quant_config: Optional[QuantizationConfig] = None,
        lora_config: Optional[LoRAConfig] = None,
    ) -> None:
        del lora_config
        # TODO (@robertgshaw2): see if this can be moved out
        if (cache_config.sliding_window is not None
                and hasattr(config, "max_window_layers")):
            raise ValueError("Sliding window for some but all layers is not "
                             "supported. This model uses sliding window "
                             "but `max_window_layers` = %s is less than "
                             "`num_hidden_layers` = %s. Please open an issue "
                             "to discuss this feature." % (
                                 config.max_window_layers,
                                 config.num_hidden_layers,
                             ))

        super().__init__()
        self.config = config
        self.quant_config = quant_config
        self.model = Qwen2Model(config, cache_config, quant_config)

        if config.tie_word_embeddings:
            self.lm_head_weight = self.model.embed_tokens.weight
        else:
            self.lm_head = ParallelLMHead(config.vocab_size,
                                          config.hidden_size)
            self.lm_head_weight = self.lm_head.weight

        self.logits_processor = LogitsProcessor(config.vocab_size)
        self.sampler = Sampler()

    def forward(
        self,
        input_ids: torch.Tensor,
        positions: torch.Tensor,
        kv_caches: List[torch.Tensor],
        attn_metadata: AttentionMetadata,
    ) -> torch.Tensor:
        hidden_states = self.model(input_ids, positions, kv_caches,
                                   attn_metadata)
        return hidden_states

    def compute_logits(self, hidden_states: torch.Tensor,
                       sampling_metadata: SamplingMetadata) -> torch.Tensor:
        logits = self.logits_processor(self.lm_head_weight, hidden_states,
                                       sampling_metadata)
        return logits

    def sample(
        self,
        logits: torch.Tensor,
        sampling_metadata: SamplingMetadata,
    ) -> Optional[SamplerOutput]:
        next_tokens = self.sampler(logits, sampling_metadata)
        return next_tokens

    def load_weights(self, weights: Iterable[Tuple[str, torch.Tensor]]):
        stacked_params_mapping = [
            # (param_name, shard_name, shard_id)
            ("qkv_proj", "q_proj", "q"),
            ("qkv_proj", "k_proj", "k"),
            ("qkv_proj", "v_proj", "v"),
            ("gate_up_proj", "gate_proj", 0),
            ("gate_up_proj", "up_proj", 1),
        ]
        params_dict = dict(self.named_parameters(remove_duplicate=False))
        for name, loaded_weight in weights:
            if "rotary_emb.inv_freq" in name:
                continue
            if self.config.tie_word_embeddings and "lm_head.weight" in name:
                continue
            for (param_name, weight_name, shard_id) in stacked_params_mapping:
                if weight_name not in name:
                    continue
                name = name.replace(weight_name, param_name)
                # Skip loading extra bias for GPTQ models.
                if name.endswith(".bias") and name not in params_dict:
                    continue
                param = params_dict[name]
                weight_loader = param.weight_loader
                weight_loader(param, loaded_weight, shard_id)
                break
            else:
                # Skip loading extra bias for GPTQ models.
                if name.endswith(".bias") and name not in params_dict:
                    continue
                # Remapping the name of FP8 kv-scale.
                if name.endswith("kv_scale"):
                    remapped_kv_scale_name = name.replace(
                        ".kv_scale", ".attn.kv_scale")
                    if remapped_kv_scale_name not in params_dict:
                        print_warning_once(
                            f"Found kv scale in the checkpoint (e.g. {name}), "
                            "but not found the expected name in the model "
                            f"(e.g. {remapped_kv_scale_name}). kv-scale is "
                            "not loaded.")
                        continue
                    else:
                        name = remapped_kv_scale_name
                param = params_dict[name]
                weight_loader = getattr(param, "weight_loader",
                                        default_weight_loader)
                weight_loader(param, loaded_weight)<|MERGE_RESOLUTION|>--- conflicted
+++ resolved
@@ -46,10 +46,7 @@
 from vllm.model_executor.model_loader.weight_utils import default_weight_loader
 from vllm.model_executor.sampling_metadata import SamplingMetadata
 from vllm.sequence import SamplerOutput
-<<<<<<< HEAD
-=======
 from vllm.utils import print_warning_once
->>>>>>> 8720c92e
 
 
 class Qwen2MLP(nn.Module):
@@ -90,16 +87,9 @@
                  num_kv_heads: int,
                  max_position: int = 4096 * 32,
                  rope_theta: float = 10000,
-<<<<<<< HEAD
-                 use_sliding_window: bool = False,
-                 cache_config: Optional[CacheConfig] = None,
-                 quant_config: Optional[QuantizationConfig] = None,
-                 sliding_window: Optional[int] = None) -> None:
-=======
                  cache_config: Optional[CacheConfig] = None,
                  quant_config: Optional[QuantizationConfig] = None,
                  rope_scaling: Optional[Tuple] = None) -> None:
->>>>>>> 8720c92e
         super().__init__()
         self.hidden_size = hidden_size
         tp_size = get_tensor_model_parallel_world_size()
@@ -148,13 +138,8 @@
                               self.head_dim,
                               self.scaling,
                               num_kv_heads=self.num_kv_heads,
-<<<<<<< HEAD
-                              sliding_window=self.sliding_window,
-                              cache_config=cache_config)
-=======
                               cache_config=cache_config,
                               quant_config=quant_config)
->>>>>>> 8720c92e
 
     def forward(
         self,
@@ -176,10 +161,6 @@
     def __init__(
         self,
         config: Qwen2Config,
-<<<<<<< HEAD
-        layer_idx: int,
-=======
->>>>>>> 8720c92e
         cache_config: Optional[CacheConfig] = None,
         quant_config: Optional[QuantizationConfig] = None,
     ) -> None:
@@ -194,16 +175,9 @@
             max_position=config.max_position_embeddings,
             num_kv_heads=config.num_key_value_heads,
             rope_theta=rope_theta,
-<<<<<<< HEAD
-            use_sliding_window=use_sliding_window,
-            cache_config=cache_config,
-            quant_config=quant_config,
-            sliding_window=config.sliding_window)
-=======
             cache_config=cache_config,
             quant_config=quant_config,
             rope_scaling=rope_scaling)
->>>>>>> 8720c92e
         self.mlp = Qwen2MLP(
             hidden_size=self.hidden_size,
             intermediate_size=config.intermediate_size,
@@ -262,13 +236,8 @@
             config.hidden_size,
         )
         self.layers = nn.ModuleList([
-<<<<<<< HEAD
-            Qwen2DecoderLayer(config, layer_idx, cache_config, quant_config)
-            for layer_idx in range(config.num_hidden_layers)
-=======
             Qwen2DecoderLayer(config, cache_config, quant_config)
             for _ in range(config.num_hidden_layers)
->>>>>>> 8720c92e
         ])
         self.norm = RMSNorm(config.hidden_size, eps=config.rms_norm_eps)
 
