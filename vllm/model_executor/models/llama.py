--- conflicted
+++ resolved
@@ -47,11 +47,7 @@
     default_weight_loader, kv_cache_scales_loader)
 from vllm.model_executor.sampling_metadata import SamplingMetadata
 from vllm.sequence import SamplerOutput
-<<<<<<< HEAD
-from vllm.utils import is_hip
-=======
 from vllm.utils import is_hip, print_warning_once
->>>>>>> 8720c92e
 
 
 class LlamaMLP(nn.Module):
@@ -61,29 +57,17 @@
         hidden_size: int,
         intermediate_size: int,
         hidden_act: str,
-<<<<<<< HEAD
-        quant_config: Optional[QKVParallelLinear] = None,
-=======
         quant_config: Optional[QuantizationConfig] = None,
->>>>>>> 8720c92e
         bias: bool = False,
     ) -> None:
         super().__init__()
         self.gate_up_proj = MergedColumnParallelLinear(
-<<<<<<< HEAD
-            hidden_size, [intermediate_size] * 2,
-            bias=bias,
-            quant_config=quant_config)
-        self.down_proj = RowParallelLinear(intermediate_size,
-                                           hidden_size,
-=======
             input_size=hidden_size,
             output_sizes=[intermediate_size] * 2,
             bias=bias,
             quant_config=quant_config)
         self.down_proj = RowParallelLinear(input_size=intermediate_size,
                                            output_size=hidden_size,
->>>>>>> 8720c92e
                                            bias=bias,
                                            quant_config=quant_config)
         if hidden_act != "silu":
@@ -110,10 +94,6 @@
         max_position_embeddings: int = 8192,
         quant_config: Optional[QuantizationConfig] = None,
         bias: bool = False,
-<<<<<<< HEAD
-        sliding_window: Optional[int] = None,
-=======
->>>>>>> 8720c92e
         cache_config: Optional[CacheConfig] = None,
     ) -> None:
         super().__init__()
@@ -139,15 +119,6 @@
         self.rope_theta = rope_theta
         self.max_position_embeddings = max_position_embeddings
 
-        # This will be overwritten by model initialization if we are using it.
-        # N.B. currently we only support per tensor scalar scaling factors
-        # & only applicable to ROCm (AMD GPU).
-        # The scaling factor convention we are assuming is
-        # quantized_value * scaling_factor ~= true_value
-        # which is consistent with the practice of setting
-        # scaling_factor = tensor_amax / FPtype_max
-        self.kv_scale = 1.0
-
         self.qkv_proj = QKVParallelLinear(
             hidden_size=hidden_size,
             head_size=self.head_dim,
@@ -174,13 +145,8 @@
                               self.head_dim,
                               self.scaling,
                               num_kv_heads=self.num_kv_heads,
-<<<<<<< HEAD
-                              sliding_window=sliding_window,
-                              cache_config=cache_config)
-=======
                               cache_config=cache_config,
                               quant_config=quant_config)
->>>>>>> 8720c92e
 
     def forward(
         self,
@@ -192,12 +158,7 @@
         qkv, _ = self.qkv_proj(hidden_states)
         q, k, v = qkv.split([self.q_size, self.kv_size, self.kv_size], dim=-1)
         q, k = self.rotary_emb(positions, q, k)
-<<<<<<< HEAD
-        attn_output = self.attn(q, k, v, kv_cache, attn_metadata,
-                                self.kv_scale)
-=======
         attn_output = self.attn(q, k, v, kv_cache, attn_metadata)
->>>>>>> 8720c92e
         output, _ = self.o_proj(attn_output)
         return output
 
@@ -220,10 +181,6 @@
                 config.original_max_position_embeddings)
         max_position_embeddings = getattr(config, "max_position_embeddings",
                                           8192)
-<<<<<<< HEAD
-        sliding_window = getattr(config, "sliding_window", None)
-=======
->>>>>>> 8720c92e
         # Support abacusai/Smaug-72B-v0.1 with attention_bias
         # Support internlm/internlm-7b with bias
         attention_bias = getattr(config, "attention_bias", False) or getattr(
@@ -238,10 +195,6 @@
             max_position_embeddings=max_position_embeddings,
             quant_config=quant_config,
             bias=attention_bias,
-<<<<<<< HEAD
-            sliding_window=sliding_window,
-=======
->>>>>>> 8720c92e
             cache_config=cache_config,
         )
         self.mlp = LlamaMLP(
@@ -307,15 +260,10 @@
             org_num_embeddings=config.vocab_size,
         )
         self.layers = nn.ModuleList([
-<<<<<<< HEAD
-            LlamaDecoderLayer(config, cache_config, quant_config)
-            for _ in range(config.num_hidden_layers)
-=======
             LlamaDecoderLayer(config=config,
                               cache_config=cache_config,
                               quant_config=quant_config)
             for idx in range(config.num_hidden_layers)
->>>>>>> 8720c92e
         ])
         self.norm = RMSNorm(config.hidden_size, eps=config.rms_norm_eps)
 
@@ -508,11 +456,7 @@
                 # scaling_factor = tensor_amax / FPtype_max
                 scaling_factor *= 2
             if hasattr(layer_self_attn, "kv_scale"):
-<<<<<<< HEAD
-                layer_self_attn.kv_scale = scaling_factor
-=======
                 layer_self_attn.attn._kv_scale = scaling_factor
->>>>>>> 8720c92e
             else:
                 raise RuntimeError("Self attention has no KV cache scaling "
                                    "factor attribute!")