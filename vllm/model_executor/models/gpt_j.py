# coding=utf-8
# Adapted from
# https://github.com/huggingface/transformers/blob/v4.28.0/src/transformers/models/gptj/modeling_gptj.py
# Copyright 2023 The vLLM team.
# Copyright 2021 The EleutherAI and HuggingFace Teams. All rights reserved.
#
# Licensed under the Apache License, Version 2.0 (the "License");
# you may not use this file except in compliance with the License.
# You may obtain a copy of the License at
#
#     http://www.apache.org/licenses/LICENSE-2.0
#
# Unless required by applicable law or agreed to in writing, software
# distributed under the License is distributed on an "AS IS" BASIS,
# WITHOUT WARRANTIES OR CONDITIONS OF ANY KIND, either express or implied.
# See the License for the specific language governing permissions and
# limitations under the License.
"""Inference-only GPT-J model compatible with HuggingFace weights."""
from typing import Iterable, List, Optional, Tuple

import torch
from torch import nn
from transformers import GPTJConfig

from vllm.attention import Attention, AttentionMetadata
from vllm.config import CacheConfig
from vllm.distributed import get_tensor_model_parallel_world_size
from vllm.model_executor.layers.activation import get_act_fn
from vllm.model_executor.layers.linear import (ColumnParallelLinear,
                                               QKVParallelLinear,
                                               RowParallelLinear)
from vllm.model_executor.layers.logits_processor import LogitsProcessor
from vllm.model_executor.layers.quantization.base_config import (
    QuantizationConfig)
from vllm.model_executor.layers.rotary_embedding import get_rope
from vllm.model_executor.layers.sampler import Sampler
from vllm.model_executor.layers.vocab_parallel_embedding import (
    ParallelLMHead, VocabParallelEmbedding)
from vllm.model_executor.model_loader.weight_utils import default_weight_loader
from vllm.model_executor.sampling_metadata import SamplingMetadata
from vllm.sequence import SamplerOutput


class GPTJAttention(nn.Module):

    def __init__(
        self,
        config: GPTJConfig,
        cache_config: Optional[CacheConfig] = None,
        quant_config: Optional[QuantizationConfig] = None,
    ):
        super().__init__()
        self.total_num_heads = config.num_attention_heads
        self.hidden_size = config.hidden_size
        self.head_size = self.hidden_size // self.total_num_heads

        self.qkv_proj = QKVParallelLinear(
            config.hidden_size,
            self.head_size,
            self.total_num_heads,
            bias=False,
            quant_config=quant_config,
        )
        self.out_proj = RowParallelLinear(
            config.hidden_size,
            config.hidden_size,
            bias=False,
            quant_config=quant_config,
        )

        tp_world_size = get_tensor_model_parallel_world_size()
        assert self.total_num_heads % tp_world_size == 0
        self.num_heads = self.total_num_heads // tp_world_size

        scaling = self.head_size**-0.5
        assert getattr(config, "rotary", True)
        assert config.rotary_dim % 2 == 0
        rope_theta = getattr(config, "rope_theta", 10000)
        max_position_embeddings = getattr(config, "max_position_embeddings",
                                          8192)
        self.rotary_emb = get_rope(
            self.head_size,
            rotary_dim=config.rotary_dim,
            max_position=max_position_embeddings,
            base=rope_theta,
            is_neox_style=False,
        )
        self.attn = Attention(self.num_heads,
                              self.head_size,
                              scaling,
<<<<<<< HEAD
                              cache_config=cache_config)
=======
                              cache_config=cache_config,
                              quant_config=quant_config)
>>>>>>> 8720c92e

    def forward(
        self,
        position_ids: torch.Tensor,
        hidden_states: torch.Tensor,
        kv_cache: torch.Tensor,
        attn_metadata: AttentionMetadata,
    ) -> torch.Tensor:
        qkv, _ = self.qkv_proj(hidden_states)
        q, k, v = qkv.chunk(chunks=3, dim=-1)
        q, k = self.rotary_emb(position_ids, q, k)
        attn_output = self.attn(q, k, v, kv_cache, attn_metadata)
        attn_output, _ = self.out_proj(attn_output)
        return attn_output


class GPTJMLP(nn.Module):

    def __init__(
        self,
        intermediate_size: int,
        config: GPTJConfig,
        quant_config: Optional[QuantizationConfig] = None,
    ):
        super().__init__()
        hidden_size = config.n_embd
        self.fc_in = ColumnParallelLinear(
            hidden_size,
            intermediate_size,
            quant_config=quant_config,
        )
        self.fc_out = RowParallelLinear(
            intermediate_size,
            hidden_size,
            quant_config=quant_config,
        )
        self.act = get_act_fn(config.activation_function, quant_config,
                              intermediate_size)

    def forward(self, hidden_states: torch.Tensor) -> torch.Tensor:
        hidden_states, _ = self.fc_in(hidden_states)
        hidden_states = self.act(hidden_states)
        hidden_states, _ = self.fc_out(hidden_states)
        return hidden_states


class GPTJBlock(nn.Module):

    def __init__(
        self,
        config: GPTJConfig,
        cache_config: Optional[CacheConfig] = None,
        quant_config: Optional[QuantizationConfig] = None,
    ):
        super().__init__()
        inner_dim = (4 * config.n_embd
                     if config.n_inner is None else config.n_inner)
        self.ln_1 = nn.LayerNorm(config.n_embd, eps=config.layer_norm_epsilon)
        self.attn = GPTJAttention(config, cache_config, quant_config)
        self.mlp = GPTJMLP(inner_dim, config, quant_config)

    def forward(
        self,
        position_ids: torch.Tensor,
        hidden_states: torch.Tensor,
        kv_cache: torch.Tensor,
        attn_metadata: AttentionMetadata,
    ) -> torch.Tensor:
        residual = hidden_states
        hidden_states = self.ln_1(hidden_states)
        attn_output = self.attn(
            position_ids=position_ids,
            hidden_states=hidden_states,
            kv_cache=kv_cache,
            attn_metadata=attn_metadata,
        )
        mlp_output = self.mlp(hidden_states)
        hidden_states = attn_output + mlp_output + residual
        return hidden_states


class GPTJModel(nn.Module):

    def __init__(
        self,
        config: GPTJConfig,
        cache_config: Optional[CacheConfig] = None,
        quant_config: Optional[QuantizationConfig] = None,
    ):
        super().__init__()
        self.config = config
        self.embed_dim = config.n_embd
        self.wte = VocabParallelEmbedding(
            config.vocab_size,
            self.embed_dim,
        )
        self.h = nn.ModuleList([
            GPTJBlock(config, cache_config, quant_config)
            for _ in range(config.n_layer)
        ])
        self.ln_f = nn.LayerNorm(self.embed_dim, eps=config.layer_norm_epsilon)

    def forward(
        self,
        input_ids: torch.Tensor,
        position_ids: torch.Tensor,
        kv_caches: List[torch.Tensor],
        attn_metadata: AttentionMetadata,
    ) -> torch.Tensor:
        hidden_states = self.wte(input_ids)
        for i in range(len(self.h)):
            layer = self.h[i]
            hidden_states = layer(
                position_ids,
                hidden_states,
                kv_caches[i],
                attn_metadata,
            )
        hidden_states = self.ln_f(hidden_states)
        return hidden_states


class GPTJForCausalLM(nn.Module):

    def __init__(
        self,
        config: GPTJConfig,
        cache_config: Optional[CacheConfig] = None,
        quant_config: Optional[QuantizationConfig] = None,
    ):
        super().__init__()
        self.config = config
        self.quant_config = quant_config
        assert not config.tie_word_embeddings
        self.transformer = GPTJModel(config, cache_config, quant_config)
        self.lm_head = ParallelLMHead(
            config.vocab_size,
            config.n_embd,
            bias=True,
        )
        self.logits_processor = LogitsProcessor(config.vocab_size)
        self.sampler = Sampler()

    def forward(
        self,
        input_ids: torch.Tensor,
        positions: torch.Tensor,
        kv_caches: List[torch.Tensor],
        attn_metadata: AttentionMetadata,
    ) -> torch.Tensor:
        hidden_states = self.transformer(input_ids, positions, kv_caches,
                                         attn_metadata)
        return hidden_states

    def compute_logits(self, hidden_states: torch.Tensor,
                       sampling_metadata: SamplingMetadata) -> torch.Tensor:
        logits = self.logits_processor(self.lm_head.weight, hidden_states,
                                       sampling_metadata, self.lm_head.bias)
        return logits

    def sample(
        self,
        logits: torch.Tensor,
        sampling_metadata: SamplingMetadata,
    ) -> Optional[SamplerOutput]:
        next_tokens = self.sampler(logits, sampling_metadata)
        return next_tokens

    def load_weights(self, weights: Iterable[Tuple[str, torch.Tensor]]):
        stacked_params_mapping = [
            # (param_name, shard_name, shard_id)
            ("qkv_proj", "q_proj", "q"),
            ("qkv_proj", "k_proj", "k"),
            ("qkv_proj", "v_proj", "v"),
            ("gate_up_proj", "gate_proj", 0),
            ("gate_up_proj", "up_proj", 1),
        ]
        params_dict = dict(self.named_parameters())
        for name, loaded_weight in weights:
            if "attn.bias" in name or "attn.masked_bias" in name:
                continue
            for (param_name, weight_name, shard_id) in stacked_params_mapping:
                if weight_name not in name:
                    continue
                name = name.replace(weight_name, param_name)
                # Skip loading extra bias for GPTQ models.
                if name.endswith(".bias") and name not in params_dict:
                    continue
                param = params_dict[name]
                weight_loader = param.weight_loader
                weight_loader(param, loaded_weight, shard_id)
                break
            else:
                # Skip loading extra bias for GPTQ models.
                if name.endswith(".bias") and name not in params_dict:
                    continue
                param = params_dict[name]
                weight_loader = getattr(param, "weight_loader",
                                        default_weight_loader)
                weight_loader(param, loaded_weight)<|MERGE_RESOLUTION|>--- conflicted
+++ resolved
@@ -88,12 +88,8 @@
         self.attn = Attention(self.num_heads,
                               self.head_size,
                               scaling,
-<<<<<<< HEAD
-                              cache_config=cache_config)
-=======
                               cache_config=cache_config,
                               quant_config=quant_config)
->>>>>>> 8720c92e
 
     def forward(
         self,
