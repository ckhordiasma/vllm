--- conflicted
+++ resolved
@@ -86,22 +86,12 @@
             base=10000 * rope_ratio,
             is_neox_style=False,
         )
-<<<<<<< HEAD
-        self.attn = Attention(
-            self.num_heads,
-            self.head_dim,
-            self.scaling,
-            num_kv_heads=self.num_kv_heads,
-            cache_config=cache_config,
-        )
-=======
         self.attn = Attention(self.num_heads,
                               self.head_dim,
                               self.scaling,
                               num_kv_heads=self.num_kv_heads,
                               cache_config=cache_config,
                               quant_config=quant_config)
->>>>>>> 8720c92e
 
     def forward(
         self,
