import importlib
from typing import Dict, List, Optional, Type

import torch.nn as nn

from vllm.logger import init_logger
from vllm.utils import is_hip

logger = init_logger(__name__)

# Architecture -> (module, class).
_GENERATION_MODELS = {
    "AquilaModel": ("llama", "LlamaForCausalLM"),
    "AquilaForCausalLM": ("llama", "LlamaForCausalLM"),  # AquilaChat2
    "BaiChuanForCausalLM": ("baichuan", "BaiChuanForCausalLM"),  # baichuan-7b
    "BaichuanForCausalLM": ("baichuan", "BaichuanForCausalLM"),  # baichuan-13b
    "BloomForCausalLM": ("bloom", "BloomForCausalLM"),
    "ChatGLMModel": ("chatglm", "ChatGLMForCausalLM"),
    "ChatGLMForConditionalGeneration": ("chatglm", "ChatGLMForCausalLM"),
    "CohereForCausalLM": ("commandr", "CohereForCausalLM"),
    "DbrxForCausalLM": ("dbrx", "DbrxForCausalLM"),
    "DeciLMForCausalLM": ("decilm", "DeciLMForCausalLM"),
    "DeepseekForCausalLM": ("deepseek", "DeepseekForCausalLM"),
    "FalconForCausalLM": ("falcon", "FalconForCausalLM"),
    "GemmaForCausalLM": ("gemma", "GemmaForCausalLM"),
    "GPT2LMHeadModel": ("gpt2", "GPT2LMHeadModel"),
    "GPTBigCodeForCausalLM": ("gpt_bigcode", "GPTBigCodeForCausalLM"),
    "GPTJForCausalLM": ("gpt_j", "GPTJForCausalLM"),
    "GPTNeoXForCausalLM": ("gpt_neox", "GPTNeoXForCausalLM"),
    "InternLMForCausalLM": ("llama", "LlamaForCausalLM"),
    "InternLM2ForCausalLM": ("internlm2", "InternLM2ForCausalLM"),
    "JAISLMHeadModel": ("jais", "JAISLMHeadModel"),
    "LlamaForCausalLM": ("llama", "LlamaForCausalLM"),
    "LlavaForConditionalGeneration":
    ("llava", "LlavaForConditionalGeneration"),
<<<<<<< HEAD
=======
    "LlavaNextForConditionalGeneration":
    ("llava_next", "LlavaNextForConditionalGeneration"),
>>>>>>> 8720c92e
    # For decapoda-research/llama-*
    "LLaMAForCausalLM": ("llama", "LlamaForCausalLM"),
    "MistralForCausalLM": ("llama", "LlamaForCausalLM"),
    "MixtralForCausalLM": ("mixtral", "MixtralForCausalLM"),
    "QuantMixtralForCausalLM": ("mixtral_quant", "MixtralForCausalLM"),
    # transformers's mpt class has lower case
    "MptForCausalLM": ("mpt", "MPTForCausalLM"),
    "MPTForCausalLM": ("mpt", "MPTForCausalLM"),
    "MiniCPMForCausalLM": ("minicpm", "MiniCPMForCausalLM"),
    "OlmoForCausalLM": ("olmo", "OlmoForCausalLM"),
    "OPTForCausalLM": ("opt", "OPTForCausalLM"),
    "OrionForCausalLM": ("orion", "OrionForCausalLM"),
    "PhiForCausalLM": ("phi", "PhiForCausalLM"),
    "Phi3ForCausalLM": ("llama", "LlamaForCausalLM"),
<<<<<<< HEAD
=======
    "Phi3VForCausalLM": ("phi3v", "Phi3VForCausalLM"),
>>>>>>> 8720c92e
    "QWenLMHeadModel": ("qwen", "QWenLMHeadModel"),
    "Qwen2ForCausalLM": ("qwen2", "Qwen2ForCausalLM"),
    "Qwen2MoeForCausalLM": ("qwen2_moe", "Qwen2MoeForCausalLM"),
    "RWForCausalLM": ("falcon", "FalconForCausalLM"),
    "StableLMEpochForCausalLM": ("stablelm", "StablelmForCausalLM"),
    "StableLmForCausalLM": ("stablelm", "StablelmForCausalLM"),
    "Starcoder2ForCausalLM": ("starcoder2", "Starcoder2ForCausalLM"),
    "ArcticForCausalLM": ("arctic", "ArcticForCausalLM"),
    "XverseForCausalLM": ("xverse", "XverseForCausalLM"),
<<<<<<< HEAD
=======
    "Phi3SmallForCausalLM": ("phi3_small", "Phi3SmallForCausalLM"),
    "MLPSpeculatorPreTrainedModel": ("mlp_speculator", "MLPSpeculator"),
>>>>>>> 8720c92e
}

_EMBEDDING_MODELS = {
    "MistralModel": ("llama_embedding", "LlamaEmbeddingModel"),
}

_MODELS = {**_GENERATION_MODELS, **_EMBEDDING_MODELS}

# Architecture -> type.
# out of tree models
_OOT_MODELS: Dict[str, Type[nn.Module]] = {}

# Models not supported by ROCm.
_ROCM_UNSUPPORTED_MODELS: List[str] = []

# Models partially supported by ROCm.
# Architecture -> Reason.
_ROCM_PARTIALLY_SUPPORTED_MODELS: Dict[str, str] = {
    "Qwen2ForCausalLM":
    "Sliding window attention is not yet supported in ROCm's flash attention",
    "MistralForCausalLM":
    "Sliding window attention is not yet supported in ROCm's flash attention",
    "MixtralForCausalLM":
    "Sliding window attention is not yet supported in ROCm's flash attention",
}


class ModelRegistry:

    @staticmethod
    def load_model_cls(model_arch: str) -> Optional[Type[nn.Module]]:
        if model_arch in _OOT_MODELS:
            return _OOT_MODELS[model_arch]
        if model_arch not in _MODELS:
            return None
        if is_hip():
            if model_arch in _ROCM_UNSUPPORTED_MODELS:
                raise ValueError(
                    f"Model architecture {model_arch} is not supported by "
                    "ROCm for now.")
            if model_arch in _ROCM_PARTIALLY_SUPPORTED_MODELS:
                logger.warning(
                    "Model architecture %s is partially supported by ROCm: %s",
                    model_arch, _ROCM_PARTIALLY_SUPPORTED_MODELS[model_arch])

        module_name, model_cls_name = _MODELS[model_arch]
        module = importlib.import_module(
            f"vllm.model_executor.models.{module_name}")
        return getattr(module, model_cls_name, None)

    @staticmethod
    def get_supported_archs() -> List[str]:
        return list(_MODELS.keys())

    @staticmethod
    def register_model(model_arch: str, model_cls: Type[nn.Module]):
        if model_arch in _MODELS:
            logger.warning(
                "Model architecture %s is already registered, and will be "
                "overwritten by the new model class %s.", model_arch,
                model_cls.__name__)
        global _OOT_MODELS
        _OOT_MODELS[model_arch] = model_cls

    @staticmethod
    def is_embedding_model(model_arch: str) -> bool:
        return model_arch in _EMBEDDING_MODELS


__all__ = [
    "ModelRegistry",
]<|MERGE_RESOLUTION|>--- conflicted
+++ resolved
@@ -33,11 +33,8 @@
     "LlamaForCausalLM": ("llama", "LlamaForCausalLM"),
     "LlavaForConditionalGeneration":
     ("llava", "LlavaForConditionalGeneration"),
-<<<<<<< HEAD
-=======
     "LlavaNextForConditionalGeneration":
     ("llava_next", "LlavaNextForConditionalGeneration"),
->>>>>>> 8720c92e
     # For decapoda-research/llama-*
     "LLaMAForCausalLM": ("llama", "LlamaForCausalLM"),
     "MistralForCausalLM": ("llama", "LlamaForCausalLM"),
@@ -52,10 +49,7 @@
     "OrionForCausalLM": ("orion", "OrionForCausalLM"),
     "PhiForCausalLM": ("phi", "PhiForCausalLM"),
     "Phi3ForCausalLM": ("llama", "LlamaForCausalLM"),
-<<<<<<< HEAD
-=======
     "Phi3VForCausalLM": ("phi3v", "Phi3VForCausalLM"),
->>>>>>> 8720c92e
     "QWenLMHeadModel": ("qwen", "QWenLMHeadModel"),
     "Qwen2ForCausalLM": ("qwen2", "Qwen2ForCausalLM"),
     "Qwen2MoeForCausalLM": ("qwen2_moe", "Qwen2MoeForCausalLM"),
@@ -65,11 +59,8 @@
     "Starcoder2ForCausalLM": ("starcoder2", "Starcoder2ForCausalLM"),
     "ArcticForCausalLM": ("arctic", "ArcticForCausalLM"),
     "XverseForCausalLM": ("xverse", "XverseForCausalLM"),
-<<<<<<< HEAD
-=======
     "Phi3SmallForCausalLM": ("phi3_small", "Phi3SmallForCausalLM"),
     "MLPSpeculatorPreTrainedModel": ("mlp_speculator", "MLPSpeculator"),
->>>>>>> 8720c92e
 }
 
 _EMBEDDING_MODELS = {
