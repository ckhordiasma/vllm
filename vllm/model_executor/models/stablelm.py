# coding=utf-8
# Copyright 2023 Stability AI, EleutherAI, and The HuggingFace Inc. team.
# All rights reserved.
#
# Licensed under the Apache License, Version 2.0 (the "License");
# you may not use this file except in compliance with the License.
# You may obtain a copy of the License at
#
#     http://www.apache.org/licenses/LICENSE-2.0
#
# Unless required by applicable law or agreed to in writing, software
# distributed under the License is distributed on an "AS IS" BASIS,
# WITHOUT WARRANTIES OR CONDITIONS OF ANY KIND, either express or implied.
# See the License for the specific language governing permissions and
# limitations under the License.
#
# This code is based off the following work:
# https://huggingface.co/stabilityai/stablelm-3b-4e1t/blob/main/modeling_stablelm_epoch.py
# https://huggingface.co/stabilityai/stablelm-3b-4e1t/blob/main/config.json
"""Inference-only StabeLM (https://github.com/Stability-AI/StableLM)
model compatible with HuggingFace weights."""
from typing import Iterable, List, Optional, Tuple

import torch
from torch import nn
from transformers import PretrainedConfig

from vllm.attention import Attention, AttentionMetadata
from vllm.config import CacheConfig
from vllm.distributed import get_tensor_model_parallel_world_size
from vllm.model_executor.layers.activation import SiluAndMul
from vllm.model_executor.layers.linear import (MergedColumnParallelLinear,
                                               QKVParallelLinear,
                                               RowParallelLinear)
from vllm.model_executor.layers.logits_processor import LogitsProcessor
from vllm.model_executor.layers.quantization.base_config import (
    QuantizationConfig)
from vllm.model_executor.layers.rotary_embedding import get_rope
from vllm.model_executor.layers.sampler import Sampler
from vllm.model_executor.layers.vocab_parallel_embedding import (
    ParallelLMHead, VocabParallelEmbedding)
from vllm.model_executor.model_loader.weight_utils import default_weight_loader
from vllm.model_executor.sampling_metadata import SamplingMetadata
from vllm.sequence import SamplerOutput


class StablelmMLP(nn.Module):

    def __init__(self,
                 config: PretrainedConfig,
                 quant_config: Optional[QuantizationConfig] = None) -> None:
        super().__init__()
        self.config = config
        self.hidden_size = config.hidden_size
        self.intermediate_size = config.intermediate_size
        self.gate_up_proj = MergedColumnParallelLinear(
            config.hidden_size, [config.intermediate_size] * 2,
            bias=False,
            quant_config=quant_config)
        self.down_proj = RowParallelLinear(config.intermediate_size,
                                           config.hidden_size,
                                           bias=False)
        self.act_fn = SiluAndMul()

    def forward(self, x: torch.Tensor) -> torch.Tensor:
        gate_up, _ = self.gate_up_proj(x)
        x = self.act_fn(gate_up)
        x, _ = self.down_proj(x)
        return x


class StablelmAttention(nn.Module):

    def __init__(self,
                 config: PretrainedConfig,
                 cache_config: Optional[CacheConfig] = None,
                 quant_config: Optional[QuantizationConfig] = None) -> None:
        super().__init__()
        self.config = config
        self.hidden_size = config.hidden_size
        tp_size = get_tensor_model_parallel_world_size()
        self.total_num_heads = config.num_attention_heads
        self.num_heads = self.total_num_heads // tp_size

        self.total_num_key_value_heads = config.num_key_value_heads
        if self.total_num_key_value_heads >= tp_size:
            # Number of KV heads is greater than TP size, so we partition
            # the KV heads across multiple tensor parallel GPUs.
            assert self.total_num_key_value_heads % tp_size == 0
        else:
            # Number of KV heads is less than TP size, so we replicate
            # the KV heads across multiple tensor parallel GPUs.
            assert tp_size % self.total_num_key_value_heads == 0
        self.num_key_value_heads = max(
            1, self.total_num_key_value_heads // tp_size)
        self.head_dim = self.hidden_size // self.total_num_heads
        self.max_position_embeddings = config.max_position_embeddings
        rope_pct = getattr(config, "rope_pct",
                           getattr(config, "partial_rotary_factor", 1))
        self.rotary_ndims = int(self.head_dim * rope_pct)
        self.scaling = self.head_dim**-0.5
        self.q_size = self.num_heads * self.head_dim
        self.kv_size = self.num_key_value_heads * self.head_dim
        self.qkv_bias = getattr(config, "use_qkv_bias", False)
        if (self.head_dim * self.num_heads * tp_size) != self.hidden_size:
            raise ValueError(f"hidden_size must be divisible by num_heads "
                             f"(got `hidden_size`: {self.hidden_size}"
                             f" and `num_heads`: {self.num_heads}).")

        self.qkv_proj = QKVParallelLinear(self.hidden_size,
                                          self.head_dim,
                                          self.total_num_heads,
                                          self.total_num_key_value_heads,
                                          self.qkv_bias,
                                          quant_config=quant_config)
        self.o_proj = RowParallelLinear(self.total_num_heads * self.head_dim,
                                        self.hidden_size,
                                        bias=False,
                                        quant_config=quant_config)
        self.rotary_emb = get_rope(
            self.head_dim,
            rotary_dim=self.rotary_ndims,
            max_position=self.config.max_position_embeddings,
            base=self.config.rope_theta,
        )
        self.attn = Attention(self.num_heads,
                              self.head_dim,
                              self.scaling,
                              num_kv_heads=self.num_key_value_heads,
<<<<<<< HEAD
                              cache_config=cache_config)
=======
                              cache_config=cache_config,
                              quant_config=quant_config)
>>>>>>> 8720c92e

    def forward(
        self,
        positions: torch.Tensor,
        hidden_states: torch.Tensor,
        kv_cache: torch.Tensor,
        attn_metadata: AttentionMetadata,
    ) -> torch.Tensor:
        qkv, _ = self.qkv_proj(hidden_states)
        q, k, v = qkv.split([self.q_size, self.kv_size, self.kv_size], dim=-1)
        q, k = self.rotary_emb(positions, q, k)
        attn_output = self.attn(q, k, v, kv_cache, attn_metadata)
        output, _ = self.o_proj(attn_output)
        return output


class StablelmDecoderLayer(nn.Module):

    def __init__(
        self,
        config: PretrainedConfig,
        cache_config: Optional[CacheConfig] = None,
        quant_config: Optional[QuantizationConfig] = None,
    ) -> None:
        super().__init__()
        self.self_attn = StablelmAttention(config, cache_config, quant_config)
        self.mlp = StablelmMLP(config, quant_config)
        norm_eps = getattr(config, "norm_eps",
                           getattr(config, "layer_norm_eps", 1e-05))
        self.input_layernorm = nn.LayerNorm(config.hidden_size, eps=norm_eps)
        self.post_attention_layernorm = nn.LayerNorm(config.hidden_size,
                                                     eps=norm_eps)

    def forward(
        self,
        positions: torch.Tensor,
        hidden_states: torch.Tensor,
        kv_cache: torch.Tensor,
        attn_metadata: AttentionMetadata,
    ) -> Tuple[torch.Tensor, torch.Tensor]:
        # Self Attention
        residual = hidden_states
        hidden_states = self.input_layernorm(hidden_states)
        hidden_states = self.self_attn(
            positions=positions,
            hidden_states=hidden_states,
            kv_cache=kv_cache,
            attn_metadata=attn_metadata,
        )
        hidden_states = residual + hidden_states

        # Fully Connected
        residual = hidden_states
        hidden_states = self.post_attention_layernorm(hidden_states)
        hidden_states = self.mlp(hidden_states)
        hidden_states = residual + hidden_states

        return hidden_states, residual


class StableLMEpochModel(nn.Module):

    def __init__(self,
                 config: PretrainedConfig,
                 cache_config: Optional[CacheConfig] = None,
                 quant_config: Optional[QuantizationConfig] = None) -> None:
        super().__init__()
        self.embed_tokens = VocabParallelEmbedding(
            config.vocab_size,
            config.hidden_size,
        )
        self.layers = nn.ModuleList([
            StablelmDecoderLayer(config, cache_config, quant_config)
            for _ in range(config.num_hidden_layers)
        ])
        norm_eps = getattr(config, "norm_eps",
                           getattr(config, "layer_norm_eps", 1e-05))
        self.norm = nn.LayerNorm(config.hidden_size, eps=norm_eps)

    def forward(
        self,
        input_ids: torch.Tensor,
        positions: torch.Tensor,
        kv_caches: List[torch.Tensor],
        attn_metadata: AttentionMetadata,
    ) -> torch.Tensor:
        hidden_states = self.embed_tokens(input_ids)
        for i in range(len(self.layers)):
            layer = self.layers[i]
            hidden_states, residual = layer(
                positions,
                hidden_states,
                kv_caches[i],
                attn_metadata,
            )
        hidden_states = self.norm(hidden_states)
        return hidden_states


class StablelmForCausalLM(nn.Module):

    def __init__(
        self,
        config: PretrainedConfig,
        cache_config: Optional[CacheConfig] = None,
        quant_config: Optional[QuantizationConfig] = None,
    ) -> None:
        super().__init__()
        self.config = config
        self.quant_config = quant_config
        self.model = StableLMEpochModel(config, cache_config, quant_config)
        self.lm_head = ParallelLMHead(config.vocab_size, config.hidden_size)
        self.logits_processor = LogitsProcessor(config.vocab_size)
        self.sampler = Sampler()

    def forward(
        self,
        input_ids: torch.Tensor,
        positions: torch.Tensor,
        kv_caches: List[torch.Tensor],
        attn_metadata: AttentionMetadata,
    ) -> torch.Tensor:
        hidden_states = self.model(input_ids, positions, kv_caches,
                                   attn_metadata)
        return hidden_states

    def compute_logits(self, hidden_states: torch.Tensor,
                       sampling_metadata: SamplingMetadata) -> torch.Tensor:
        logits = self.logits_processor(self.lm_head.weight, hidden_states,
                                       sampling_metadata)
        return logits

    def sample(
        self,
        logits: torch.Tensor,
        sampling_metadata: SamplingMetadata,
    ) -> Optional[SamplerOutput]:
        next_tokens = self.sampler(logits, sampling_metadata)
        return next_tokens

    def load_weights(self, weights: Iterable[Tuple[str, torch.Tensor]]):
        stacked_params_mapping = [
            # (param_name, shard_name, shard_id)
            ("qkv_proj", "q_proj", "q"),
            ("qkv_proj", "k_proj", "k"),
            ("qkv_proj", "v_proj", "v"),
            ("gate_up_proj", "gate_proj", 0),
            ("gate_up_proj", "up_proj", 1),
        ]
        params_dict = dict(self.named_parameters())
        for name, loaded_weight in weights:
            if "rotary_emb.inv_freq" in name:
                continue
            if ("rotary_emb.cos_cached" in name
                    or "rotary_emb.sin_cached" in name):
                # Models trained using ColossalAI may include these tensors in
                # the checkpoint. Skip them.
                continue
            for (param_name, weight_name, shard_id) in stacked_params_mapping:
                if weight_name not in name:
                    continue
                name = name.replace(weight_name, param_name)
                # Skip loading extra bias for GPTQ models.
                if name.endswith(".bias") and name not in params_dict:
                    continue
                param = params_dict[name]
                weight_loader = param.weight_loader
                weight_loader(param, loaded_weight, shard_id)
                break
            else:
                # Skip loading extra bias for GPTQ models.
                if name.endswith(".bias") and name not in params_dict:
                    continue
                param = params_dict[name]
                weight_loader = getattr(param, "weight_loader",
                                        default_weight_loader)
                weight_loader(param, loaded_weight)<|MERGE_RESOLUTION|>--- conflicted
+++ resolved
@@ -127,12 +127,8 @@
                               self.head_dim,
                               self.scaling,
                               num_kv_heads=self.num_key_value_heads,
-<<<<<<< HEAD
-                              cache_config=cache_config)
-=======
                               cache_config=cache_config,
                               quant_config=quant_config)
->>>>>>> 8720c92e
 
     def forward(
         self,
