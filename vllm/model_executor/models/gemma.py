--- conflicted
+++ resolved
@@ -15,11 +15,7 @@
 # limitations under the License.
 """Inference-only Gemma model compatible with HuggingFace weights."""
 from functools import lru_cache
-<<<<<<< HEAD
-from typing import Iterable, List, Optional, Tuple
-=======
 from typing import Iterable, List, Optional, Set, Tuple
->>>>>>> 8720c92e
 
 import torch
 from torch import nn
@@ -161,12 +157,8 @@
                               self.head_dim,
                               self.scaling,
                               num_kv_heads=self.num_kv_heads,
-<<<<<<< HEAD
-                              cache_config=cache_config)
-=======
                               cache_config=cache_config,
                               quant_config=quant_config)
->>>>>>> 8720c92e
 
     def forward(
         self,
@@ -371,11 +363,7 @@
             ("gate_up_proj", "up_proj", 1),
         ]
         params_dict = dict(self.named_parameters())
-<<<<<<< HEAD
-        loaded_params = set()
-=======
         loaded_params: Set[str] = set()
->>>>>>> 8720c92e
         for name, loaded_weight in weights:
             for (param_name, shard_name, shard_id) in stacked_params_mapping:
                 if shard_name not in name:
