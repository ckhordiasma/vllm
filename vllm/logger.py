"""Logging configuration for vLLM."""
import datetime
import json
import logging
import os
import sys
from functools import partial
from logging import Logger
from logging.config import dictConfig
from os import path
from typing import Dict, Optional

import vllm.envs as envs

VLLM_CONFIGURE_LOGGING = envs.VLLM_CONFIGURE_LOGGING
VLLM_LOGGING_CONFIG_PATH = envs.VLLM_LOGGING_CONFIG_PATH
<<<<<<< HEAD
=======
VLLM_LOGGING_LEVEL = envs.VLLM_LOGGING_LEVEL
>>>>>>> 8720c92e

_FORMAT = "%(levelname)s %(asctime)s %(filename)s:%(lineno)d] %(message)s"
_DATE_FORMAT = "%m-%d %H:%M:%S"

DEFAULT_LOGGING_CONFIG = {
    "formatters": {
        "vllm": {
            "class": "vllm.logging.NewLineFormatter",
            "datefmt": _DATE_FORMAT,
            "format": _FORMAT,
        },
    },
    "handlers": {
        "vllm": {
            "class": "logging.StreamHandler",
            "formatter": "vllm",
<<<<<<< HEAD
            "level": "INFO",
=======
            "level": VLLM_LOGGING_LEVEL,
>>>>>>> 8720c92e
            "stream": "ext://sys.stdout",
        },
    },
    "loggers": {
        "vllm": {
            "handlers": ["vllm"],
            "level": "DEBUG",
            "propagate": False,
        },
    },
    "version": 1,
}


def _configure_vllm_root_logger() -> None:
    logging_config: Optional[Dict] = None

    if not VLLM_CONFIGURE_LOGGING and VLLM_LOGGING_CONFIG_PATH:
        raise RuntimeError(
            "VLLM_CONFIGURE_LOGGING evaluated to false, but "
            "VLLM_LOGGING_CONFIG_PATH was given. VLLM_LOGGING_CONFIG_PATH "
            "implies VLLM_CONFIGURE_LOGGING. Please enable "
            "VLLM_CONFIGURE_LOGGING or unset VLLM_LOGGING_CONFIG_PATH.")

    if VLLM_CONFIGURE_LOGGING:
        logging_config = DEFAULT_LOGGING_CONFIG

    if VLLM_LOGGING_CONFIG_PATH:
        if not path.exists(VLLM_LOGGING_CONFIG_PATH):
            raise RuntimeError(
                "Could not load logging config. File does not exist: %s",
                VLLM_LOGGING_CONFIG_PATH)
        with open(VLLM_LOGGING_CONFIG_PATH, encoding="utf-8",
                  mode="r") as file:
            custom_config = json.loads(file.read())

        if not isinstance(custom_config, dict):
            raise ValueError("Invalid logging config. Expected Dict, got %s.",
                             type(custom_config).__name__)
        logging_config = custom_config

    if logging_config:
        dictConfig(logging_config)


def init_logger(name: str) -> Logger:
    """The main purpose of this function is to ensure that loggers are
    retrieved in such a way that we can be sure the root vllm logger has
    already been configured."""

    return logging.getLogger(name)


# The root logger is initialized when the module is imported.
# This is thread-safe as the module is only imported once,
# guaranteed by the Python GIL.
_configure_vllm_root_logger()

logger = init_logger(__name__)


def _trace_calls(log_path, root_dir, frame, event, arg=None):
    if event in ['call', 'return']:
        # Extract the filename, line number, function name, and the code object
        filename = frame.f_code.co_filename
        lineno = frame.f_lineno
        func_name = frame.f_code.co_name
        if not filename.startswith(root_dir):
            # only log the functions in the vllm root_dir
            return
        # Log every function call or return
        try:
            last_frame = frame.f_back
            if last_frame is not None:
                last_filename = last_frame.f_code.co_filename
                last_lineno = last_frame.f_lineno
                last_func_name = last_frame.f_code.co_name
            else:
                # initial frame
                last_filename = ""
                last_lineno = 0
                last_func_name = ""
            with open(log_path, 'a') as f:
                if event == 'call':
                    f.write(f"{datetime.datetime.now()} Call to"
                            f" {func_name} in {filename}:{lineno}"
                            f" from {last_func_name} in {last_filename}:"
                            f"{last_lineno}\n")
                else:
                    f.write(f"{datetime.datetime.now()} Return from"
                            f" {func_name} in {filename}:{lineno}"
                            f" to {last_func_name} in {last_filename}:"
                            f"{last_lineno}\n")
        except NameError:
            # modules are deleted during shutdown
            pass
    return partial(_trace_calls, log_path, root_dir)


def enable_trace_function_call(log_file_path: str,
                               root_dir: Optional[str] = None):
    """
    Enable tracing of every function call in code under `root_dir`.
    This is useful for debugging hangs or crashes.
    `log_file_path` is the path to the log file.
    `root_dir` is the root directory of the code to trace. If None, it is the
    vllm root directory.

    Note that this call is thread-level, any threads calling this function
    will have the trace enabled. Other threads will not be affected.
    """
    logger.warning(
        "VLLM_TRACE_FUNCTION is enabled. It will record every"
        " function executed by Python. This will slow down the code. It "
        "is suggested to be used for debugging hang or crashes only.")
    logger.info("Trace frame log is saved to %s", log_file_path)
    if root_dir is None:
        # by default, this is the vllm root directory
        root_dir = os.path.dirname(os.path.dirname(__file__))
    sys.settrace(partial(_trace_calls, log_file_path, root_dir))<|MERGE_RESOLUTION|>--- conflicted
+++ resolved
@@ -14,10 +14,7 @@
 
 VLLM_CONFIGURE_LOGGING = envs.VLLM_CONFIGURE_LOGGING
 VLLM_LOGGING_CONFIG_PATH = envs.VLLM_LOGGING_CONFIG_PATH
-<<<<<<< HEAD
-=======
 VLLM_LOGGING_LEVEL = envs.VLLM_LOGGING_LEVEL
->>>>>>> 8720c92e
 
 _FORMAT = "%(levelname)s %(asctime)s %(filename)s:%(lineno)d] %(message)s"
 _DATE_FORMAT = "%m-%d %H:%M:%S"
@@ -34,11 +31,7 @@
         "vllm": {
             "class": "logging.StreamHandler",
             "formatter": "vllm",
-<<<<<<< HEAD
-            "level": "INFO",
-=======
             "level": VLLM_LOGGING_LEVEL,
->>>>>>> 8720c92e
             "stream": "ext://sys.stdout",
         },
     },
