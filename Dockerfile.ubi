--- conflicted
+++ resolved
@@ -42,28 +42,6 @@
 # use of the /opt/vllm env requires:
 # ENV PATH=/opt/vllm/bin/:$PATH
 
-<<<<<<< HEAD
-
-## Python Base #################################################################
-FROM base as python-base
-
-COPY --from=python-install /opt/vllm /opt/vllm
-
-ENV PATH=/opt/vllm/bin/:$PATH
-
-
-## Python/Torch Base ###########################################################
-FROM python-base as python-torch-base
-
-ARG PYTORCH_INDEX
-ARG PYTORCH_VERSION
-
-RUN --mount=type=cache,target=/root/.cache/pip \
-    pip3 install torch==$PYTORCH_VERSION+cu121 --index-url "${PYTORCH_INDEX}/cu121"
-
-
-=======
->>>>>>> 4c758aa2
 ## CUDA Base ###################################################################
 FROM base as cuda-base
 
@@ -138,11 +116,7 @@
 ## Python cuda base #################################################################
 FROM cuda-devel as python-cuda-base
 
-<<<<<<< HEAD
-COPY --from=python-torch-base /opt/vllm /opt/vllm
-=======
-COPY --from=python-install --link /opt/vllm /opt/vllm
->>>>>>> 4c758aa2
+COPY --from=python-install /opt/vllm /opt/vllm
 ENV PATH=/opt/vllm/bin/:$PATH
 
 # install cuda and common dependencies
@@ -232,16 +206,16 @@
 ENV LD_LIBRARY_PATH=/usr/local/cuda/lib64:$LD_LIBRARY_PATH
 
 # Copy the entire directory before building wheel
-COPY --link vllm vllm
+COPY vllm vllm
 
 # Comment if building *.so files from scratch
 ##################################################
 # Copy the prebuilt *.so files
-COPY --from=prebuilt-wheel --link /workspace/vllm/*.so /workspace/vllm/
+COPY --from=prebuilt-wheel /workspace/vllm/*.so /workspace/vllm/
 ##################################################
 
 # Copy over the generated *.pb2 files
-COPY --from=gen-protos --link /workspace/vllm/entrypoints/grpc/pb vllm/entrypoints/grpc/pb
+COPY --from=gen-protos /workspace/vllm/entrypoints/grpc/pb vllm/entrypoints/grpc/pb
 
 ENV CCACHE_DIR=/root/.cache/ccache
 RUN --mount=type=cache,target=/root/.cache/ccache \
@@ -267,40 +241,6 @@
 RUN pip --verbose wheel flash-attn==${FLASH_ATTN_VERSION} \
     --no-build-isolation --no-deps --no-cache-dir
 
-<<<<<<< HEAD
-## Proto Compilation ###########################################################
-FROM python-base AS gen-protos
-
-RUN microdnf install -y \
-        make \
-        findutils \
-    && microdnf clean all
-
-RUN --mount=type=cache,target=/root/.cache/pip \
-    --mount=type=bind,source=Makefile,target=Makefile \
-    --mount=type=bind,source=proto,target=proto \
-    make gen-protos
-
-## vLLM Library Files ##########################################################
-# Little extra stage to gather files and manage permissions on them without any
-# duplication in the release layer due to permission changes
-FROM base AS vllm
-
-WORKDIR /vllm-staging
-# COPY files from various places into a staging directory
-COPY vllm vllm
-COPY --from=build /workspace/vllm/*.so vllm/
-COPY --from=gen-protos /workspace/vllm/entrypoints/grpc/pb vllm/entrypoints/grpc/pb
-
-# custom COPY command to use umask to control permissions and grant permissions
-# to the group
-RUN umask 002 \
-    && cp --recursive --no-preserve=all /vllm-staging/vllm /workspace/vllm \
-    # not strictly needed, but .so files typically have executable bits
-    && chmod +x /workspace/vllm/*.so
-
-=======
->>>>>>> 4c758aa2
 ## Release #####################################################################
 # Note from the non-UBI Dockerfile:
 # We used base cuda image because pytorch installs its own cuda libraries.
@@ -311,11 +251,7 @@
 WORKDIR /workspace
 
 # Create release python environment
-<<<<<<< HEAD
-COPY --from=python-torch-base /opt/vllm /opt/vllm
-=======
-COPY --from=python-cuda-base --link /opt/vllm /opt/vllm
->>>>>>> 4c758aa2
+COPY --from=python-cuda-base /opt/vllm /opt/vllm
 ENV PATH=/opt/vllm/bin/:$PATH
 
 # install vllm wheel first, so that torch etc will be installed
@@ -336,16 +272,6 @@
         # hf_transfer for faster HF hub downloads
         hf_transfer==0.1.6
 
-<<<<<<< HEAD
-# Install flash attention (from pre-built wheel)
-RUN --mount=type=bind,from=flash-attn-builder,src=/usr/src/flash-attention-v2,target=/usr/src/flash-attention-v2 \
-    pip3 install /usr/src/flash-attention-v2/*.whl --no-cache-dir
-
-# vLLM will not be installed in site-packages
-COPY --from=vllm /workspace/ ./
-
-=======
->>>>>>> 4c758aa2
 # Triton needs a CC compiler
 RUN microdnf install -y gcc \
     && microdnf clean all
