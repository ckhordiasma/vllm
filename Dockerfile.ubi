# Please update any changes made here to
# docs/source/dev/dockerfile-ubi/dockerfile-ubi.rst

## Global Args #################################################################
<<<<<<< HEAD
ARG BASE_UBI_IMAGE_TAG=9.4
=======
ARG BASE_UBI_IMAGE_TAG=9.4-949.1714662671
>>>>>>> 2e81ed2c
ARG PYTHON_VERSION=3.11

# NOTE: This setting only has an effect when not using prebuilt-wheel kernels
ARG TORCH_CUDA_ARCH_LIST="7.0 7.5 8.0 8.6 8.9 9.0+PTX"


## Base Layer ##################################################################
FROM registry.access.redhat.com/ubi9/ubi-minimal:${BASE_UBI_IMAGE_TAG} as base
ARG PYTHON_VERSION

RUN microdnf install -y \
    python${PYTHON_VERSION}-pip python${PYTHON_VERSION}-wheel \
    && microdnf clean all

WORKDIR /workspace

ENV LANG=C.UTF-8 \
    LC_ALL=C.UTF-8

# Some utils for dev purposes - tar required for kubectl cp
RUN microdnf install -y \
        which procps findutils tar vim \
    && microdnf clean all


## Python Installer ############################################################
FROM base as python-install

ARG PYTHON_VERSION
<<<<<<< HEAD

ENV VIRTUAL_ENV=/opt/vllm
ENV PATH="$VIRTUAL_ENV/bin:$PATH"
RUN microdnf install -y \
    python${PYTHON_VERSION}-devel python${PYTHON_VERSION}-pip python${PYTHON_VERSION}-wheel && \
    python${PYTHON_VERSION} -m venv $VIRTUAL_ENV && pip install --no-cache -U pip wheel && microdnf clean all

=======
ARG MINIFORGE_VERSION=24.3.0-0

RUN curl -fsSL -o ~/miniforge3.sh -O  "https://github.com/conda-forge/miniforge/releases/download/${MINIFORGE_VERSION}/Miniforge3-$(uname)-$(uname -m).sh" && \
    chmod +x ~/miniforge3.sh && \
    bash ~/miniforge3.sh -b -p /opt/conda && \
    source "/opt/conda/etc/profile.d/conda.sh" && \
    conda create -y -p /opt/vllm python=${PYTHON_VERSION} && \
    conda activate /opt/vllm && \
    rm ~/miniforge3.sh
# use of the /opt/vllm env requires:
# ENV PATH=/opt/vllm/bin/:$PATH
>>>>>>> 2e81ed2c

## CUDA Base ###################################################################
FROM python-install as cuda-base

# The Nvidia operator won't allow deploying on CUDA 12.0 hosts if
# this env var is set to 12.2.0, even though it's compatible
#ENV CUDA_VERSION=12.2.0 \
ENV CUDA_VERSION=12.0.0 \
    NV_CUDA_LIB_VERSION=12.2.0-1 \
    NVIDIA_VISIBLE_DEVICES=all \
    NVIDIA_DRIVER_CAPABILITIES=compute,utility \
    NV_CUDA_CUDART_VERSION=12.2.53-1 \
    NV_CUDA_COMPAT_VERSION=535.104.12

RUN curl -Lo /etc/yum.repos.d/cuda-rhel9.repo \
        https://developer.download.nvidia.com/compute/cuda/repos/rhel9/x86_64/cuda-rhel9.repo

RUN microdnf install -y \
        cuda-cudart-12-2-${NV_CUDA_CUDART_VERSION} \
        cuda-compat-12-2-${NV_CUDA_COMPAT_VERSION} \
    && microdnf clean all


ARG CUDA_HOME="/usr/local/cuda"
ENV CUDA_HOME=${CUDA_HOME}\
    PATH="${CUDA_HOME}/bin:${PATH}" \
    LD_LIBRARY_PATH="${CUDA_HOME}/lib64:${CUDA_HOME}/extras/CUPTI/lib64:${LD_LIBRARY_PATH}"


## CUDA Development ############################################################
FROM cuda-base as cuda-devel

ENV NV_CUDA_CUDART_DEV_VERSION=12.2.53-1 \
    NV_NVML_DEV_VERSION=12.2.81-1 \
    NV_LIBCUBLAS_DEV_VERSION=12.2.1.16-1 \
    NV_LIBNPP_DEV_VERSION=12.1.1.14-1 \
    NV_LIBNCCL_DEV_PACKAGE_VERSION=2.18.5-1+cuda12.2

RUN microdnf install -y \
        cuda-command-line-tools-12-2-${NV_CUDA_LIB_VERSION} \
        cuda-libraries-devel-12-2-${NV_CUDA_LIB_VERSION} \
        cuda-minimal-build-12-2-${NV_CUDA_LIB_VERSION} \
        cuda-cudart-devel-12-2-${NV_CUDA_CUDART_DEV_VERSION} \
        cuda-nvml-devel-12-2-${NV_NVML_DEV_VERSION} \
        libcublas-devel-12-2-${NV_LIBCUBLAS_DEV_VERSION} \
        libnpp-devel-12-2-${NV_LIBNPP_DEV_VERSION} \
        libnccl-devel-${NV_LIBNCCL_DEV_PACKAGE_VERSION} \
    && microdnf clean all

ENV LIBRARY_PATH="$CUDA_HOME/lib64/stubs"

# Workaround for https://github.com/openai/triton/issues/2507 and
# https://github.com/pytorch/pytorch/issues/107960 -- hopefully
# this won't be needed for future versions of this docker image
# or future versions of triton.
RUN ldconfig /usr/local/cuda-12.2/compat/

## Python cuda base #################################################################
FROM cuda-devel AS python-cuda-base

ENV VIRTUAL_ENV=/opt/vllm
ENV PATH="$VIRTUAL_ENV/bin:$PATH"

# install cuda and common dependencies
RUN --mount=type=cache,target=/root/.cache/pip \
    --mount=type=bind,source=requirements-common.txt,target=requirements-common.txt \
    --mount=type=bind,source=requirements-cuda.txt,target=requirements-cuda.txt \
    pip install \
        -r requirements-cuda.txt

## Development #################################################################
FROM python-cuda-base AS dev

# install build and runtime dependencies
RUN --mount=type=cache,target=/root/.cache/pip \
    --mount=type=bind,source=requirements-common.txt,target=requirements-common.txt \
    --mount=type=bind,source=requirements-cuda.txt,target=requirements-cuda.txt \
    --mount=type=bind,source=requirements-dev.txt,target=requirements-dev.txt \
    pip3 install \
        -r requirements-cuda.txt \
        -r requirements-dev.txt

## Proto Compilation ###########################################################
FROM python-install AS gen-protos

ENV PATH=/opt/vllm/bin/:$PATH

RUN microdnf install -y \
        make \
        findutils \
    && microdnf clean all

RUN --mount=type=cache,target=/root/.cache/pip \
    --mount=type=bind,source=Makefile,target=Makefile \
    --mount=type=bind,source=proto,target=proto \
    make gen-protos

## Extension Cache #############################################################
# Instead of compiling artifacts every build just copy from pre-built wheel
# This might not work if the PyTorch and CUDA versions don't match!
FROM base as prebuilt-wheel

RUN microdnf install -y \
        unzip \
    && microdnf clean all

ARG PYTHON_VERSION
# 0.4.2 is built for CUDA 12.1 and PyTorch 2.3.0
ARG VLLM_WHEEL_VERSION=0.4.2

RUN curl -Lo vllm.whl https://github.com/vllm-project/vllm/releases/download/v${VLLM_WHEEL_VERSION}/vllm-${VLLM_WHEEL_VERSION}-cp${PYTHON_VERSION//.}-cp${PYTHON_VERSION//.}-manylinux1_x86_64.whl \
    && unzip vllm.whl \
    && rm vllm.whl
# compiled extensions located at /workspace/vllm/*.so

## Builder #####################################################################
FROM dev AS build

# install build dependencies
RUN --mount=type=cache,target=/root/.cache/pip \
    --mount=type=bind,source=requirements-build.txt,target=requirements-build.txt \
    pip install -r requirements-build.txt

# install compiler cache to speed up compilation leveraging local or remote caching
RUN rpm -ivh https://dl.fedoraproject.org/pub/epel/epel-release-latest-9.noarch.rpm && rpm -ql epel-release && microdnf install -y ccache && microdnf clean all
# install build dependencies

# copy input files
COPY csrc csrc
COPY setup.py setup.py
COPY cmake cmake
COPY CMakeLists.txt CMakeLists.txt
COPY requirements-common.txt requirements-common.txt
COPY requirements-cuda.txt requirements-cuda.txt
COPY pyproject.toml pyproject.toml

ARG TORCH_CUDA_ARCH_LIST
ENV TORCH_CUDA_ARCH_LIST=$TORCH_CUDA_ARCH_LIST

# max jobs used by Ninja to build extensions
ARG max_jobs=2
ENV MAX_JOBS=${max_jobs}
# number of threads used by nvcc
ARG nvcc_threads=8
ENV NVCC_THREADS=$nvcc_threads
# make sure punica kernels are built (for LoRA)
ENV VLLM_INSTALL_PUNICA_KERNELS=1

# Make sure the cuda environment is in the PATH
ENV PATH=/usr/local/cuda/bin:$PATH
ENV LD_LIBRARY_PATH=/usr/local/cuda/lib64:$LD_LIBRARY_PATH

# Copy the entire directory before building wheel
COPY vllm vllm

# Comment if building *.so files from scratch
##################################################
# Copy the prebuilt *.so files
COPY --from=prebuilt-wheel /workspace/vllm/*.so /workspace/vllm/
##################################################

# Copy over the generated *.pb2 files
COPY --from=gen-protos /workspace/vllm/entrypoints/grpc/pb vllm/entrypoints/grpc/pb

ENV CCACHE_DIR=/root/.cache/ccache
RUN --mount=type=cache,target=/root/.cache/ccache \
    --mount=type=cache,target=/root/.cache/pip \
<<<<<<< HEAD
    python setup.py bdist_wheel --dist-dir=dist
=======
    VLLM_USE_PRECOMPILED=1 python3 setup.py bdist_wheel --dist-dir=dist
>>>>>>> 2e81ed2c

#################### FLASH_ATTENTION Build IMAGE ####################
FROM dev as flash-attn-builder
ENV VIRTUAL_ENV=/opt/vllm/bin
ENV PATH=${VIRTUAL_ENV}/bin:$PATH

RUN microdnf install -y git \
    && microdnf clean all

# max jobs used for build
ARG max_jobs=2
ENV MAX_JOBS=${max_jobs}
# flash attention version
ARG flash_attn_version=v2.5.8
ENV FLASH_ATTN_VERSION=${flash_attn_version}

WORKDIR /usr/src/flash-attention-v2

# Download the wheel or build it if a pre-compiled release doesn't exist
RUN pip --verbose wheel flash-attn==${FLASH_ATTN_VERSION} \
    --no-build-isolation --no-deps --no-cache-dir

## Release #####################################################################
# Note from the non-UBI Dockerfile:
# We used base cuda image because pytorch installs its own cuda libraries.
# However pynccl depends on cuda libraries so we had to switch to the runtime image
# In the future it would be nice to get a container with pytorch and cuda without duplicating cuda
FROM python-install AS vllm-openai

WORKDIR /workspace

ENV VIRTUAL_ENV=/opt/vllm
ENV PATH=$VIRTUAL_ENV/bin/:$PATH

# Triton needs a CC compiler
RUN microdnf install -y gcc \
    && microdnf clean all

# install vllm wheel first, so that torch etc will be installed
RUN --mount=type=bind,from=build,src=/workspace/dist,target=/workspace/dist \
    --mount=type=cache,target=/root/.cache/pip \
    pip install dist/*.whl --verbose

# vllm requires a specific nccl version built from source distribution
# See https://github.com/NVIDIA/nccl/issues/1234
RUN pip install \
        -v \
        --force-reinstall \
        --no-binary="all" \
        --no-cache-dir \
        "vllm-nccl-cu12==2.18.1.0.4.0" && \
    mv /root/.config/vllm/nccl/cu12/libnccl.so.2.18.1 /opt/vllm/

# Install flash attention (from pre-built wheel)
RUN --mount=type=bind,from=flash-attn-builder,src=/usr/src/flash-attention-v2,target=/usr/src/flash-attention-v2 \
    pip install /usr/src/flash-attention-v2/*.whl --no-cache-dir

# Install the vllm_nccl package which is a bit quirky
RUN --mount=type=cache,target=/root/.cache/pip \
    --mount=type=bind,source=requirements-common.txt,target=requirements-common.txt \
    --mount=type=bind,source=requirements-cuda.txt,target=requirements-cuda.txt \
    # The "install" happens in `setup.py` so it happens when built...
    # Remove the already installed package and the cached wheel
    pip uninstall -y vllm-nccl-cu12 \
    && pip cache remove vllm_nccl* \
    # install the version depended on by vllm requirements
    && pip install vllm-nccl-cu12 -r requirements-cuda.txt \
    # The lib is downloaded to root's home directory... move it
    && mv ~/.config/vllm/nccl/cu12/libnccl.so.2* /usr/local/lib/libnccl.so.2
ENV VLLM_NCCL_SO_PATH=/usr/local/lib/libnccl.so.2

RUN --mount=type=cache,target=/root/.cache/pip \
    pip install \
        # additional dependencies for the TGIS gRPC server
        grpcio-tools==1.63.0 \
        # additional dependencies for openai api_server
        accelerate==0.30.0 \
        # hf_transfer for faster HF hub downloads
        hf_transfer==0.1.6

ENV HF_HUB_OFFLINE=1 \
    PORT=8000 \
    GRPC_PORT=8033 \
    HOME=/home/vllm \
    VLLM_NCCL_SO_PATH=/opt/vllm/libnccl.so.2.18.1 \
    VLLM_USAGE_SOURCE=production-docker-image

# setup non-root user for OpenShift
RUN microdnf install -y shadow-utils \
    && umask 002 \
    && useradd --uid 2000 --gid 0 vllm \
    && microdnf remove -y shadow-utils \
    && microdnf clean all \
    && chmod g+rwx $HOME /usr/src /workspace

COPY LICENSE /licenses/vllm.md

USER 2000
ENTRYPOINT ["python3", "-m", "vllm.entrypoints.openai.api_server"]<|MERGE_RESOLUTION|>--- conflicted
+++ resolved
@@ -2,11 +2,7 @@
 # docs/source/dev/dockerfile-ubi/dockerfile-ubi.rst
 
 ## Global Args #################################################################
-<<<<<<< HEAD
 ARG BASE_UBI_IMAGE_TAG=9.4
-=======
-ARG BASE_UBI_IMAGE_TAG=9.4-949.1714662671
->>>>>>> 2e81ed2c
 ARG PYTHON_VERSION=3.11
 
 # NOTE: This setting only has an effect when not using prebuilt-wheel kernels
@@ -36,7 +32,6 @@
 FROM base as python-install
 
 ARG PYTHON_VERSION
-<<<<<<< HEAD
 
 ENV VIRTUAL_ENV=/opt/vllm
 ENV PATH="$VIRTUAL_ENV/bin:$PATH"
@@ -44,19 +39,6 @@
     python${PYTHON_VERSION}-devel python${PYTHON_VERSION}-pip python${PYTHON_VERSION}-wheel && \
     python${PYTHON_VERSION} -m venv $VIRTUAL_ENV && pip install --no-cache -U pip wheel && microdnf clean all
 
-=======
-ARG MINIFORGE_VERSION=24.3.0-0
-
-RUN curl -fsSL -o ~/miniforge3.sh -O  "https://github.com/conda-forge/miniforge/releases/download/${MINIFORGE_VERSION}/Miniforge3-$(uname)-$(uname -m).sh" && \
-    chmod +x ~/miniforge3.sh && \
-    bash ~/miniforge3.sh -b -p /opt/conda && \
-    source "/opt/conda/etc/profile.d/conda.sh" && \
-    conda create -y -p /opt/vllm python=${PYTHON_VERSION} && \
-    conda activate /opt/vllm && \
-    rm ~/miniforge3.sh
-# use of the /opt/vllm env requires:
-# ENV PATH=/opt/vllm/bin/:$PATH
->>>>>>> 2e81ed2c
 
 ## CUDA Base ###################################################################
 FROM python-install as cuda-base
@@ -224,11 +206,7 @@
 ENV CCACHE_DIR=/root/.cache/ccache
 RUN --mount=type=cache,target=/root/.cache/ccache \
     --mount=type=cache,target=/root/.cache/pip \
-<<<<<<< HEAD
-    python setup.py bdist_wheel --dist-dir=dist
-=======
     VLLM_USE_PRECOMPILED=1 python3 setup.py bdist_wheel --dist-dir=dist
->>>>>>> 2e81ed2c
 
 #################### FLASH_ATTENTION Build IMAGE ####################
 FROM dev as flash-attn-builder
@@ -280,25 +258,11 @@
         --no-binary="all" \
         --no-cache-dir \
         "vllm-nccl-cu12==2.18.1.0.4.0" && \
-    mv /root/.config/vllm/nccl/cu12/libnccl.so.2.18.1 /opt/vllm/
+    mv /root/.config/vllm/nccl/cu12/libnccl.so.2.18.1 /opt/vllm/lib/
 
 # Install flash attention (from pre-built wheel)
 RUN --mount=type=bind,from=flash-attn-builder,src=/usr/src/flash-attention-v2,target=/usr/src/flash-attention-v2 \
     pip install /usr/src/flash-attention-v2/*.whl --no-cache-dir
-
-# Install the vllm_nccl package which is a bit quirky
-RUN --mount=type=cache,target=/root/.cache/pip \
-    --mount=type=bind,source=requirements-common.txt,target=requirements-common.txt \
-    --mount=type=bind,source=requirements-cuda.txt,target=requirements-cuda.txt \
-    # The "install" happens in `setup.py` so it happens when built...
-    # Remove the already installed package and the cached wheel
-    pip uninstall -y vllm-nccl-cu12 \
-    && pip cache remove vllm_nccl* \
-    # install the version depended on by vllm requirements
-    && pip install vllm-nccl-cu12 -r requirements-cuda.txt \
-    # The lib is downloaded to root's home directory... move it
-    && mv ~/.config/vllm/nccl/cu12/libnccl.so.2* /usr/local/lib/libnccl.so.2
-ENV VLLM_NCCL_SO_PATH=/usr/local/lib/libnccl.so.2
 
 RUN --mount=type=cache,target=/root/.cache/pip \
     pip install \
@@ -313,7 +277,7 @@
     PORT=8000 \
     GRPC_PORT=8033 \
     HOME=/home/vllm \
-    VLLM_NCCL_SO_PATH=/opt/vllm/libnccl.so.2.18.1 \
+    VLLM_NCCL_SO_PATH=/opt/vllm/lib/libnccl.so.2.18.1 \
     VLLM_USAGE_SOURCE=production-docker-image
 
 # setup non-root user for OpenShift
