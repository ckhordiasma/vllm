## Global Args #################################################################
ARG BASE_UBI_IMAGE_TAG=9.5-1742914212
ARG PYTHON_VERSION=3.12
ARG LIBSODIUM_VERSION=1.0.20
ARG TORCH_CUDA_ARCH_LIST="7.0 7.5 8.0 8.6 8.9 9.0+PTX"
ARG vllm_fa_cmake_gpu_arches='80-real;90-real'

## Base Layer ##################################################################
FROM registry.access.redhat.com/ubi9/ubi-minimal:${BASE_UBI_IMAGE_TAG} as base
ARG PYTHON_VERSION
ENV PYTHON_VERSION=${PYTHON_VERSION}
RUN microdnf -y update && microdnf install -y --nodocs \
    python${PYTHON_VERSION}-pip python${PYTHON_VERSION}-wheel \
    && microdnf clean all

WORKDIR /workspace

ENV LANG=C.UTF-8 \
    LC_ALL=C.UTF-8

# Some utils for dev purposes - tar required for kubectl cp
RUN microdnf install -y --nodocs \
        which procps findutils tar vim git\
    && microdnf clean all


## Python Installer ############################################################
FROM base as python-install
ARG PYTHON_VERSION

ENV VIRTUAL_ENV=/opt/vllm
ENV PATH="$VIRTUAL_ENV/bin:$PATH"
ENV PYTHON_VERSION=${PYTHON_VERSION}
RUN microdnf install -y --nodocs \
    python${PYTHON_VERSION}-devel  && \
    python${PYTHON_VERSION} -m venv $VIRTUAL_ENV && \
    pip install --no-cache -U pip wheel uv && \
    microdnf clean all


## CUDA Base ###################################################################
FROM python-install as cuda-base

RUN curl -Lo /etc/yum.repos.d/cuda-rhel9.repo \
        https://developer.download.nvidia.com/compute/cuda/repos/rhel9/x86_64/cuda-rhel9.repo

ENV CUDA_HOME="/usr/local/cuda" \
    PATH="${CUDA_HOME}/bin:${PATH}"
ENV LD_LIBRARY_PATH="${CUDA_HOME}/lib64:${CUDA_HOME}/lib64/stubs/:${CUDA_HOME}/extras/CUPTI/lib64:${LD_LIBRARY_PATH}"
<<<<<<< HEAD
RUN microdnf install -y --nodocs \
        cuda-nvcc-12-4 cuda-nvtx-12-4 cuda-libraries-devel-12-4 && \
=======
RUN microdnf install -y \
        cuda-nvcc-12-8 cuda-nvtx-12-8 cuda-libraries-devel-12-8 && \
>>>>>>> 998a180a
    microdnf clean all && \
    ln -s ${CUDA_HOME}/lib64/stubs/libcuda.so /usr/lib64/


## Python cuda base #################################################################
FROM cuda-base AS python-cuda-base

ENV VIRTUAL_ENV=/opt/vllm
ENV PATH="$VIRTUAL_ENV/bin:$PATH"

# install cuda and common dependencies
RUN --mount=type=cache,target=/root/.cache/uv \
    --mount=type=bind,source=requirements/common.txt,target=requirements/common.txt \
    --mount=type=bind,source=requirements/cuda.txt,target=requirements/cuda.txt \
    uv pip install \
        -r requirements/cuda.txt


## Development #################################################################
FROM python-cuda-base AS dev

# install build and runtime dependencies
RUN --mount=type=cache,target=/root/.cache/uv \
    --mount=type=bind,source=requirements/common.txt,target=requirements/common.txt \
    --mount=type=bind,source=requirements/cuda.txt,target=requirements/cuda.txt \
    --mount=type=bind,source=requirements/dev.txt,target=requirements/dev.txt \
    --mount=type=bind,source=requirements/lint.txt,target=requirements/lint.txt \
    --mount=type=bind,source=requirements/test.txt,target=requirements/test.txt \
    uv pip install \
        -r requirements/cuda.txt \
        -r requirements/dev.txt

## Builder #####################################################################
FROM dev AS build

# install build dependencies
RUN --mount=type=cache,target=/root/.cache/uv \
    --mount=type=bind,source=requirements/build.txt,target=requirements/build.txt \
    uv pip install -r requirements/build.txt

# install compiler cache to speed up compilation leveraging local or remote caching
# git is required for the cutlass kernels
RUN rpm -ivh https://dl.fedoraproject.org/pub/epel/epel-release-latest-9.noarch.rpm && rpm -ql epel-release && microdnf install -y --nodocs git ccache && microdnf clean all

COPY . .

ARG TORCH_CUDA_ARCH_LIST
ENV TORCH_CUDA_ARCH_LIST=$TORCH_CUDA_ARCH_LIST
ARG vllm_fa_cmake_gpu_arches
ENV VLLM_FA_CMAKE_GPU_ARCHES=${vllm_fa_cmake_gpu_arches}

# max jobs used by Ninja to build extensions
ARG max_jobs=2
ENV MAX_JOBS=${max_jobs}
# number of threads used by nvcc
ARG nvcc_threads=8
ENV NVCC_THREADS=$nvcc_threads
# make sure punica kernels are built (for LoRA)
ENV VLLM_INSTALL_PUNICA_KERNELS=1

# Make sure the cuda environment is in the PATH
ENV PATH=/usr/local/cuda/bin:$PATH

ENV CCACHE_DIR=/root/.cache/ccache
RUN --mount=type=cache,target=/root/.cache/ccache \
    --mount=type=cache,target=/root/.cache/pip \
    --mount=type=cache,target=/root/.cache/uv \
    --mount=type=bind,src=.git,target=/workspace/.git \
    env CFLAGS="-march=haswell" \
        CXXFLAGS="$CFLAGS $CXXFLAGS" \
        CMAKE_BUILD_TYPE=Release \
        python3 setup.py bdist_wheel --dist-dir=dist

#################### libsodium Build IMAGE ####################
FROM base as libsodium-builder

RUN microdnf install -y --nodocs gcc gzip \
    && microdnf clean all

WORKDIR /usr/src/libsodium

ARG LIBSODIUM_VERSION
RUN curl -LO https://github.com/jedisct1/libsodium/releases/download/${LIBSODIUM_VERSION}-RELEASE/libsodium-${LIBSODIUM_VERSION}.tar.gz \
    && tar -xzvf libsodium*.tar.gz \
    && rm -f libsodium*.tar.gz \
    && mv libsodium*/* ./

RUN CFLAGS="-O3 -Wall -Werror=format-security -Wno-unused-function -Wp,-D_GLIBCXX_ASSERTIONS -fstack-protector-strong -fstack-clash-protection -fcf-protection"\
    ./configure --prefix="/usr/" && make -j $MAX_JOBS && make check

## Release #####################################################################
FROM python-install AS vllm-openai
ARG PYTHON_VERSION

WORKDIR /workspace

ENV VIRTUAL_ENV=/opt/vllm
ENV PATH=$VIRTUAL_ENV/bin:$PATH

# force using the python venv's cuda runtime libraries
ENV LD_LIBRARY_PATH="${VIRTUAL_ENV}/lib/python${PYTHON_VERSION}/site-packages/nvidia/cuda_nvrtc/lib:${LD_LIBRARY_PATH}"
ENV LD_LIBRARY_PATH="${VIRTUAL_ENV}/lib/python${PYTHON_VERSION}/site-packages/nvidia/cuda_runtime/lib:${LD_LIBRARY_PATH}"
ENV LD_LIBRARY_PATH="${VIRTUAL_ENV}/lib/python${PYTHON_VERSION}/site-packages/nvidia/nvtx/lib:${LD_LIBRARY_PATH}"

# Triton needs a CC compiler
RUN microdnf install -y --nodocs gcc \
    rsync \
    && microdnf clean all

# install vllm wheel first, so that torch etc will be installed
RUN --mount=type=bind,from=build,src=/workspace/dist,target=/workspace/dist \
    --mount=type=cache,target=/root/.cache/uv \
    uv pip install "$(echo dist/*.whl)[audio,video,tensorizer]" --verbose \
    "https://github.com/flashinfer-ai/flashinfer/releases/download/v0.2.1.post2/flashinfer_python-0.2.1.post2+cu124torch2.6-cp38-abi3-linux_x86_64.whl"

# Install libsodium for Tensorizer encryption
RUN --mount=type=bind,from=libsodium-builder,src=/usr/src/libsodium,target=/usr/src/libsodium \
    make -C /usr/src/libsodium install

ENV HF_HUB_OFFLINE=1 \
    HOME=/home/vllm \
    # Allow requested max length to exceed what is extracted from the
    # config.json
    # see: https://github.com/vllm-project/vllm/pull/7080
    VLLM_ALLOW_LONG_MAX_MODEL_LEN=1 \
    VLLM_USAGE_SOURCE=production-docker-image \
    VLLM_WORKER_MULTIPROC_METHOD=fork \
    VLLM_NO_USAGE_STATS=1 \
    OUTLINES_CACHE_DIR=/tmp/outlines \
    NUMBA_CACHE_DIR=/tmp/numba \
    TRITON_CACHE_DIR=/tmp/triton \
    # Setup NCCL monitoring with torch
    # For tensor-parallel workloads, this monitors for NCCL deadlocks when
    # one rank dies, and tears down the NCCL process groups so that the driver
    # can cleanly exit.
    TORCH_NCCL_HEARTBEAT_TIMEOUT_SEC=15 \
    TORCH_NCCL_DUMP_ON_TIMEOUT=0

# setup non-root user for OpenShift
RUN umask 002 && \
    useradd --uid 2000 --gid 0 vllm && \
    mkdir -p /home/vllm && \
    chown -R vllm /home/vllm && \
    chmod g+rwx /home/vllm

COPY LICENSE /licenses/vllm.md
COPY examples/*.jinja /app/data/template/

USER 2000
WORKDIR /home/vllm

ENTRYPOINT ["python3", "-m", "vllm.entrypoints.openai.api_server"]


FROM vllm-openai as vllm-grpc-adapter

USER root

RUN --mount=type=cache,target=/root/.cache/uv \
    --mount=type=bind,from=build,src=/workspace/dist,target=/workspace/dist \
    HOME=/root uv pip install "$(echo /workspace/dist/*.whl)[audio,video,tensorizer]" vllm-tgis-adapter==0.7.0

ENV GRPC_PORT=8033 \
    PORT=8000 \
    # As an optimization, vLLM disables logprobs when using spec decoding by
    # default, but this would be unexpected to users of a hosted model that
    # happens to have spec decoding
    # see: https://github.com/vllm-project/vllm/pull/6485
    DISABLE_LOGPROBS_DURING_SPEC_DECODING=false

USER 2000
ENTRYPOINT ["python3", "-m", "vllm_tgis_adapter", "--uvicorn-log-level=warning"]<|MERGE_RESOLUTION|>--- conflicted
+++ resolved
@@ -47,13 +47,9 @@
 ENV CUDA_HOME="/usr/local/cuda" \
     PATH="${CUDA_HOME}/bin:${PATH}"
 ENV LD_LIBRARY_PATH="${CUDA_HOME}/lib64:${CUDA_HOME}/lib64/stubs/:${CUDA_HOME}/extras/CUPTI/lib64:${LD_LIBRARY_PATH}"
-<<<<<<< HEAD
-RUN microdnf install -y --nodocs \
-        cuda-nvcc-12-4 cuda-nvtx-12-4 cuda-libraries-devel-12-4 && \
-=======
+
 RUN microdnf install -y \
         cuda-nvcc-12-8 cuda-nvtx-12-8 cuda-libraries-devel-12-8 && \
->>>>>>> 998a180a
     microdnf clean all && \
     ln -s ${CUDA_HOME}/lib64/stubs/libcuda.so /usr/lib64/
 
