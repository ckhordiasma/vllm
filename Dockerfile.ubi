# Please update any changes made here to
# docs/source/dev/dockerfile-ubi/dockerfile-ubi.rst

## Global Args #################################################################
ARG BASE_UBI_IMAGE_TAG=9.4
ARG PYTHON_VERSION=3.11

# NOTE: This setting only has an effect when not using prebuilt-wheel kernels
ARG TORCH_CUDA_ARCH_LIST="7.0 7.5 8.0 8.6 8.9 9.0+PTX"


## Base Layer ##################################################################
FROM registry.access.redhat.com/ubi9/ubi-minimal:${BASE_UBI_IMAGE_TAG} as base
ARG PYTHON_VERSION

RUN microdnf install -y \
    python${PYTHON_VERSION}-pip python${PYTHON_VERSION}-wheel \
    && microdnf clean all

WORKDIR /workspace

ENV LANG=C.UTF-8 \
    LC_ALL=C.UTF-8

# Some utils for dev purposes - tar required for kubectl cp
RUN microdnf install -y \
        which procps findutils tar vim \
    && microdnf clean all


## Python Installer ############################################################
FROM base as python-install

ARG PYTHON_VERSION

ENV VIRTUAL_ENV=/opt/vllm
ENV PATH="$VIRTUAL_ENV/bin:$PATH"
RUN microdnf install -y \
    python${PYTHON_VERSION}-devel python${PYTHON_VERSION}-pip python${PYTHON_VERSION}-wheel && \
    python${PYTHON_VERSION} -m venv $VIRTUAL_ENV && pip install --no-cache -U pip wheel && microdnf clean all


## CUDA Base ###################################################################
FROM python-install as cuda-base

# The Nvidia operator won't allow deploying on CUDA 12.0 hosts if
# this env var is set to 12.2.0, even though it's compatible
#ENV CUDA_VERSION=12.2.0 \
ENV CUDA_VERSION=12.0.0 \
    NV_CUDA_LIB_VERSION=12.2.0-1 \
    NVIDIA_VISIBLE_DEVICES=all \
    NVIDIA_DRIVER_CAPABILITIES=compute,utility \
    NV_CUDA_CUDART_VERSION=12.2.53-1 \
    NV_CUDA_COMPAT_VERSION=535.104.12

RUN curl -Lo /etc/yum.repos.d/cuda-rhel9.repo \
        https://developer.download.nvidia.com/compute/cuda/repos/rhel9/x86_64/cuda-rhel9.repo

RUN microdnf install -y \
        cuda-cudart-12-2-${NV_CUDA_CUDART_VERSION} \
        cuda-compat-12-2-${NV_CUDA_COMPAT_VERSION} \
    && microdnf clean all


ARG CUDA_HOME="/usr/local/cuda"
ENV CUDA_HOME=${CUDA_HOME}\
    PATH="${CUDA_HOME}/bin:${PATH}" \
    LD_LIBRARY_PATH="${CUDA_HOME}/lib64:${CUDA_HOME}/extras/CUPTI/lib64:${LD_LIBRARY_PATH}"


## CUDA Development ############################################################
FROM cuda-base as cuda-devel

ENV NV_CUDA_CUDART_DEV_VERSION=12.2.53-1 \
    NV_NVML_DEV_VERSION=12.2.81-1 \
    NV_LIBCUBLAS_DEV_VERSION=12.2.1.16-1 \
    NV_LIBNPP_DEV_VERSION=12.1.1.14-1 \
    NV_LIBNCCL_DEV_PACKAGE_VERSION=2.18.5-1+cuda12.2

RUN microdnf install -y \
        cuda-command-line-tools-12-2-${NV_CUDA_LIB_VERSION} \
        cuda-libraries-devel-12-2-${NV_CUDA_LIB_VERSION} \
        cuda-minimal-build-12-2-${NV_CUDA_LIB_VERSION} \
        cuda-cudart-devel-12-2-${NV_CUDA_CUDART_DEV_VERSION} \
        cuda-nvml-devel-12-2-${NV_NVML_DEV_VERSION} \
        libcublas-devel-12-2-${NV_LIBCUBLAS_DEV_VERSION} \
        libnpp-devel-12-2-${NV_LIBNPP_DEV_VERSION} \
        libnccl-devel-${NV_LIBNCCL_DEV_PACKAGE_VERSION} \
    && microdnf clean all

ENV LIBRARY_PATH="$CUDA_HOME/lib64/stubs"

# Workaround for https://github.com/openai/triton/issues/2507 and
# https://github.com/pytorch/pytorch/issues/107960 -- hopefully
# this won't be needed for future versions of this docker image
# or future versions of triton.
RUN ldconfig /usr/local/cuda-12.2/compat/

## Python cuda base #################################################################
FROM cuda-devel AS python-cuda-base

ENV VIRTUAL_ENV=/opt/vllm
ENV PATH="$VIRTUAL_ENV/bin:$PATH"

# install cuda and common dependencies
RUN --mount=type=cache,target=/root/.cache/pip \
    --mount=type=bind,source=requirements-common.txt,target=requirements-common.txt \
    --mount=type=bind,source=requirements-cuda.txt,target=requirements-cuda.txt \
    pip install \
        -r requirements-cuda.txt

## Development #################################################################
FROM python-cuda-base AS dev

# install build and runtime dependencies
RUN --mount=type=cache,target=/root/.cache/pip \
    --mount=type=bind,source=requirements-common.txt,target=requirements-common.txt \
    --mount=type=bind,source=requirements-cuda.txt,target=requirements-cuda.txt \
    --mount=type=bind,source=requirements-dev.txt,target=requirements-dev.txt \
    pip3 install \
        -r requirements-cuda.txt \
        -r requirements-dev.txt

## Proto Compilation ###########################################################
FROM python-install AS gen-protos

ENV PATH=/opt/vllm/bin/:$PATH

RUN microdnf install -y \
        make \
        findutils \
    && microdnf clean all

RUN --mount=type=cache,target=/root/.cache/pip \
    --mount=type=bind,source=Makefile,target=Makefile \
    --mount=type=bind,source=proto,target=proto \
    make gen-protos

## Extension Cache #############################################################
# Instead of compiling artifacts every build just copy from pre-built wheel
# This might not work if the PyTorch and CUDA versions don't match!
FROM base as prebuilt-wheel

RUN microdnf install -y \
        unzip \
    && microdnf clean all

ARG PYTHON_VERSION
# 0.4.2 is built for CUDA 12.1 and PyTorch 2.3.0
ARG VLLM_WHEEL_VERSION=0.4.2

RUN curl -Lo vllm.whl https://github.com/vllm-project/vllm/releases/download/v${VLLM_WHEEL_VERSION}/vllm-${VLLM_WHEEL_VERSION}-cp${PYTHON_VERSION//.}-cp${PYTHON_VERSION//.}-manylinux1_x86_64.whl \
    && unzip vllm.whl \
    && rm vllm.whl
# compiled extensions located at /workspace/vllm/*.so

## Builder #####################################################################
FROM dev AS build

# install build dependencies
RUN --mount=type=cache,target=/root/.cache/pip \
    --mount=type=bind,source=requirements-build.txt,target=requirements-build.txt \
    pip install -r requirements-build.txt

# install compiler cache to speed up compilation leveraging local or remote caching
RUN rpm -ivh https://dl.fedoraproject.org/pub/epel/epel-release-latest-9.noarch.rpm && rpm -ql epel-release && microdnf install -y ccache && microdnf clean all
# install build dependencies

# copy input files
COPY csrc csrc
COPY setup.py setup.py
COPY cmake cmake
COPY CMakeLists.txt CMakeLists.txt
COPY requirements-common.txt requirements-common.txt
COPY requirements-cuda.txt requirements-cuda.txt
COPY pyproject.toml pyproject.toml

ARG TORCH_CUDA_ARCH_LIST
ENV TORCH_CUDA_ARCH_LIST=$TORCH_CUDA_ARCH_LIST

# max jobs used by Ninja to build extensions
ARG max_jobs=2
ENV MAX_JOBS=${max_jobs}
# number of threads used by nvcc
ARG nvcc_threads=8
ENV NVCC_THREADS=$nvcc_threads
# make sure punica kernels are built (for LoRA)
ENV VLLM_INSTALL_PUNICA_KERNELS=1

# Make sure the cuda environment is in the PATH
ENV PATH=/usr/local/cuda/bin:$PATH
ENV LD_LIBRARY_PATH=/usr/local/cuda/lib64:$LD_LIBRARY_PATH

# Copy the entire directory before building wheel
COPY vllm vllm

# Comment if building *.so files from scratch
##################################################
# Copy the prebuilt *.so files
COPY --from=prebuilt-wheel /workspace/vllm/*.so /workspace/vllm/
##################################################

# Copy over the generated *.pb2 files
COPY --from=gen-protos /workspace/vllm/entrypoints/grpc/pb vllm/entrypoints/grpc/pb

ENV CCACHE_DIR=/root/.cache/ccache
RUN --mount=type=cache,target=/root/.cache/ccache \
    --mount=type=cache,target=/root/.cache/pip \
    VLLM_USE_PRECOMPILED=1 python3 setup.py bdist_wheel --dist-dir=dist

<<<<<<< HEAD
#################### FLASH_ATTENTION Build IMAGE ####################
FROM dev as flash-attn-builder
ENV VIRTUAL_ENV=/opt/vllm/bin
ENV PATH=${VIRTUAL_ENV}/bin:$PATH

RUN microdnf install -y git \
    && microdnf clean all

# max jobs used for build
ARG max_jobs=2
ENV MAX_JOBS=${max_jobs}
# flash attention version
ARG flash_attn_version=v2.5.8
ENV FLASH_ATTN_VERSION=${flash_attn_version}

WORKDIR /usr/src/flash-attention-v2

# Download the wheel or build it if a pre-compiled release doesn't exist
RUN pip --verbose wheel flash-attn==${FLASH_ATTN_VERSION} \
    --no-build-isolation --no-deps --no-cache-dir

=======
>>>>>>> 066041ac
## Release #####################################################################
# Note from the non-UBI Dockerfile:
# We used base cuda image because pytorch installs its own cuda libraries.
# However pynccl depends on cuda libraries so we had to switch to the runtime image
# In the future it would be nice to get a container with pytorch and cuda without duplicating cuda
FROM python-install AS vllm-openai

WORKDIR /workspace

ENV VIRTUAL_ENV=/opt/vllm
ENV PATH=$VIRTUAL_ENV/bin/:$PATH

# Triton needs a CC compiler
RUN microdnf install -y gcc \
    && microdnf clean all

# install vllm wheel first, so that torch etc will be installed
RUN --mount=type=bind,from=build,src=/workspace/dist,target=/workspace/dist \
    --mount=type=cache,target=/root/.cache/pip \
    pip install dist/*.whl --verbose

<<<<<<< HEAD
# vllm requires a specific nccl version built from source distribution
# See https://github.com/NVIDIA/nccl/issues/1234
RUN pip install \
        -v \
        --force-reinstall \
        --no-binary="all" \
        --no-cache-dir \
        "vllm-nccl-cu12==2.18.1.0.4.0" && \
    mv /root/.config/vllm/nccl/cu12/libnccl.so.2.18.1 /opt/vllm/lib/

# Install flash attention (from pre-built wheel)
RUN --mount=type=bind,from=flash-attn-builder,src=/usr/src/flash-attention-v2,target=/usr/src/flash-attention-v2 \
    pip install /usr/src/flash-attention-v2/*.whl --no-cache-dir

=======
# Install the vllm_nccl package which is a bit quirky
>>>>>>> 066041ac
RUN --mount=type=cache,target=/root/.cache/pip \
    pip install \
        # additional dependencies for the TGIS gRPC server
        grpcio-tools==1.63.0 \
        # additional dependencies for openai api_server
        accelerate==0.30.0 \
        # hf_transfer for faster HF hub downloads
        hf_transfer==0.1.6

ENV HF_HUB_OFFLINE=1 \
    PORT=8000 \
    GRPC_PORT=8033 \
    HOME=/home/vllm \
<<<<<<< HEAD
    VLLM_NCCL_SO_PATH=/opt/vllm/lib/libnccl.so.2.18.1 \
    VLLM_USAGE_SOURCE=production-docker-image
=======
    VLLM_USAGE_SOURCE=production-docker-image \
    VLLM_WORKER_MULTIPROC_METHOD=fork
>>>>>>> 066041ac

# setup non-root user for OpenShift
RUN microdnf install -y shadow-utils \
    && umask 002 \
    && useradd --uid 2000 --gid 0 vllm \
    && microdnf remove -y shadow-utils \
    && microdnf clean all \
    && chmod g+rwx $HOME /usr/src /workspace

COPY LICENSE /licenses/vllm.md

USER 2000
ENTRYPOINT ["python3", "-m", "vllm.entrypoints.openai.api_server"]<|MERGE_RESOLUTION|>--- conflicted
+++ resolved
@@ -208,30 +208,6 @@
     --mount=type=cache,target=/root/.cache/pip \
     VLLM_USE_PRECOMPILED=1 python3 setup.py bdist_wheel --dist-dir=dist
 
-<<<<<<< HEAD
-#################### FLASH_ATTENTION Build IMAGE ####################
-FROM dev as flash-attn-builder
-ENV VIRTUAL_ENV=/opt/vllm/bin
-ENV PATH=${VIRTUAL_ENV}/bin:$PATH
-
-RUN microdnf install -y git \
-    && microdnf clean all
-
-# max jobs used for build
-ARG max_jobs=2
-ENV MAX_JOBS=${max_jobs}
-# flash attention version
-ARG flash_attn_version=v2.5.8
-ENV FLASH_ATTN_VERSION=${flash_attn_version}
-
-WORKDIR /usr/src/flash-attention-v2
-
-# Download the wheel or build it if a pre-compiled release doesn't exist
-RUN pip --verbose wheel flash-attn==${FLASH_ATTN_VERSION} \
-    --no-build-isolation --no-deps --no-cache-dir
-
-=======
->>>>>>> 066041ac
 ## Release #####################################################################
 # Note from the non-UBI Dockerfile:
 # We used base cuda image because pytorch installs its own cuda libraries.
@@ -253,7 +229,6 @@
     --mount=type=cache,target=/root/.cache/pip \
     pip install dist/*.whl --verbose
 
-<<<<<<< HEAD
 # vllm requires a specific nccl version built from source distribution
 # See https://github.com/NVIDIA/nccl/issues/1234
 RUN pip install \
@@ -262,15 +237,13 @@
         --no-binary="all" \
         --no-cache-dir \
         "vllm-nccl-cu12==2.18.1.0.4.0" && \
-    mv /root/.config/vllm/nccl/cu12/libnccl.so.2.18.1 /opt/vllm/lib/
+    mv /root/.config/vllm/nccl/cu12/libnccl.so.2.18.1 /opt/vllm/lib/ && \
+    chmod 0755 /opt/vllm/lib/libnccl.so.2.18.1
 
 # Install flash attention (from pre-built wheel)
 RUN --mount=type=bind,from=flash-attn-builder,src=/usr/src/flash-attention-v2,target=/usr/src/flash-attention-v2 \
     pip install /usr/src/flash-attention-v2/*.whl --no-cache-dir
 
-=======
-# Install the vllm_nccl package which is a bit quirky
->>>>>>> 066041ac
 RUN --mount=type=cache,target=/root/.cache/pip \
     pip install \
         # additional dependencies for the TGIS gRPC server
@@ -284,13 +257,9 @@
     PORT=8000 \
     GRPC_PORT=8033 \
     HOME=/home/vllm \
-<<<<<<< HEAD
     VLLM_NCCL_SO_PATH=/opt/vllm/lib/libnccl.so.2.18.1 \
-    VLLM_USAGE_SOURCE=production-docker-image
-=======
     VLLM_USAGE_SOURCE=production-docker-image \
     VLLM_WORKER_MULTIPROC_METHOD=fork
->>>>>>> 066041ac
 
 # setup non-root user for OpenShift
 RUN microdnf install -y shadow-utils \
