--- conflicted
+++ resolved
@@ -17,8 +17,4 @@
 datasets # for benchmark scripts
 
 # cpu cannot use triton 3.3.0
-<<<<<<< HEAD
-triton==3.2.0; platform_machine == "x86_64"
-=======
-triton==3.2.0; platform_machine != "ppc64le"
->>>>>>> 8fcb848b
+triton==3.2.0; platform_machine != "ppc64le"