--- conflicted
+++ resolved
@@ -6,11 +6,7 @@
 tqdm
 blake3
 py-cpuinfo
-<<<<<<< HEAD
-transformers >= 4.51.0
-=======
 transformers >= 4.51.1
->>>>>>> dc1b4a6f
 huggingface-hub[hf_xet] >= 0.30.0  # Required for Xet downloads.
 tokenizers >= 0.19.1  # Required for Llama 3.
 protobuf # Required by LlamaTokenizer.
