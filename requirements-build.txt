<<<<<<< HEAD
# Should be mirrored in pyproject.toml
cmake>=3.21
ninja
packaging
setuptools>=49.4.0,<70.0.0
torch==2.3.0
wheel
=======
# Should be mirrored in pyproject.toml
cmake>=3.21
ninja
packaging
setuptools>=49.4.0
torch==2.3.1
wheel
>>>>>>> 6ae1597d
<|MERGE_RESOLUTION|>--- conflicted
+++ resolved
@@ -1,17 +1,7 @@
-<<<<<<< HEAD
-# Should be mirrored in pyproject.toml
-cmake>=3.21
-ninja
-packaging
-setuptools>=49.4.0,<70.0.0
-torch==2.3.0
-wheel
-=======
 # Should be mirrored in pyproject.toml
 cmake>=3.21
 ninja
 packaging
 setuptools>=49.4.0
 torch==2.3.1
-wheel
->>>>>>> 6ae1597d
+wheel